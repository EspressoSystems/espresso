[package]
name = "zerok_lib"
version = "0.1.0"
authors = ["Joe Doyle <joe@translucence.net>"]
edition = "2018"

# See more keys and their definitions at https://doc.rust-lang.org/cargo/reference/manifest.html

[dependencies]
# per https://doc.rust-lang.org/cargo/reference/specifying-dependencies.html, this should work for each project in the workspace
# however, the fact that the workspace subpath specifications do not match the expected package name may present a problem
<<<<<<< HEAD
jf-plonk = { git = "ssh://git@gitlab.com/translucence/crypto/jellyfish.git", branch = "forgetful_merkle_tree"}
jf-primitives = { git = "ssh://git@gitlab.com/translucence/crypto/jellyfish.git", branch = "forgetful_merkle_tree"}
jf-txn = { git = "ssh://git@gitlab.com/translucence/crypto/jellyfish.git", branch = "forgetful_merkle_tree"}
jf-utils = { git = "ssh://git@gitlab.com/translucence/crypto/jellyfish.git", branch = "forgetful_merkle_tree"}
=======
jf-plonk = { git = "ssh://git@gitlab.com/translucence/crypto/jellyfish.git", branch = "main"}
jf-primitives = { git = "ssh://git@gitlab.com/translucence/crypto/jellyfish.git", branch = "main"}
jf-txn = { git = "ssh://git@gitlab.com/translucence/crypto/jellyfish.git", branch = "main"}
jf-utils = { git = "ssh://git@gitlab.com/translucence/crypto/jellyfish.git", branch = "main"}
>>>>>>> 3cc51ed1
hotstuff = { git = "ssh://git@gitlab.com/translucence/systems/hotstuff.git", branch = "add-ci"}
ark-std = { version = "0.2.0", default-features = false }
ark-ff = { version = "0.2.0", default-features = false }
ark-serialize = "0.2.0"
rand = ""
rand_chacha = "0.2.2"
serde = { version = "1.0", features = ["derive"] }
serde_derive = "1.0"
serde_json = "1.0"
serde_cbor = "*"
blake2 = "0.9.1"
bitvec = "0.21.1"
rayon = "*"
generic-array = { version = "0.14.4", features = ["serde"] }
lazy_static = "1.4.0"

[dev-dependencies]
quickcheck = "0.9"
quickcheck_macros = "0.9"
<|MERGE_RESOLUTION|>--- conflicted
+++ resolved
@@ -9,18 +9,11 @@
 [dependencies]
 # per https://doc.rust-lang.org/cargo/reference/specifying-dependencies.html, this should work for each project in the workspace
 # however, the fact that the workspace subpath specifications do not match the expected package name may present a problem
-<<<<<<< HEAD
 jf-plonk = { git = "ssh://git@gitlab.com/translucence/crypto/jellyfish.git", branch = "forgetful_merkle_tree"}
 jf-primitives = { git = "ssh://git@gitlab.com/translucence/crypto/jellyfish.git", branch = "forgetful_merkle_tree"}
 jf-txn = { git = "ssh://git@gitlab.com/translucence/crypto/jellyfish.git", branch = "forgetful_merkle_tree"}
 jf-utils = { git = "ssh://git@gitlab.com/translucence/crypto/jellyfish.git", branch = "forgetful_merkle_tree"}
-=======
-jf-plonk = { git = "ssh://git@gitlab.com/translucence/crypto/jellyfish.git", branch = "main"}
-jf-primitives = { git = "ssh://git@gitlab.com/translucence/crypto/jellyfish.git", branch = "main"}
-jf-txn = { git = "ssh://git@gitlab.com/translucence/crypto/jellyfish.git", branch = "main"}
-jf-utils = { git = "ssh://git@gitlab.com/translucence/crypto/jellyfish.git", branch = "main"}
->>>>>>> 3cc51ed1
-hotstuff = { git = "ssh://git@gitlab.com/translucence/systems/hotstuff.git", branch = "add-ci"}
+hotstuff = { git = "ssh://git@gitlab.com/translucence/systems/hotstuff.git", branch = "main"}
 ark-std = { version = "0.2.0", default-features = false }
 ark-ff = { version = "0.2.0", default-features = false }
 ark-serialize = "0.2.0"
