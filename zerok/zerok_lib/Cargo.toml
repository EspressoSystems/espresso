--- conflicted
+++ resolved
@@ -31,12 +31,8 @@
 serde_with = "1.10.0"
 snafu = { version = "0.6.10", features = ["backtraces"] }
 tagged-base64 = { git = "ssh://git@gitlab.com/translucence/common/tagged-base64.git", branch = "main"}
-<<<<<<< HEAD
-bitvec = "0.21.1"
-=======
 sha3     = { version = "0.9.1" }
 bitvec = "0.20.4"
->>>>>>> 7a810876
 rayon = "*"
 generic-array = { version = "0.14.4", features = ["serde"] }
 lazy_static = "1.4.0"
@@ -47,17 +43,13 @@
 async-tungstenite = { version = "0.15.0", features = ["async-std-runtime"] }
 async_executors = { version = "0.4.2", features = ["async_std"] }
 futures = "0.3.16"
-sha3 = "0.9.1"
 strum = "0.20"
 strum_macros = "0.20.1"
 surf = "2.3.1"
 tide = "0.16.0"
 tracing = "0.1.26"
-<<<<<<< HEAD
 zeroize = "1.3"
-=======
 zerok-macros = { path = "../zerok_macros" }
->>>>>>> 7a810876
 hex = "0.4.3"
 
 [dev-dependencies]
