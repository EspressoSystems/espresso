[package]
name = "zerok_lib"
version = "0.1.0"
authors = ["Joe Doyle <joe@translucence.net>"]
edition = "2018"

# See more keys and their definitions at https://doc.rust-lang.org/cargo/reference/manifest.html

[dependencies]
atomic_store = { version="0.0.2", registry="translucence" }
itertools = "0.10.1"
# per https://doc.rust-lang.org/cargo/reference/specifying-dependencies.html, this should work for each project in the workspace
# however, the fact that the workspace subpath specifications do not match the expected package name may present a problem
jf-plonk = { features=["std"], git = "ssh://git@gitlab.com/translucence/crypto/jellyfish.git", rev = "5b500854579d58f2988ba0249b97203351a49290"}
jf-primitives = { features=["std"], git = "ssh://git@gitlab.com/translucence/crypto/jellyfish.git", rev = "5b500854579d58f2988ba0249b97203351a49290"}
jf-txn = { features=["std"], git = "ssh://git@gitlab.com/translucence/crypto/jellyfish.git", rev = "5b500854579d58f2988ba0249b97203351a49290"}
jf-utils = { features=["std"], git = "ssh://git@gitlab.com/translucence/crypto/jellyfish.git", rev = "5b500854579d58f2988ba0249b97203351a49290"}
phaselock = { version = "0.0.2", registry = "translucence"}
ark-std = { version = "0.3.0", default-features = false }
ark-ff = { version = "0.3.0", default-features = false }
ark-serialize = { version = "0.3.0", features = ["derive"] }
rand_chacha = { version = "0.3.1", features = ["serde1"] }
serde = { version = "1.0", features = ["derive"] }
serde_derive = "1.0"
serde_json = "1.0.61"
serde_cbor = "*"
serde_with = "1.10.0"
snafu = { version = "0.6.10", features = ["backtraces"] }
tagged-base64 = { git = "ssh://git@gitlab.com/translucence/common/tagged-base64.git", branch = "main"}
<<<<<<< HEAD
threshold_crypto = "0.4.0"
blake2 = "0.9.1"
=======
sha3     = { version = "0.9.1" }
>>>>>>> 901cf011
bitvec = "0.21.1"
rayon = "*"
generic-array = { version = "0.14.4", features = ["serde"] }
lazy_static = "1.4.0"
bincode = "1.3.3"
async-scoped = { version = "0.7.0", features = ["use-async-std"] }
async-std = { version = "1.10.0", features = ["unstable", "attributes"] }
async-trait = "0.1.51"
async-tungstenite = { version = "0.15.0", features = ["async-std-runtime"] }
async_executors = { version = "0.4.2", features = ["async_std"] }
futures = "0.3.16"
strum = "0.20"
strum_macros = "0.20.1"
surf = "2.3.1"
tide = "0.16.0"
tracing = "0.1.26"
hex = "0.4.3"

[dev-dependencies]
quickcheck = "1.0"
quickcheck_macros = "1.0"
proptest = "0.8.7"
rand_xoshiro = "0.4.0"
tempdir = "0.3.7"<|MERGE_RESOLUTION|>--- conflicted
+++ resolved
@@ -27,12 +27,8 @@
 serde_with = "1.10.0"
 snafu = { version = "0.6.10", features = ["backtraces"] }
 tagged-base64 = { git = "ssh://git@gitlab.com/translucence/common/tagged-base64.git", branch = "main"}
-<<<<<<< HEAD
 threshold_crypto = "0.4.0"
-blake2 = "0.9.1"
-=======
 sha3     = { version = "0.9.1" }
->>>>>>> 901cf011
 bitvec = "0.21.1"
 rayon = "*"
 generic-array = { version = "0.14.4", features = ["serde"] }
