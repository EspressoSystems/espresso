--- conflicted
+++ resolved
@@ -64,12 +64,8 @@
 tempdir = "0.3.7"
 threshold_crypto = "0.4.0"
 tide = "0.16.0"
-<<<<<<< HEAD
-tracing = "0.1.26"
 typenum = "1.15.0"
-=======
 tracing = "0.1.35"
->>>>>>> 8380ae88
 zeroize = "1.3"
 
 [dev-dependencies]
