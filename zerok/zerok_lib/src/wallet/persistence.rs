use crate::key_set::OrderByOutputs;
use crate::ledger::*;
use crate::node::MerkleTreeWithArbitrary;
use crate::wallet::*;
use crate::ProverKeySet;
use async_std::sync::Arc;
use atomic_store::{
    error::PersistenceError,
    load_store::{BincodeLoadStore, LoadStore},
    AppendLog, AtomicStore, AtomicStoreLoader, RollingLog,
};
use encryption::Cipher;
use hd::KeyTree;
use jf_txn::keys::{AuditorKeyPair, FreezerKeyPair, UserKeyPair};
use jf_txn::structs::AssetDefinition;
use rand_chacha::{rand_core::SeedableRng, ChaChaRng};
use serde::{de::DeserializeOwned, Deserialize, Serialize};
use snafu::ResultExt;
use std::path::PathBuf;

pub trait WalletLoader {
    type Meta; // Metadata stored in plaintext and used by the loader to access the wallet.
    fn location(&self) -> PathBuf;
    fn create(&mut self) -> Result<(Self::Meta, KeyTree), WalletError>;
    fn load(&mut self, meta: &Self::Meta) -> Result<KeyTree, WalletError>;

    /// This function can be overridden to create wallets with a particular public key.
    ///
    /// By default, this function returns None, and a random key pair will be generated.
    fn key_pair(&self) -> Option<UserKeyPair> {
        None
    }
}

// Serialization intermediate for the static part of a WalletState.
#[derive(Deserialize, Serialize)]
struct WalletStaticState<'a> {
    proving_keys: Arc<ProverKeySet<'a, OrderByOutputs>>,
    key_pair: UserKeyPair,
    auditor_key_pair: AuditorKeyPair,
    freezer_key_pair: FreezerKeyPair,
}

impl<'a, L: Ledger> From<&WalletState<'a, L>> for WalletStaticState<'a> {
    fn from(w: &WalletState<'a, L>) -> Self {
        Self {
            proving_keys: w.proving_keys.clone(),
            key_pair: w.key_pair.clone(),
            auditor_key_pair: w.auditor_key_pair.clone(),
            freezer_key_pair: w.freezer_key_pair.clone(),
        }
    }
}

// Serialization intermediate for the dynamic part of a WalletState.
#[ser_test(arbitrary, types(AAPLedger), ark(false))]
#[derive(Debug, Deserialize, Serialize)]
#[serde(bound = "")]
struct WalletSnapshot<L: Ledger> {
    now: u64,
    validator: Validator<L>,
    records: RecordDatabase,
    nullifiers: NullifierSet<L>,
    record_mt: MerkleTreeWithArbitrary,
<<<<<<< HEAD
    transactions: TransactionDatabase<L>,
=======
    merkle_leaf_to_forget: Option<u64>,
    transactions: TransactionDatabase,
>>>>>>> 03df1dc3
}

impl<L: Ledger> PartialEq<Self> for WalletSnapshot<L> {
    fn eq(&self, other: &Self) -> bool {
        self.now == other.now
            && self.validator == other.validator
            && self.records == other.records
            && self.nullifiers == other.nullifiers
            && self.record_mt == other.record_mt
            && self.transactions == other.transactions
    }
}

impl<'a, L: Ledger> From<&WalletState<'a, L>> for WalletSnapshot<L> {
    fn from(w: &WalletState<'a, L>) -> Self {
        Self {
            now: w.now,
            validator: w.validator.clone(),
            records: w.records.clone(),
            nullifiers: w.nullifiers.clone(),
            record_mt: MerkleTreeWithArbitrary(w.record_mt.clone()),
            merkle_leaf_to_forget: w.merkle_leaf_to_forget,
            transactions: w.transactions.clone(),
        }
    }
}

impl<'a, L: Ledger> Arbitrary<'a> for WalletSnapshot<L>
where
    Validator<L>: Arbitrary<'a>,
    NullifierSet<L>: Arbitrary<'a>,
    TransactionHash<L>: Arbitrary<'a>,
{
    fn arbitrary(u: &mut Unstructured<'a>) -> arbitrary::Result<Self> {
        Ok(Self {
            now: u.arbitrary()?,
            validator: u.arbitrary()?,
            records: u.arbitrary()?,
            nullifiers: u.arbitrary()?,
            record_mt: u.arbitrary()?,
            transactions: u.arbitrary()?,
        })
    }
}

struct EncryptingResourceAdapter<T> {
    cipher: Cipher<ChaChaRng>,
    _phantom: std::marker::PhantomData<T>,
}

impl<T> EncryptingResourceAdapter<T> {
    fn new(key: KeyTree) -> Self {
        Self {
            cipher: Cipher::new(key, ChaChaRng::from_entropy()),
            _phantom: Default::default(),
        }
    }

    fn cast<S>(&self) -> EncryptingResourceAdapter<S> {
        EncryptingResourceAdapter {
            cipher: self.cipher.clone(),
            _phantom: Default::default(),
        }
    }
}

impl<T: Serialize + DeserializeOwned> LoadStore for EncryptingResourceAdapter<T> {
    type ParamType = T;

    fn load(&self, stream: &[u8]) -> Result<Self::ParamType, PersistenceError> {
        let ciphertext = bincode::deserialize(stream)
            .map_err(|source| PersistenceError::BincodeDeError { source })?;
        let plaintext =
            self.cipher
                .decrypt(&ciphertext)
                .map_err(|err| PersistenceError::OtherLoadError {
                    inner: Box::new(err),
                })?;
        bincode::deserialize(&plaintext)
            .map_err(|source| PersistenceError::BincodeDeError { source })
    }

    fn store(&mut self, param: &Self::ParamType) -> Result<Vec<u8>, PersistenceError> {
        let plaintext = bincode::serialize(param)
            .map_err(|source| PersistenceError::BincodeSerError { source })?;
        let ciphertext =
            self.cipher
                .encrypt(&plaintext)
                .map_err(|err| PersistenceError::OtherStoreError {
                    inner: Box::new(err),
                })?;
        bincode::serialize(&ciphertext)
            .map_err(|source| PersistenceError::BincodeSerError { source })
    }
}

pub struct AtomicWalletStorage<'a, L: Ledger, Meta: Serialize + DeserializeOwned> {
    store: AtomicStore,
    // Metadata given at initialization time that may not have been written to disk yet.
    meta: Meta,
    // Persisted metadata, if the wallet has already been committed to disk. This is a snapshot log
    // which only ever has at most 1 entry. It is reprsented as a log, rather than a plain file,
    // solely so that we can use the transaction mechanism of AtomicStore to ensure that the
    // metadata and static data are persisted to disk atomically when the wallet is created.
    persisted_meta: RollingLog<BincodeLoadStore<Meta>>,
    meta_dirty: bool,
    // Snapshot log with a single entry containing the static data.
    static_data: RollingLog<EncryptingResourceAdapter<WalletStaticState<'a>>>,
    static_dirty: bool,
    dynamic_state: RollingLog<EncryptingResourceAdapter<WalletSnapshot<L>>>,
    dynamic_state_dirty: bool,
    auditable_assets: AppendLog<EncryptingResourceAdapter<AssetDefinition>>,
    auditable_assets_dirty: bool,
    defined_assets: AppendLog<EncryptingResourceAdapter<(AssetDefinition, AssetCodeSeed, Vec<u8>)>>,
    defined_assets_dirty: bool,
}

impl<'a, L: Ledger, Meta: Send + Serialize + DeserializeOwned> AtomicWalletStorage<'a, L, Meta> {
    pub fn new(loader: &mut impl WalletLoader<Meta = Meta>) -> Result<Self, WalletError> {
        let directory = loader.location();
        let mut atomic_loader =
            AtomicStoreLoader::load(&directory, "wallet").context(PersistenceError)?;

        // Load the metadata first so the loader can use it to generate the encryption key needed to
        // read the rest of the data.
        let persisted_meta = RollingLog::load(
            &mut atomic_loader,
            BincodeLoadStore::default(),
            "wallet_meta",
            1024,
        )
        .context(PersistenceError)?;
        let (meta, key) = match persisted_meta.load_latest() {
            Ok(meta) => {
                let key = loader.load(&meta)?;
                (meta, key)
            }
            Err(_) => {
                // If there is no persisted metadata, ask the loader to generate a new wallet.
                loader.create()?
            }
        };

        let adaptor = EncryptingResourceAdapter::<()>::new(key);
        let static_data =
            RollingLog::load(&mut atomic_loader, adaptor.cast(), "wallet_static", 1024)
                .context(PersistenceError)?;
        let dynamic_state =
            RollingLog::load(&mut atomic_loader, adaptor.cast(), "wallet_dyn", 1024)
                .context(PersistenceError)?;
        let auditable_assets =
            AppendLog::load(&mut atomic_loader, adaptor.cast(), "wallet_aud", 1024)
                .context(PersistenceError)?;
        let defined_assets =
            AppendLog::load(&mut atomic_loader, adaptor.cast(), "wallet_def", 1024)
                .context(PersistenceError)?;
        let store = AtomicStore::open(atomic_loader).context(PersistenceError)?;

        Ok(Self {
            meta,
            persisted_meta,
            meta_dirty: false,
            static_data,
            static_dirty: false,
            store,
            dynamic_state,
            dynamic_state_dirty: false,
            auditable_assets,
            auditable_assets_dirty: false,
            defined_assets,
            defined_assets_dirty: false,
        })
    }

    pub async fn create(mut self: &mut Self, w: &WalletState<'a, L>) -> Result<(), WalletError> {
        // Store the initial static and dynamic state, and the metadata. We do this in a closure so
        // that if any operation fails, it will exit the closure but not this function, and we can
        // then commit or revert based on the results of the closure.
        let store = &mut self;
        match (|| async move {
            store
                .persisted_meta
                .store_resource(&store.meta)
                .context(PersistenceError)?;
            store.meta_dirty = true;
            store
                .static_data
                .store_resource(&WalletStaticState::from(w))
                .context(PersistenceError)?;
            store.static_dirty = true;
            store.store_snapshot(w).await
        })()
        .await
        {
            Ok(()) => {
                self.commit().await;
                Ok(())
            }
            Err(err) => {
                self.revert().await;
                Err(err)
            }
        }
    }
}

#[async_trait]
impl<'a, L: Ledger, Meta: Send + Serialize + DeserializeOwned> WalletStorage<'a, L>
    for AtomicWalletStorage<'a, L, Meta>
{
    fn exists(&self) -> bool {
        self.persisted_meta.load_latest().is_ok()
    }

    async fn load(&mut self) -> Result<WalletState<'a, L>, WalletError> {
        let static_state = self.static_data.load_latest().context(PersistenceError)?;
        let dynamic_state = self.dynamic_state.load_latest().context(PersistenceError)?;

        Ok(WalletState {
            // Static state
            proving_keys: static_state.proving_keys,
            key_pair: static_state.key_pair,
            auditor_key_pair: static_state.auditor_key_pair,
            freezer_key_pair: static_state.freezer_key_pair,

            // Dynamic state
            validator: dynamic_state.validator,
            now: dynamic_state.now,
            records: dynamic_state.records,
            nullifiers: dynamic_state.nullifiers,
            record_mt: dynamic_state.record_mt.0,
            merkle_leaf_to_forget: dynamic_state.merkle_leaf_to_forget,
            transactions: dynamic_state.transactions,

            // Monotonic state
            auditable_assets: self
                .auditable_assets
                .iter()
                .filter_map(|res| res.map(|def| (def.code, def)).ok())
                .collect(),
            defined_assets: self
                .defined_assets
                .iter()
                .filter_map(|res| {
                    res.map(|(def, seed, desc)| (def.code, (def, seed, desc)))
                        .ok()
                })
                .collect(),
        })
    }

    async fn store_snapshot(&mut self, w: &WalletState<'a, L>) -> Result<(), WalletError> {
        self.dynamic_state
            .store_resource(&WalletSnapshot::from(w))
            .context(PersistenceError)?;
        self.dynamic_state_dirty = true;
        Ok(())
    }

    async fn store_auditable_asset(&mut self, asset: &AssetDefinition) -> Result<(), WalletError> {
        self.auditable_assets
            .store_resource(asset)
            .context(PersistenceError)?;
        self.auditable_assets_dirty = true;
        Ok(())
    }

    async fn store_defined_asset(
        &mut self,
        asset: &AssetDefinition,
        seed: AssetCodeSeed,
        desc: &[u8],
    ) -> Result<(), WalletError> {
        self.defined_assets
            .store_resource(&(asset.clone(), seed, desc.to_vec()))
            .context(PersistenceError)?;
        self.defined_assets_dirty = true;
        Ok(())
    }

    async fn commit(&mut self) {
        {
            if self.meta_dirty {
                self.persisted_meta.commit_version().unwrap();
            } else {
                self.persisted_meta.skip_version().unwrap();
            }

            if self.static_dirty {
                self.static_data.commit_version().unwrap();
            } else {
                self.static_data.skip_version().unwrap();
            }

            if self.dynamic_state_dirty {
                self.dynamic_state.commit_version().unwrap();
            } else {
                self.dynamic_state.skip_version().unwrap();
            }

            if self.auditable_assets_dirty {
                self.auditable_assets.commit_version().unwrap();
            } else {
                self.auditable_assets.skip_version().unwrap();
            }

            if self.defined_assets_dirty {
                self.defined_assets.commit_version().unwrap();
            } else {
                self.defined_assets.skip_version().unwrap();
            }
        }

        self.store.commit_version().unwrap();

        self.meta_dirty = false;
        self.static_dirty = false;
        self.dynamic_state_dirty = false;
        self.auditable_assets_dirty = false;
        self.defined_assets_dirty = false;
    }

    async fn revert(&mut self) {
        self.persisted_meta.revert_version().unwrap();
        self.static_data.revert_version().unwrap();
        self.dynamic_state.revert_version().unwrap();
        self.auditable_assets.revert_version().unwrap();
        self.defined_assets.revert_version().unwrap();
    }
}

#[cfg(test)]
mod tests {
    use super::*;
    use crate::{
        ElaboratedTransaction, ElaboratedTransactionHash, SetMerkleTree, VerifierKeySet,
        MERKLE_HEIGHT, UNIVERSAL_PARAM,
    };
    use jf_txn::{KeyPair, TransactionVerifyingKey};
    use phaselock::H_256;
    use rand_chacha::{
        rand_core::{RngCore, SeedableRng},
        ChaChaRng,
    };
    use std::iter::repeat_with;
    use tempdir::TempDir;
    use test_helpers::*;

    struct MockWalletLoader {
        dir: TempDir,
        key: KeyTree,
    }

    impl WalletLoader for MockWalletLoader {
        type Meta = ();

        fn location(&self) -> PathBuf {
            self.dir.path().into()
        }

        fn create(&mut self) -> Result<(Self::Meta, KeyTree), WalletError> {
            Ok(((), self.key.clone()))
        }

        fn load(&mut self, _meta: &Self::Meta) -> Result<KeyTree, WalletError> {
            Ok(self.key.clone())
        }
    }

    fn random_ro(rng: &mut ChaChaRng, key_pair: &UserKeyPair) -> RecordOpening {
        let amount = rng.next_u64();
        RecordOpening::new(
            rng,
            amount,
            AssetDefinition::native(),
            key_pair.pub_key(),
            FreezeFlag::Unfrozen,
        )
    }

    fn random_ros(rng: &mut ChaChaRng, key_pair: &UserKeyPair) -> Vec<RecordOpening> {
        repeat_with(|| random_ro(rng, key_pair)).take(3).collect()
    }

    fn random_memos(rng: &mut ChaChaRng, key_pair: &UserKeyPair) -> (Vec<ReceiverMemo>, Signature) {
        let memos = repeat_with(|| {
            let ro = random_ro(rng, key_pair);
            ReceiverMemo::from_ro(rng, &ro, &[]).unwrap()
        })
        .take(3)
        .collect::<Vec<_>>();
        let sig = sign_receiver_memos(&KeyPair::generate(rng), &memos).unwrap();
        (memos, sig)
    }

    fn random_txn_hash(rng: &mut ChaChaRng) -> ElaboratedTransactionHash {
        let mut hash = [0; H_256];
        rng.fill_bytes(&mut hash);
        let ret =
            crate::commit::RawCommitmentBuilder::<ElaboratedTransaction>::new("random_txn_hash")
                .fixed_size_bytes(&hash)
                .finalize();
        ElaboratedTransactionHash(ret)
    }

    async fn get_test_state(name: &str) -> (WalletState<'static>, MockWalletLoader, ChaChaRng) {
        let mut rng = ChaChaRng::from_seed([0x42u8; 32]);

        // Pick a few different sizes. It doesn't matter since all we're going to be doing is
        // serializing and deserializing, but try to choose representative data.
        let xfr_sizes = [(1, 2), (2, 3), (3, 3)];

        let mut xfr_prove_keys = vec![];
        let mut xfr_verif_keys = vec![];
        for (num_inputs, num_outputs) in xfr_sizes {
            let (xfr_prove_key, xfr_verif_key, _) = jf_txn::proof::transfer::preprocess(
                &*UNIVERSAL_PARAM,
                num_inputs,
                num_outputs,
                MERKLE_HEIGHT,
            )
            .unwrap();
            xfr_prove_keys.push(xfr_prove_key);
            xfr_verif_keys.push(TransactionVerifyingKey::Transfer(xfr_verif_key));
        }
        let (mint_prove_key, mint_verif_key, _) =
            jf_txn::proof::mint::preprocess(&*UNIVERSAL_PARAM, MERKLE_HEIGHT).unwrap();
        let (freeze_prove_key, freeze_verif_key, _) =
            jf_txn::proof::freeze::preprocess(&*UNIVERSAL_PARAM, 2, MERKLE_HEIGHT).unwrap();
        let record_merkle_tree = MerkleTree::new(MERKLE_HEIGHT).unwrap();
        let validator = ValidatorState::new(
            VerifierKeySet {
                xfr: KeySet::new(xfr_verif_keys.into_iter()).unwrap(),
                mint: TransactionVerifyingKey::Mint(mint_verif_key),
                freeze: KeySet::new(
                    vec![TransactionVerifyingKey::Freeze(freeze_verif_key)].into_iter(),
                )
                .unwrap(),
            },
            record_merkle_tree.clone(),
        );

        let state = WalletState {
            proving_keys: Arc::new(ProverKeySet {
                xfr: KeySet::new(xfr_prove_keys.into_iter()).unwrap(),
                freeze: KeySet::new(vec![freeze_prove_key].into_iter()).unwrap(),
                mint: mint_prove_key,
            }),
            key_pair: UserKeyPair::generate(&mut rng),
            auditor_key_pair: AuditorKeyPair::generate(&mut rng),
            freezer_key_pair: FreezerKeyPair::generate(&mut rng),
            validator,
            now: 0,

            records: Default::default(),
            auditable_assets: Default::default(),
            nullifiers: Default::default(),
            record_mt: record_merkle_tree,
            merkle_leaf_to_forget: None,
            defined_assets: Default::default(),
            transactions: Default::default(),
        };

        let mut loader = MockWalletLoader {
            dir: TempDir::new(name).unwrap(),
            key: KeyTree::random(&mut rng),
        };
        {
            let mut storage = AtomicWalletStorage::new(&mut loader).unwrap();
            assert!(!storage.exists());
            storage.create(&state).await.unwrap();
            assert!(storage.exists());
        }

        (state, loader, rng)
    }

    #[async_std::test]
    async fn test_round_trip() -> std::io::Result<()> {
        let (mut stored, mut loader, mut rng) = get_test_state("test_round_trip").await;

        // Create a new storage instance to load the wallet back from disk, to ensure that what we
        // load comes only from persistent storage and not from any in-memory state of the first
        // instance.
        let loaded = {
            let mut storage = AtomicWalletStorage::new(&mut loader).unwrap();
            storage.load().await.unwrap()
        };
        assert_wallet_states_eq(&stored, &loaded);

        // Modify some dynamic state and load the wallet again.
        let ro = random_ro(&mut rng, &stored.key_pair);
        let comm = RecordCommitment::from(&ro);
        stored.record_mt.push(comm.to_field_element());
        stored
            .validator
            .past_record_merkle_roots
            .0
            .push_back(stored.validator.record_merkle_commitment.root_value);
        stored.validator.record_merkle_commitment = stored.record_mt.commitment();
        stored.validator.record_merkle_frontier = stored.record_mt.frontier();
        let mut nullifiers = SetMerkleTree::default();
        nullifiers.insert(Nullifier::random_for_test(&mut rng));
        stored.validator.nullifiers_root = nullifiers.hash();
        stored.nullifiers = nullifiers;
        stored.now += 1;
        stored.records.insert(
            ro,
            stored.validator.record_merkle_commitment.num_leaves,
            &stored.key_pair,
        );
        let (receiver_memos, signature) = random_memos(&mut rng, &stored.key_pair);
        let txn_uid = TransactionUID(random_txn_hash(&mut rng));
        let txn = PendingTransaction {
            receiver_memos,
            signature,
            freeze_outputs: random_ros(&mut rng, &stored.key_pair),
            timeout: 5000,
            uid: txn_uid.clone(),
            hash: random_txn_hash(&mut rng),
        };
        stored.transactions.insert_pending(txn);
        stored.transactions.await_memos(txn_uid, vec![1, 2, 3]);

        // Snapshot the modified dynamic state and then reload.
        {
            let mut storage = AtomicWalletStorage::new(&mut loader).unwrap();
            storage.store_snapshot(&stored).await.unwrap();
            storage.commit().await;
        }
        let loaded = {
            let mut storage = AtomicWalletStorage::new(&mut loader).unwrap();
            storage.load().await.unwrap()
        };
        assert_wallet_states_eq(&stored, &loaded);

        // Append to monotonic state and then reload.
        let asset =
            AssetDefinition::new(AssetCode::random(&mut rng).0, Default::default()).unwrap();
        stored.auditable_assets.insert(asset.code, asset.clone());
        {
            let mut storage = AtomicWalletStorage::<AAPLedger, _>::new(&mut loader).unwrap();
            storage.store_auditable_asset(&asset).await.unwrap();
            storage.commit().await;
        }
        let loaded = {
            let mut storage = AtomicWalletStorage::new(&mut loader).unwrap();
            storage.load().await.unwrap()
        };
        assert_wallet_states_eq(&stored, &loaded);

        let (code, seed) = AssetCode::random(&mut rng);
        let asset = AssetDefinition::new(code, Default::default()).unwrap();
        stored
            .defined_assets
            .insert(asset.code, (asset.clone(), seed, vec![]));
        {
            let mut storage = AtomicWalletStorage::<AAPLedger, _>::new(&mut loader).unwrap();
            storage
                .store_defined_asset(&asset, seed, &[])
                .await
                .unwrap();
            storage.commit().await;
        }
        let loaded = {
            let mut storage = AtomicWalletStorage::new(&mut loader).unwrap();
            storage.load().await.unwrap()
        };
        assert_wallet_states_eq(&stored, &loaded);

        Ok(())
    }

    #[async_std::test]
    async fn test_revert() -> std::io::Result<()> {
        let (mut stored, mut loader, mut rng) = get_test_state("test_revert").await;

        // Make a change to one of the data structures, but revert it.
        let loaded = {
            let mut storage = AtomicWalletStorage::new(&mut loader).unwrap();
            storage
                .store_auditable_asset(&AssetDefinition::native())
                .await
                .unwrap();
            storage.revert().await;
            // Make sure committing after a revert does not commit the reverted changes.
            storage.commit().await;
            storage.load().await.unwrap()
        };
        assert_wallet_states_eq(&stored, &loaded);

        // Change multiple data structures and revert.
        let loaded = {
            let mut storage = AtomicWalletStorage::new(&mut loader).unwrap();

            let (code, seed) = AssetCode::random(&mut rng);
            let asset = AssetDefinition::new(code, Default::default()).unwrap();
            let ro = random_ro(&mut rng, &stored.key_pair);
            let nullifier = stored.key_pair.nullify(
                ro.asset_def.policy_ref().freezer_pub_key(),
                0,
                &RecordCommitment::from(&ro),
            );

            // Store some data.
            stored.records.insert(ro, 0, &stored.key_pair);
            storage.store_snapshot(&stored).await.unwrap();
            storage.store_auditable_asset(&asset).await.unwrap();
            storage
                .store_defined_asset(&asset, seed, &[])
                .await
                .unwrap();
            // Revert the changes.
            stored.records.remove_by_nullifier(nullifier).unwrap();
            storage.revert().await;

            // Commit after revert should be a no-op.
            storage.commit().await;
            storage.load().await.unwrap()
        };
        assert_wallet_states_eq(&stored, &loaded);

        Ok(())
    }
}<|MERGE_RESOLUTION|>--- conflicted
+++ resolved
@@ -62,12 +62,8 @@
     records: RecordDatabase,
     nullifiers: NullifierSet<L>,
     record_mt: MerkleTreeWithArbitrary,
-<<<<<<< HEAD
+    merkle_leaf_to_forget: Option<u64>,
     transactions: TransactionDatabase<L>,
-=======
-    merkle_leaf_to_forget: Option<u64>,
-    transactions: TransactionDatabase,
->>>>>>> 03df1dc3
 }
 
 impl<L: Ledger> PartialEq<Self> for WalletSnapshot<L> {
@@ -108,6 +104,7 @@
             records: u.arbitrary()?,
             nullifiers: u.arbitrary()?,
             record_mt: u.arbitrary()?,
+            merkle_leaf_to_forget: None,
             transactions: u.arbitrary()?,
         })
     }
