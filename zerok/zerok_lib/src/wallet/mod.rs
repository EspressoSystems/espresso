pub mod cli;
pub mod encryption;
pub mod hd;
pub mod network;
pub mod persistence;
mod secret;

use crate::api;
use crate::node::LedgerEvent;
<<<<<<< HEAD
use crate::state::key_set;
use crate::util::arbitrary_wrappers::*;
use crate::{
    ledger, ser_test,
    state::{ProverKeySet, ValidationError, ValidatorState, MERKLE_HEIGHT},
};
=======
use crate::txn_builder::*;
use crate::{ledger, ser_test, ProverKeySet, ValidationError, ValidatorState, MERKLE_HEIGHT};
>>>>>>> 94de801d
use arbitrary::{Arbitrary, Unstructured};
use async_scoped::AsyncScope;
use async_std::sync::{Mutex, MutexGuard};
use async_std::task::block_on;
use async_trait::async_trait;
use chrono::{DateTime, Local};
use core::fmt::Debug;
use futures::{
    channel::oneshot,
    prelude::*,
    stream::{iter, Stream},
};
use jf_txn::{
    errors::TxnApiError,
    freeze::{FreezeNote, FreezeNoteInput},
    keys::{
        AuditorKeyPair, AuditorPubKey, FreezerKeyPair, FreezerPubKey, UserAddress, UserKeyPair,
        UserPubKey,
    },
    proof::{freeze::FreezeProvingKey, transfer::TransferProvingKey},
    sign_receiver_memos,
    structs::{
        AssetCode, AssetCodeSeed, AssetDefinition, AssetPolicy, BlindFactor, FeeInput, FreezeFlag,
        Nullifier, ReceiverMemo, RecordCommitment, RecordOpening, TxnFeeInfo,
    },
    transfer::{TransferNote, TransferNoteInput},
    AccMemberWitness, MerkleLeafProof, Signature, TransactionNote,
};
use key_set::KeySet;
use ledger::{
    traits::{
        Block as _, NullifierSet as _, Transaction as _, TransactionKind as _, Validator as _,
    },
    *,
};
use rand_chacha::rand_core::SeedableRng;
use rand_chacha::ChaChaRng;
use serde::{Deserialize, Serialize};
use snafu::{ResultExt, Snafu};
use std::collections::HashMap;
use std::convert::TryFrom;
use std::sync::Arc;

#[derive(Debug, Snafu)]
#[snafu(visibility = "pub")]
pub enum WalletError {
    InsufficientBalance {
        asset: AssetCode,
        required: u64,
        actual: u64,
    },
    Fragmentation {
        asset: AssetCode,
        amount: u64,
        suggested_amount: u64,
        max_records: usize,
    },
    TooManyOutputs {
        asset: AssetCode,
        max_records: usize,
        num_receivers: usize,
        num_change_records: usize,
    },
    UndefinedAsset {
        asset: AssetCode,
    },
    InvalidBlock {
        source: ValidationError,
    },
    NullifierAlreadyPublished {
        nullifier: Nullifier,
    },
    TimedOut {},
    Cancelled {},
    CryptoError {
        source: TxnApiError,
    },
    InvalidAddress {
        address: UserAddress,
    },
    InvalidAuditorKey {
        my_key: AuditorPubKey,
        asset_key: AuditorPubKey,
    },
    InvalidFreezerKey {
        my_key: FreezerPubKey,
        asset_key: FreezerPubKey,
    },
    NetworkError {
        source: phaselock::networking::NetworkError,
    },
    QueryServiceError {
        source: crate::node::QueryServiceError,
    },
    ClientConfigError {
        source: <surf::Client as TryFrom<surf::Config>>::Error,
    },
    ConsensusError {
        #[snafu(source(false))]
        source: Result<phaselock::error::PhaseLockError, String>,
    },
    PersistenceError {
        source: atomic_store::error::PersistenceError,
    },
    IoError {
        source: std::io::Error,
    },
    BincodeError {
        source: bincode::Error,
    },
    EncryptionError {
        source: encryption::Error,
    },
    KeyError {
        source: argon2::Error,
    },
    #[snafu(display("{}", msg))]
    Failed {
        msg: String,
    },
}

impl api::FromError for WalletError {
    fn catch_all(msg: String) -> Self {
        Self::Failed { msg }
    }

    fn from_query_service_error(source: crate::node::QueryServiceError) -> Self {
        Self::QueryServiceError { source }
    }

    fn from_validation_error(source: ValidationError) -> Self {
        Self::InvalidBlock { source }
    }

    fn from_consensus_error(source: Result<phaselock::error::PhaseLockError, String>) -> Self {
        Self::ConsensusError { source }
    }
}

#[derive(Debug, Clone, Serialize, Deserialize)]
pub struct WalletImmutableKeySet {
    // key pair for building/receiving transactions
    pub(crate) key_pair: UserKeyPair,
    // key pair for decrypting auditor memos
    pub(crate) auditor_key_pair: AuditorKeyPair,
    // key pair for computing nullifiers of records owned by someone else but which we can freeze or
    // unfreeze
    pub(crate) freezer_key_pair: FreezerKeyPair,
}

#[derive(Debug, Clone)]
pub struct WalletState<'a, L: Ledger = AAPLedger> {
    ////////////////////////////////////////////////////////////////////////////////////////////////
    // Static data
    //
    // proving key set. The proving keys are ordered by number of outputs first and number of inputs
    // second, because the wallet is less flexible with respect to number of outputs. If we are
    // building a transaction and find we have too many inputs we can always generate a merge
    // transaction to defragment, but if the user requests a transaction with N independent outputs,
    // there is nothing we can do to decrease that number. So when searching for an appropriate
    // proving key, we will want to find a key with enough outputs first, and then worry about the
    // number of inputs.
    //
    // We keep the prover keys in an Arc because they are large, constant, and depend only on the
    // universal parameters of the system. This allows sharing them, which drastically decreases the
    // memory requirements of applications that create multiple wallets. This is not very realistic
    // for real applications, but it is very important for tests and costs little.
    pub(crate) proving_keys: Arc<ProverKeySet<'a, key_set::OrderByOutputs>>,

    pub(crate) immutable_keys: Arc<WalletImmutableKeySet>,

    ////////////////////////////////////////////////////////////////////////////////////////////////
    // Dynamic state
    pub(crate) txn_state: TransactionState<L>,

    ////////////////////////////////////////////////////////////////////////////////////////////////
    // Monotonic data
    //
    // asset definitions for which we are an auditor, indexed by code
    pub(crate) auditable_assets: HashMap<AssetCode, AssetDefinition>,
    // maps defined asset code to asset definition, seed and description of the asset
    pub(crate) defined_assets: HashMap<AssetCode, (AssetDefinition, AssetCodeSeed, Vec<u8>)>,
}

#[derive(Clone, Debug, Serialize, Deserialize)]
#[serde(bound = "")]
pub struct TransactionHistoryEntry<L: Ledger> {
    time: DateTime<Local>,
    asset: AssetCode,
    kind: TransactionKind<L>,
    // Receivers and corresponding amounts.
    receivers: Vec<(UserAddress, u64)>,
    // If we sent this transaction, a receipt to track its progress.
    receipt: Option<TransactionReceipt<L>>,
}

impl<L: Ledger> PartialEq<Self> for TransactionHistoryEntry<L> {
    fn eq(&self, other: &Self) -> bool {
        self.time == other.time
            && self.asset == other.asset
            && self.kind == other.kind
            && self.receivers == other.receivers
            && self.receipt == other.receipt
    }
}

/// The interface required by the wallet from the persistence layer.
///
/// The persistent storage needed by the wallet is divided into 3 categories, based on usage
/// patterns and how often they change.
///
/// 1. Static data. This is data which is initialized when the wallet is created and never changes.
///
///    There is no interface in the WalletStorage trait for storing static data. When a new wallet
///    is created, the Wallet will call WalletBackend::create, which is responsible for working with
///    the storage layer to persist the wallet's static data.
///
///    See WalletState for information on which fields count as static data.
///
/// 2. Dynamic state. This is data which changes frequently, but grows boundedly or very slowly.
///
///    See WalletState for information on which fields count as dynamic state.
///
/// 3. Monotonic data. This is data which grows monotonically and never shrinks.
///
///    The monotonic data of a wallet is the set of auditable assets, and the set of defined assets
///    with their seeds.
///
/// The storage layer must provide a transactional interface. Updates to the individual storage
/// categories have no observable affects (that is, their results will not affect the next call to
/// load()) until commit() succeeds. If there are outstanding changes that have not been committed,
/// revert() can be used to roll back the state of each individual storage category to its state at
/// the most recent commit.
///
/// This interface is specified separately from the WalletBackend interface to allow the
/// implementation to separate the persistence layer from the network layer that implements the rest
/// of the backend with minimal boilerplate.
#[async_trait]
pub trait WalletStorage<'a, L: Ledger> {
    /// Check if there is already a stored wallet with this key.
    fn exists(&self) -> bool;

    /// Load the stored wallet identified by the given key.
    ///
    /// This function may assume `self.exists(key_pair)`.
    async fn load(&mut self) -> Result<WalletState<'a, L>, WalletError>;

    /// Store a snapshot of the wallet's dynamic state.
    async fn store_snapshot(&mut self, state: &WalletState<'a, L>) -> Result<(), WalletError>;

    /// Append a new auditable asset to the growing set.
    async fn store_auditable_asset(&mut self, asset: &AssetDefinition) -> Result<(), WalletError>;

    /// Append a new defined asset to the growing set.
    async fn store_defined_asset(
        &mut self,
        asset: &AssetDefinition,
        seed: AssetCodeSeed,
        desc: &[u8],
    ) -> Result<(), WalletError>;

    async fn store_transaction(
        &mut self,
        txn: TransactionHistoryEntry<L>,
    ) -> Result<(), WalletError>;
    async fn transaction_history(&mut self)
        -> Result<Vec<TransactionHistoryEntry<L>>, WalletError>;

    /// Commit to outstanding changes.
    async fn commit(&mut self);

    /// Roll back the persisted state to the previous commit.
    async fn revert(&mut self);
}

/// Interface for atomic storage transactions.
///
/// Any changes made to the persistent storage state through this struct will be part of a single
/// transaction. If any operation in the transaction fails, or if the transaction is dropped before
/// being committed, the entire transaction will be reverted and have no effect.
///
/// This struct should not be constructed directly, but instead a transaction should be obtained
/// through the WalletBackend::store() method, which will automatically commit the transaction after
/// it succeeds.
pub struct StorageTransaction<'a, 'l, L: Ledger, Storage: WalletStorage<'a, L>> {
    storage: MutexGuard<'l, Storage>,
    cancelled: bool,
    _phantom: std::marker::PhantomData<&'a ()>,
    _phantom2: std::marker::PhantomData<L>,
}

impl<'a, 'l, L: Ledger, Storage: WalletStorage<'a, L>> StorageTransaction<'a, 'l, L, Storage> {
    fn new(storage: MutexGuard<'l, Storage>) -> Self {
        Self {
            storage,
            cancelled: false,
            _phantom: Default::default(),
            _phantom2: Default::default(),
        }
    }

    async fn store_snapshot(&mut self, state: &WalletState<'a, L>) -> Result<(), WalletError> {
        if !self.cancelled {
            let res = self.storage.store_snapshot(state).await;
            if res.is_err() {
                self.cancel().await;
            }
            res
        } else {
            Ok(())
        }
    }

    async fn store_auditable_asset(&mut self, asset: &AssetDefinition) -> Result<(), WalletError> {
        if !self.cancelled {
            let res = self.storage.store_auditable_asset(asset).await;
            if res.is_err() {
                self.cancel().await;
            }
            res
        } else {
            Ok(())
        }
    }

    async fn store_defined_asset(
        &mut self,
        asset: &AssetDefinition,
        seed: AssetCodeSeed,
        desc: &[u8],
    ) -> Result<(), WalletError> {
        if !self.cancelled {
            let res = self.storage.store_defined_asset(asset, seed, desc).await;
            if res.is_err() {
                self.cancel().await;
            }
            res
        } else {
            Ok(())
        }
    }

    async fn store_transaction(
        &mut self,
        transaction: TransactionHistoryEntry<L>,
    ) -> Result<(), WalletError> {
        if !self.cancelled {
            let res = self.storage.store_transaction(transaction).await;
            if res.is_err() {
                self.cancel().await;
            }
            res
        } else {
            Ok(())
        }
    }

    async fn cancel(&mut self) {
        if !self.cancelled {
            self.cancelled = true;
            self.storage.revert().await;
        }
    }
}

impl<'a, 'l, L: Ledger, Storage: WalletStorage<'a, L>> Drop
    for StorageTransaction<'a, 'l, L, Storage>
{
    fn drop(&mut self) {
        block_on(self.cancel())
    }
}

#[async_trait]
pub trait WalletBackend<'a, L: Ledger>: Send {
    type EventStream: 'a + Stream<Item = LedgerEvent<L>> + Unpin + Send;
    type Storage: WalletStorage<'a, L> + Send;

    /// Access the persistent storage layer.
    ///
    /// The interface is specified this way, with the main storage interface in a separate trait and
    /// an accessor function here, to allow implementations of WalletBackend to split the storage
    /// layer from the networking layer, since the two concerns are generally separate.
    ///
    /// Note that the return type of this function requires the implementation to guard the storage
    /// layer with a mutex, even if it is not internally shared between threads. This is meant to
    /// allow shared access to the storage layer internal, not require it. A better interface would
    /// be to have an associated type
    ///         `type<'l> StorageRef: 'l +  Deref<Target = Self::Storage> + DerefMut`
    /// This could be MutexGuard, RwLockWriteGuard, or just `&mut Self::Storage`, depending on the
    /// needs of the implementation. Maybe we can clean this up if and when GATs stabilize.
    async fn storage<'l>(&'l mut self) -> MutexGuard<'l, Self::Storage>;

    async fn load(&mut self) -> Result<WalletState<'a, L>, WalletError> {
        let mut storage = self.storage().await;
        if storage.exists() {
            // If there is a stored wallet with this key pair, load it.
            storage.load().await
        } else {
            // Otherwise, ask the network layer to create and register a brand new wallet.
            drop(storage);
            self.create().await
        }
    }

    /// Make a change to the persisted state using a function describing a transaction.
    ///
    /// # Example
    ///
    /// ```ignore
    /// backend.store(key_pair, |mut t| async move {
    ///     t.store_snapshot(wallet_state).await?;
    ///     // If this store fails, the effects of the previous store will be reverted.
    ///     t.store_auditable_asset(wallet_state, asset).await?;
    ///     Ok(t)
    /// }).await?;
    /// ```
    async fn store<'l, F, Fut>(&'l mut self, update: F) -> Result<(), WalletError>
    where
        F: Send + FnOnce(StorageTransaction<'a, 'l, L, Self::Storage>) -> Fut,
        Fut: Send
            + Future<Output = Result<StorageTransaction<'a, 'l, L, Self::Storage>, WalletError>>,
        Self::Storage: 'l,
    {
        let storage = self.storage().await;
        let fut = update(StorageTransaction::new(storage)).and_then(|mut txn| async move {
            txn.storage.commit().await;
            Ok(())
        });
        fut.await
    }

    // Querying the ledger
    async fn create(&mut self) -> Result<WalletState<'a, L>, WalletError>;
    async fn subscribe(&self, starting_at: u64) -> Self::EventStream;
    async fn get_public_key(&self, address: &UserAddress) -> Result<UserPubKey, WalletError>;
    async fn get_nullifier_proof(
        &self,
        nullifiers: &mut NullifierSet<L>,
        nullifier: Nullifier,
    ) -> Result<(bool, NullifierProof<L>), WalletError>;
    async fn get_transaction(
        &self,
        block_id: u64,
        txn_id: u64,
    ) -> Result<Transaction<L>, WalletError>;

    // Submit a transaction to a validator.
    async fn submit(&mut self, txn: Transaction<L>) -> Result<(), WalletError>;
    async fn post_memos(
        &mut self,
        block_id: u64,
        txn_id: u64,
        memos: Vec<ReceiverMemo>,
        sig: Signature,
    ) -> Result<(), WalletError>;
}

pub struct WalletSession<'a, L: Ledger, Backend: WalletBackend<'a, L>> {
    backend: Backend,
    rng: ChaChaRng,
    _marker: std::marker::PhantomData<&'a ()>,
    _marker2: std::marker::PhantomData<L>,
}

// a never expired target
const UNEXPIRED_VALID_UNTIL: u64 = 2u64.pow(jf_txn::constants::MAX_TIMESTAMP_LEN as u32) - 1;
// how long (in number of validator states) a record used as an input to an unconfirmed transaction
// should be kept on hold before the transaction is considered timed out. This should be the number
// of validator states after which the transaction's proof can no longer be verified.
const RECORD_HOLD_TIME: u64 = ValidatorState::RECORD_ROOT_HISTORY_SIZE as u64;
// (block_id, txn_id, [(uid, remember)])
type CommittedTxn<'a> = (u64, u64, &'a mut [(u64, bool)]);

// Trait used to indicate that an abstract return type captures a reference with the lifetime 'a.
// See https://stackoverflow.com/questions/50547766/how-can-i-get-impl-trait-to-use-the-appropriate-lifetime-for-a-mutable-reference
pub trait Captures<'a> {}
impl<'a, T: ?Sized> Captures<'a> for T {}

#[derive(Clone, Debug, PartialEq)]
pub struct AssetInfo {
    pub asset: AssetDefinition,
    pub mint_info: Option<MintInfo>,
}

impl AssetInfo {
    pub fn new(asset: AssetDefinition, mint_info: MintInfo) -> Self {
        Self {
            asset,
            mint_info: Some(mint_info),
        }
    }
}

impl From<AssetDefinition> for AssetInfo {
    fn from(asset: AssetDefinition) -> Self {
        Self {
            asset,
            mint_info: None,
        }
    }
}

#[derive(Clone, Debug, PartialEq)]
pub struct MintInfo {
    pub seed: AssetCodeSeed,
    pub desc: Vec<u8>,
}

impl MintInfo {
    pub fn new(seed: AssetCodeSeed, desc: Vec<u8>) -> Self {
        Self { seed, desc }
    }
}

#[derive(Clone, Debug)]
struct EventSummary<L: Ledger> {
    updated_txns: Vec<(TransactionUID<L>, TransactionStatus)>,
    spent_nullifiers: Vec<(Nullifier, u64)>,
    rejected_nullifiers: Vec<Nullifier>,
    received_memos: Vec<(ReceiverMemo, u64)>,
}

impl<L: Ledger> Default for EventSummary<L> {
    fn default() -> Self {
        Self {
            updated_txns: Default::default(),
            spent_nullifiers: Default::default(),
            rejected_nullifiers: Default::default(),
            received_memos: Default::default(),
        }
    }
}

impl<'a, L: Ledger> WalletState<'a, L> {
    pub fn pub_key(
        &self,
        _session: &WalletSession<'a, L, impl WalletBackend<'a, L>>,
    ) -> UserPubKey {
        self.immutable_keys.key_pair.pub_key()
    }

    pub fn balance(
        &self,
        session: &WalletSession<'a, L, impl WalletBackend<'a, L>>,
        asset: &AssetCode,
        frozen: FreezeFlag,
    ) -> u64 {
        self.txn_state
            .records
            .input_records(
                asset,
                &self.pub_key(session),
                frozen,
                self.txn_state.validator.now(),
            )
            .map(|record| record.ro.amount)
            .sum()
    }

    pub fn assets(&self) -> HashMap<AssetCode, AssetInfo> {
        // Get the asset definitions of each record we own.
        let mut assets: HashMap<AssetCode, AssetInfo> = self
            .txn_state
            .records
            .assets()
            .map(|def| (def.code, AssetInfo::from(def)))
            .collect();
        // Add any assets that we know about through auditing.
        for (code, def) in &self.auditable_assets {
            assets.insert(*code, AssetInfo::from(def.clone()));
        }
        // Add the minting information (seed and description) for each asset we've defined.
        for (code, (def, seed, desc)) in &self.defined_assets {
            assets.insert(
                *code,
                AssetInfo::new(def.clone(), MintInfo::new(*seed, desc.clone())),
            );
        }
        assets
    }

    pub async fn transaction_status(
        &mut self,
        session: &mut WalletSession<'a, L, impl WalletBackend<'a, L>>,
        receipt: &TransactionReceipt<L>,
    ) -> Result<TransactionStatus, WalletError> {
        match self.txn_state.transactions.status(&receipt.uid) {
            TransactionStatus::Unknown => {
                // If the transactions database returns Unknown, it means the transaction is not in-
                // flight (the database only tracks in-flight transactions). So it must be retired,
                // rejected, or a foreign transaction that we were never tracking to begin with.
                // Check if it has been accepted by seeing if its fee nullifier is spent.
                let (spent, _) = session
                    .backend
                    .get_nullifier_proof(&mut self.txn_state.nullifiers, receipt.fee_nullifier)
                    .await?;
                if spent {
                    Ok(TransactionStatus::Retired)
                } else {
                    // If the transaction isn't in our pending data structures, but its fee record
                    // has not been spent, then either it was rejected, or it's someone else's
                    // transaction that we haven't been tracking through the lifecycle.
                    if receipt.submitter == self.immutable_keys.key_pair.address() {
                        Ok(TransactionStatus::Rejected)
                    } else {
                        Ok(TransactionStatus::Unknown)
                    }
                }
            }

            state => Ok(state),
        }
    }

    async fn handle_event(
        &mut self,
        session: &mut WalletSession<'a, L, impl WalletBackend<'a, L>>,
        event: LedgerEvent<L>,
    ) -> EventSummary<L> {
        self.txn_state.now += 1;
        let mut summary = EventSummary::default();
        match event {
            LedgerEvent::Commit {
                block,
                block_id,
                state_comm,
            } => {
                // Don't trust the network connection that provided us this event; validate it
                // against our local mirror of the ledger and bail out if it is invalid.
                let mut uids = match self.txn_state.validator.validate_and_apply(block.clone()) {
                    Ok(uids) => {
                        if state_comm != self.txn_state.validator.commit() {
                            // Received a block which validates, but our state commitment does not
                            // match that of the event source. Since the block validates, we will
                            // accept it, but this must indicate that the event source is lying or
                            // mistaken about the state commitment. This would be a good time to
                            // switch to a different query server or something, but for now we'll
                            // just log the problem.
                            println!("received valid block with invalid state commitment");
                        }

                        // Get a list of new uids and whether we want to remember them in our record
                        // Merkle tree. Initially, set `remember` to false for all uids, to maximize
                        // sparseness. If any of the consumers of this block (for example, the
                        // auditor component, or the owner of this wallet) care about a uid, they
                        // will set its `remember` flag to true.
                        uids.into_iter().map(|uid| (uid, false)).collect::<Vec<_>>()
                    }
                    Err(val_err) => {
                        //todo !jeb.bearer handle this case more robustly. If we get here, it means
                        // the event stream has lied to us, so recovery is quite tricky and may
                        // require us to fail over to a different query service.
                        panic!("received invalid block: {:?}, {:?}", block, val_err);
                    }
                };

                // Update our full copies of sparse validator data structures to be consistent with
                // the validator state.
                for txn in block.txns() {
                    // Remove spent records.
                    for n in txn.note().nullifiers() {
                        if let Some(record) = self.txn_state.records.remove_by_nullifier(n) {
                            self.forget_merkle_leaf(record.uid);
                        }
                    }
                    // Insert new records.
                    for o in txn.note().output_commitments() {
                        self.append_merkle_leaf(o);
                    }
                }
                // Update nullifier set
                let nullifier_proofs = block
                    .txns()
                    .into_iter()
                    .flat_map(|txn| {
                        txn.note()
                            .nullifiers()
                            .into_iter()
                            .zip(txn.proofs().to_vec())
                    })
                    .collect::<Vec<_>>();
                if self
                    .txn_state
                    .nullifiers
                    .multi_insert(&nullifier_proofs)
                    .is_err()
                {
                    //todo !jeb.bearer handle this case more robustly. If we get here, it means the
                    // event stream has lied to us, so recovery is quite tricky and may require us
                    // to fail over to a different query service.
                    panic!("received block with invalid nullifier proof");
                }

                for (txn_id, txn) in block.txns().into_iter().enumerate() {
                    // Split the uids corresponding to this transaction off the front of `uids`.
                    let mut this_txn_uids = uids;
                    uids = this_txn_uids.split_off(txn.note().output_len());

                    assert_eq!(this_txn_uids.len(), txn.note().output_len());
                    summary.spent_nullifiers.extend(
                        txn.note()
                            .nullifiers()
                            .into_iter()
                            .zip(this_txn_uids.iter().map(|(uid, _)| *uid)),
                    );

                    // Different concerns within the wallet consume transactions in different ways.
                    // Now we give each concern a chance to consume this transaction, performing any
                    // processing they need to do and possibly setting the `remember` flag for
                    // output records they care about.
                    //
                    // This is a transaction we submitted and have been
                    // awaiting confirmation.
                    if let Some(pending) = self
                        .clear_pending_transaction(
                            session,
                            &txn,
                            Some((block_id, txn_id as u64, &mut this_txn_uids)),
                        )
                        .await
                    {
                        summary
                            .updated_txns
                            .push((pending.uid, TransactionStatus::AwaitingMemos));
                    }

                    // This is someone else's transaction but we can audit it.
                    self.audit_transaction(session, txn.note(), &mut this_txn_uids)
                        .await;

                    // Prune the record Merkle tree of records we don't care about.
                    for (uid, remember) in this_txn_uids {
                        if !remember {
                            self.forget_merkle_leaf(uid);
                        }
                    }
                }

                // Some transactions may have expired when we stepped the validator state. Remove
                // them from our pending transaction data structures.
                //
                // This maintains the invariant that everything in `pending_transactions` must
                // correspond to an on-hold record, because everything which corresponds to a record
                // whose hold just expired will be removed from the set now.
                for txn_uid in self.clear_expired_transactions() {
                    summary
                        .updated_txns
                        .push((txn_uid, TransactionStatus::Rejected));
                }
            }

            LedgerEvent::Memos {
                outputs,
                transaction,
            } => {
                let completed = self
                    .txn_state
                    .transactions
                    .received_memos(outputs.iter().map(|info| info.2));
                let self_published = !completed.is_empty();
                summary.updated_txns.extend(
                    completed
                        .into_iter()
                        .map(|txn_uid| (txn_uid, TransactionStatus::Retired))
                        .collect::<Vec<_>>(),
                );

                let mut received_assets = Vec::new();
                for (memo, comm, uid, proof) in outputs {
                    summary.received_memos.push((memo.clone(), uid));
                    if let Ok(record_opening) =
                        memo.decrypt(&self.immutable_keys.key_pair, &comm, &[])
                    {
                        if !record_opening.is_dummy() {
                            // If this record is for us (i.e. its corresponding memo decrypts under
                            // our key) and not a dummy, then add it to our owned records.
                            received_assets.push((
                                record_opening.asset_def.code,
                                record_opening.amount,
                                record_opening.freeze_flag,
                            ));
                            self.txn_state.records.insert(
                                record_opening,
                                uid,
                                &self.immutable_keys.key_pair,
                            );
                            if !self.remember_merkle_leaf(
                                uid,
                                &MerkleLeafProof::new(comm.to_field_element(), proof),
                            ) {
                                println!(
                                    "error: got bad merkle proof from backend for commitment {:?}",
                                    comm
                                );
                            }
                        }
                    }
                }

                if !self_published && !received_assets.is_empty() {
                    if let Some((block_id, txn_id)) = transaction {
                        // If this batch of memos didn't complete one of our own transactions (i.e.
                        // it wasn't published by us) but it was _for_ us, then we will add a
                        // transaction history entry for the received transaction using the
                        // information decrypted from the memos.
                        //
                        // First we need to fetch the actual transaction for these memos to figure
                        // out what type it was.
                        let kind = match session.backend.get_transaction(block_id, txn_id).await {
                            Ok(txn) => {
                                let kind = txn.kind();
                                if kind == TransactionKind::<L>::send() {
                                    TransactionKind::<L>::receive()
                                } else if kind == TransactionKind::<L>::freeze()
                                    && received_assets[0].2 == FreezeFlag::Unfrozen
                                {
                                    TransactionKind::<L>::unfreeze()
                                } else {
                                    kind
                                }
                            }
                            Err(err) => {
                                println!(
                                    "Error fetching received transaction ({}, {}) from network: {}. \
                                        Transaction will be recorded with unknown type.",
                                    block_id, txn_id, err
                                );
                                TransactionKind::<L>::unknown()
                            }
                        };

                        let txn_asset = received_assets[0].0;
                        let history = TransactionHistoryEntry {
                            time: Local::now(),
                            asset: txn_asset,
                            kind,
                            receivers: received_assets
                                .clone()
                                .into_iter()
                                .filter_map(|(asset, amount, _)| {
                                    if asset == txn_asset {
                                        Some((self.immutable_keys.key_pair.address(), amount))
                                    } else {
                                        println!(
                                            "Received transaction ({}, {}) contains outputs with \
                                            multiple asset types. Ignoring some of them.",
                                            block_id, txn_id
                                        );
                                        None
                                    }
                                })
                                .collect(),
                            receipt: None,
                        };

                        if let Err(err) = session
                            .backend
                            .store(|mut t| async move {
                                t.store_transaction(history).await?;
                                Ok(t)
                            })
                            .await
                        {
                            println!(
                                "Failed to store transaction history for ({}, {}): {}.",
                                block_id, txn_id, err
                            );
                        }
                    }
                }
            }

            LedgerEvent::Reject { block, error } => {
                for mut txn in block.txns() {
                    summary
                        .rejected_nullifiers
                        .append(&mut txn.note().nullifiers());
                    if let Some(pending) = self.clear_pending_transaction(session, &txn, None).await
                    {
                        // Try to resubmit if the error is recoverable.
                        if let ValidationError::BadNullifierProof {} = &error {
                            if self
                                .update_nullifier_proofs(session, &mut txn)
                                .await
                                .is_ok()
                                && self
                                    .submit_elaborated_transaction(
                                        session,
                                        txn,
                                        pending.receiver_memos,
                                        pending.signature,
                                        pending.freeze_outputs,
                                        None,
                                        Some(pending.uid.clone()),
                                    )
                                    .await
                                    .is_ok()
                            {
                                // The transaction has been successfully resubmitted. It is still in
                                // the same state (pending) so we don't need to add it to
                                // `updated_txns`.
                            } else {
                                // If we failed to resubmit, then the rejection is final.
                                summary
                                    .updated_txns
                                    .push((pending.uid, TransactionStatus::Rejected));
                            }
                        } else {
                            summary
                                .updated_txns
                                .push((pending.uid, TransactionStatus::Rejected));
                        }
                    }
                }
            }
        };

        if let Err(err) = session
            .backend
            .store(|mut t| async {
                t.store_snapshot(self).await?;
                Ok(t)
            })
            .await
        {
            // We can ignore errors when saving the snapshot. If the save fails and then we crash,
            // we will replay this event when we load from the previously saved snapshot. Just print
            // a warning and move on.
            println!("warning: failed to save wallet state to disk: {}", err);
        }

        summary
    }

    async fn clear_pending_transaction<'t>(
        &mut self,
        session: &mut WalletSession<'a, L, impl WalletBackend<'a, L>>,
        txn: &Transaction<L>,
        res: Option<CommittedTxn<'t>>,
    ) -> Option<PendingTransaction<L>> {
        let now = self.txn_state.validator.now();

        // Remove the transaction from pending transaction data structures.
        let txn_hash = txn.hash();
        let pending = self.txn_state.transactions.remove_pending(&txn_hash);

        for nullifier in txn.note().nullifiers() {
            if let Some(record) = self.txn_state.records.record_with_nullifier_mut(&nullifier) {
                if pending.is_some() {
                    // If we started this transaction, all of its inputs should have been on hold,
                    // to preserve the invariant that all input nullifiers of all pending
                    // transactions are on hold.
                    assert!(record.on_hold(now));

                    if res.is_none() {
                        // If the transaction was not accepted for any reason, its nullifiers have
                        // not been spent, so remove the hold we placed on them.
                        record.unhold();
                    }
                } else {
                    // This isn't even our transaction.
                    assert!(!record.on_hold(now));
                }
            }
        }

        // If this was a successful transaction, post its receiver memos and add all of its
        // frozen/unfrozen outputs to our freezable database (for freeze/unfreeze transactions).
        if let Some((block_id, txn_id, uids)) = res {
            if let Some(pending) = &pending {
                // Post receiver memos.
                if let Err(err) = session
                    .backend
                    .post_memos(
                        block_id,
                        txn_id,
                        pending.receiver_memos.clone(),
                        pending.signature.clone(),
                    )
                    .await
                {
                    println!(
                        "Error: failed to post receiver memos for transaction ({}:{}): {:?}",
                        block_id, txn_id, err
                    );
                } else {
                    self.txn_state
                        .transactions
                        .await_memos(pending.uid.clone(), uids.iter().map(|(uid, _)| *uid));
                }

                // the first uid corresponds to the fee change output, which is not one of the
                // `freeze_outputs`, so we skip that one
                for ((uid, remember), ro) in uids.iter_mut().skip(1).zip(&pending.freeze_outputs) {
                    self.txn_state.records.insert_freezable(
                        ro.clone(),
                        *uid,
                        &self.immutable_keys.freezer_key_pair,
                    );
                    *remember = true;
                }
            }
        }

        pending
    }

    fn clear_expired_transactions(&mut self) -> Vec<TransactionUID<L>> {
        self.txn_state
            .transactions
            .remove_expired(self.txn_state.validator.now())
            .into_iter()
            .map(|txn| txn.uid)
            .collect()
    }

    async fn audit_transaction(
        &mut self,
        session: &mut WalletSession<'a, L, impl WalletBackend<'a, L>>,
        txn: &TransactionNote,
        uids: &mut [(u64, bool)],
    ) {
        // Try to decrypt auditor memos.
        let mut audit_data = None;
        match txn {
            TransactionNote::Transfer(xfr) => {
                for asset in self.auditable_assets.values() {
                    audit_data = self
                        .immutable_keys
                        .auditor_key_pair
                        .open_transfer_audit_memo(asset, xfr)
                        .ok();
                    if audit_data.is_some() {
                        break;
                    }
                }
            }
            TransactionNote::Mint(mint) => {
                audit_data = self
                    .immutable_keys
                    .auditor_key_pair
                    .open_mint_audit_memo(mint)
                    .ok()
                    .map(|audit_output| (vec![], vec![audit_output]));
            }
            TransactionNote::Freeze(_) => {}
        }
        if let Some((_, audit_outputs)) = audit_data {
            //todo !jeb.bearer eventually, we will probably want to save all the audit memos for
            // the whole transaction (inputs and outputs) regardless of whether any of the outputs
            // are freezeable, just for general auditing purposes.

            // the first uid corresponds to the fee change output, which has no audit memo, so skip
            // that one
            for ((uid, remember), output) in uids.iter_mut().skip(1).zip(audit_outputs) {
                let pub_key = match output.user_address {
                    Some(address) => session.backend.get_public_key(&address).await.ok(),
                    None => None,
                };
                if let (Some(asset_def), Some(pub_key), Some(amount), Some(blind)) = (
                    self.auditable_assets.get(&output.asset_code),
                    pub_key,
                    output.amount,
                    output.blinding_factor,
                ) {
                    // If the audit memo contains all the information we need to potentially freeze
                    // this record, save it in our database for later freezing.
                    if *asset_def.policy_ref().freezer_pub_key()
                        == self.immutable_keys.freezer_key_pair.pub_key()
                    {
                        let record_opening = RecordOpening {
                            amount,
                            asset_def: asset_def.clone(),
                            pub_key,
                            freeze_flag: FreezeFlag::Unfrozen,
                            blind,
                        };
                        self.txn_state.records.insert_freezable(
                            record_opening,
                            *uid,
                            &self.immutable_keys.freezer_key_pair,
                        );
                        *remember = true;
                    }
                }
            }
        }
    }

    async fn update_nullifier_proofs(
        &mut self,
        session: &mut WalletSession<'a, L, impl WalletBackend<'a, L>>,
        txn: &mut Transaction<L>,
    ) -> Result<(), WalletError> {
        let mut proofs = Vec::new();
        for n in txn.note().nullifiers() {
            let (spent, proof) = session
                .backend
                .get_nullifier_proof(&mut self.txn_state.nullifiers, n)
                .await?;
            if spent {
                return Err(WalletError::NullifierAlreadyPublished { nullifier: n });
            }
            proofs.push(proof);
        }
        txn.set_proofs(proofs);
        Ok(())
    }

    // This function ran into the same mystifying compiler behavior as
    // `submit_elaborated_transaction`, where the default async desugaring loses track of the `Send`
    // impl for the result type. As with the other function, this can be fixed by manually
    // desugaring the type signature.
    fn define_asset<'b>(
        &'b mut self,
        session: &'b mut WalletSession<'a, L, impl WalletBackend<'a, L>>,
        description: &'b [u8],
        policy: AssetPolicy,
    ) -> impl 'b + Captures<'a> + Future<Output = Result<AssetDefinition, WalletError>> + Send
    where
        'a: 'b,
    {
        async move {
            let seed = AssetCodeSeed::generate(&mut session.rng);
            let code = AssetCode::new(seed, description);
            let asset_definition = AssetDefinition::new(code, policy).context(CryptoError)?;
            let desc = description.to_vec();

            // If the policy lists ourself as the auditor, we will automatically start auditing
            // transactions involving this asset.
            let audit = *asset_definition.policy_ref().auditor_pub_key()
                == self.immutable_keys.auditor_key_pair.pub_key();

            // Persist the change that we're about to make before updating our in-memory state. We
            // can't report success until we know the new asset has been saved to disk (otherwise we
            // might lose the seed if we crash at the wrong time) and we don't want it in our
            // in-memory state if we're not going to report success.
            session
                .backend
                .store(|mut t| async {
                    t.store_defined_asset(&asset_definition, seed, &desc)
                        .await?;
                    if audit {
                        // If we are going to be an auditor of the new asset, we must also
                        // persist that information to disk before doing anything to the
                        // in-memory state.
                        t.store_auditable_asset(&asset_definition).await?;
                    }
                    Ok(t)
                })
                .await?;

            // Now we can add the asset definition to the in-memory state.
            self.defined_assets
                .insert(code, (asset_definition.clone(), seed, desc));
            if audit {
                self.auditable_assets
                    .insert(asset_definition.code, asset_definition.clone());
            }
            Ok(asset_definition)
        }
    }

    /// Use `audit_asset` to start auditing transactions with a given asset type, when the asset
    /// type was defined by someone else and sent to us out of band.
    ///
    /// Auditing of assets created by this user with an appropriate asset policy begins
    /// automatically. Calling this function is unnecessary.
    pub async fn audit_asset(
        &mut self,
        session: &mut WalletSession<'a, L, impl WalletBackend<'a, L>>,
        asset: &AssetDefinition,
    ) -> Result<(), WalletError> {
        let my_key = self.immutable_keys.auditor_key_pair.pub_key();
        let asset_key = asset.policy_ref().auditor_pub_key();
        if my_key != *asset_key {
            return Err(WalletError::InvalidAuditorKey {
                my_key,
                asset_key: asset_key.clone(),
            });
        }

        // Store the new asset on disk before adding it to our in-memory data structure. We don't
        // want to update the in-memory structure if the persistent store fails.
        session
            .backend
            .store(|mut t| async move {
                t.store_auditable_asset(asset).await?;
                Ok(t)
            })
            .await?;
        self.auditable_assets.insert(asset.code, asset.clone());
        Ok(())
    }

    pub async fn transfer(
        &mut self,
        session: &mut WalletSession<'a, L, impl WalletBackend<'a, L>>,
        asset: &AssetCode,
        receivers: &[(UserAddress, u64)],
        fee: u64,
    ) -> Result<TransactionReceipt<L>, WalletError> {
        let receivers = iter(receivers)
            .then(|(addr, amt)| {
                let session = &session;
                async move { Ok((session.backend.get_public_key(addr).await?, *amt)) }
            })
            .try_collect::<Vec<_>>()
            .await?;

        if *asset == AssetCode::native() {
            self.transfer_native(session, &receivers, fee).await
        } else {
            self.transfer_non_native(session, asset, &receivers, fee)
                .await
        }
    }

    pub async fn mint(
        &mut self,
        session: &mut WalletSession<'a, L, impl WalletBackend<'a, L>>,
        fee: u64,
        asset_code: &AssetCode,
        amount: u64,
        owner: UserAddress,
    ) -> Result<TransactionReceipt<L>, WalletError> {
        let (fee_ro, uid) = self.find_native_record_for_fee(session, fee)?;
        let acc_member_witness = self.get_merkle_proof(uid);
        let (asset_def, seed, asset_description) = self
            .defined_assets
            .get(asset_code)
            .ok_or(WalletError::UndefinedAsset { asset: *asset_code })?;
        let mint_record = RecordOpening {
            amount,
            asset_def: asset_def.clone(),
            pub_key: session.backend.get_public_key(&owner).await?,
            freeze_flag: FreezeFlag::Unfrozen,
            blind: BlindFactor::rand(&mut session.rng),
        };

        let fee_input = FeeInput {
            ro: fee_ro,
            acc_member_witness,
            owner_keypair: &self.immutable_keys.key_pair,
        };
        let (fee_info, fee_out_rec) = TxnFeeInfo::new(&mut session.rng, fee_input, fee).unwrap();
        let rng = &mut session.rng;
        let recv_memos = vec![&fee_out_rec, &mint_record]
            .into_iter()
            .map(|r| ReceiverMemo::from_ro(rng, r, &[]))
            .collect::<Result<Vec<_>, _>>()
            .unwrap();
        let (mint_note, sig_key) = jf_txn::mint::MintNote::generate(
            &mut session.rng,
            mint_record,
            *seed,
            asset_description.as_slice(),
            fee_info,
            &self.proving_keys.mint,
        )
        .context(CryptoError)?;
        let signature = sign_receiver_memos(&sig_key, &recv_memos).unwrap();
        self.submit_transaction(
            session,
            TransactionNote::Mint(Box::new(mint_note)),
            recv_memos,
            signature,
            vec![],
            TransactionHistoryEntry {
                time: Local::now(),
                asset: *asset_code,
                kind: TransactionKind::<L>::mint(),
                receivers: vec![(owner, amount)],
                receipt: None,
            },
        )
        .await
    }

    /// Freeze at least `amount` of a particular asset owned by a given user.
    ///
    /// In order to freeze an asset, this wallet must be an auditor of that asset type, and it must
    /// have observed enough transactions to determine that the target user owns at least `amount`
    /// of that asset.
    ///
    /// Freeze transactions do not currently support change, so the amount frozen will be at least
    /// `amount` but might be more, depending on the distribution of the freezable records we have
    /// for the target user.
    ///
    /// Some of these restrictions can be rolled back in the future:
    /// * An API can be provided for freezing without being an auditor, if a freezable record
    ///   opening is provided to us out of band by an auditor.
    /// * `freeze` uses the same allocation scheme for input records as transfers, which tries to
    ///   minimize fragmentation. But freeze transactions do not increase fragmentation because they
    ///   have no change output, so we could use a different allocation scheme that tries to
    ///   minimize change, which would limit the amount we can over-freeze, and would guarantee that
    ///   we freeze the exact amount if it is possible to make exact change with the freezable
    ///   records we have.
    pub async fn freeze(
        &mut self,
        session: &mut WalletSession<'a, L, impl WalletBackend<'a, L>>,
        fee: u64,
        asset: &AssetDefinition,
        amount: u64,
        owner: UserAddress,
    ) -> Result<TransactionReceipt<L>, WalletError> {
        self.freeze_or_unfreeze(session, fee, asset, amount, owner, FreezeFlag::Frozen)
            .await
    }

    /// Unfreeze at least `amount` of a particular asset owned by a given user.
    ///
    /// This wallet must have previously been used to freeze (without an intervening `unfreeze`) at
    /// least `amount` of the given asset for the given user.
    ///
    /// Similar restrictions on change apply as for `freeze`.
    pub async fn unfreeze(
        &mut self,
        session: &mut WalletSession<'a, L, impl WalletBackend<'a, L>>,
        fee: u64,
        asset: &AssetDefinition,
        amount: u64,
        owner: UserAddress,
    ) -> Result<TransactionReceipt<L>, WalletError> {
        self.freeze_or_unfreeze(session, fee, asset, amount, owner, FreezeFlag::Unfrozen)
            .await
    }

    async fn freeze_or_unfreeze(
        &mut self,
        session: &mut WalletSession<'a, L, impl WalletBackend<'a, L>>,
        fee: u64,
        asset: &AssetDefinition,
        amount: u64,
        owner: UserAddress,
        outputs_frozen: FreezeFlag,
    ) -> Result<TransactionReceipt<L>, WalletError> {
        let my_key = self.immutable_keys.freezer_key_pair.pub_key();
        let asset_key = asset.policy_ref().freezer_pub_key();
        if my_key != *asset_key {
            return Err(WalletError::InvalidFreezerKey {
                my_key,
                asset_key: asset_key.clone(),
            });
        }

        let owner = session.backend.get_public_key(&owner).await?;

        // find input records of the asset type to freeze (this does not include the fee input)
        let inputs_frozen = match outputs_frozen {
            FreezeFlag::Frozen => FreezeFlag::Unfrozen,
            FreezeFlag::Unfrozen => FreezeFlag::Frozen,
        };
        let (input_records, _) =
            self.find_records(&asset.code, &owner, inputs_frozen, amount, None)?;

        // prepare inputs
        let mut inputs = vec![];
        for (ro, uid) in input_records.into_iter() {
            let witness = self.get_merkle_proof(uid);
            inputs.push(FreezeNoteInput {
                ro,
                acc_member_witness: witness,
                keypair: &self.immutable_keys.freezer_key_pair,
            })
        }

        let (fee_ro, fee_uid) = self.find_native_record_for_fee(session, fee)?;
        let fee_input = FeeInput {
            ro: fee_ro,
            acc_member_witness: self.get_merkle_proof(fee_uid),
            owner_keypair: &self.immutable_keys.key_pair,
        };

        // find a proving key which can handle this transaction size
        let proving_key = Self::freeze_proving_key(
            &mut session.rng,
            &self.proving_keys.freeze,
            asset,
            &mut inputs,
            &self.immutable_keys.freezer_key_pair,
        )?;

        // generate transfer note and receiver memos
        let (fee_info, fee_out_rec) = TxnFeeInfo::new(&mut session.rng, fee_input, fee).unwrap();
        let (note, sig_key, outputs) =
            FreezeNote::generate(&mut session.rng, inputs, fee_info, proving_key)
                .context(CryptoError)?;
        let recv_memos = vec![&fee_out_rec]
            .into_iter()
            .chain(outputs.iter())
            .map(|r| ReceiverMemo::from_ro(&mut session.rng, r, &[]))
            .collect::<Result<Vec<_>, _>>()
            .unwrap();
        let sig = sign_receiver_memos(&sig_key, &recv_memos).unwrap();
        self.submit_transaction(
            session,
            TransactionNote::Freeze(Box::new(note)),
            recv_memos,
            sig,
            outputs,
            TransactionHistoryEntry {
                time: Local::now(),
                asset: asset.code,
                kind: match outputs_frozen {
                    FreezeFlag::Frozen => TransactionKind::<L>::freeze(),
                    FreezeFlag::Unfrozen => TransactionKind::<L>::unfreeze(),
                },
                receivers: vec![(owner.address(), amount)],
                receipt: None,
            },
        )
        .await
    }

    async fn transfer_native(
        &mut self,
        session: &mut WalletSession<'a, L, impl WalletBackend<'a, L>>,
        receivers: &[(UserPubKey, u64)],
        fee: u64,
    ) -> Result<TransactionReceipt<L>, WalletError> {
        let total_output_amount: u64 =
            receivers.iter().fold(0, |sum, (_, amount)| sum + *amount) + fee;

        // find input records which account for at least the total amount, and possibly some change.
        let (input_records, _change) = self.find_records(
            &AssetCode::native(),
            &self.pub_key(session),
            FreezeFlag::Unfrozen,
            total_output_amount,
            None,
        )?;

        // prepare inputs
        let mut inputs = vec![];
        for (ro, uid) in input_records {
            let acc_member_witness = self.get_merkle_proof(uid);
            inputs.push(TransferNoteInput {
                ro,
                acc_member_witness,
                owner_keypair: &self.immutable_keys.key_pair,
                cred: None,
            });
        }

        // prepare outputs, excluding fee change (which will be automatically generated)
        let mut outputs = vec![];
        for (pub_key, amount) in receivers {
            outputs.push(RecordOpening::new(
                &mut session.rng,
                *amount,
                AssetDefinition::native(),
                pub_key.clone(),
                FreezeFlag::Unfrozen,
            ));
        }

        // find a proving key which can handle this transaction size
        let (proving_key, dummy_inputs) = Self::xfr_proving_key(
            &mut session.rng,
            self.immutable_keys.key_pair.pub_key(),
            &self.proving_keys.xfr,
            &AssetDefinition::native(),
            &mut inputs,
            &mut outputs,
            false,
        )?;
        // pad with dummy inputs if necessary
        let rng = &mut session.rng;
        let dummy_inputs = (0..dummy_inputs)
            .map(|_| RecordOpening::dummy(rng, FreezeFlag::Unfrozen))
            .collect::<Vec<_>>();
        for (ro, owner_keypair) in &dummy_inputs {
            let dummy_input = TransferNoteInput {
                ro: ro.clone(),
                acc_member_witness: AccMemberWitness::dummy(MERKLE_HEIGHT),
                owner_keypair,
                cred: None,
            };
            inputs.push(dummy_input);
        }

        // generate transfer note and receiver memos
        let (note, kp, fee_change_ro) = TransferNote::generate_native(
            &mut session.rng,
            inputs,
            &outputs,
            fee,
            UNEXPIRED_VALID_UNTIL,
            proving_key,
        )
        .context(CryptoError)?;

        let outputs: Vec<_> = vec![fee_change_ro]
            .into_iter()
            .chain(outputs.into_iter())
            .collect();

        let recv_memos: Vec<_> = outputs
            .iter()
            .map(|ro| ReceiverMemo::from_ro(&mut session.rng, ro, &[]))
            .collect::<Result<Vec<_>, _>>()
            .unwrap();
        let sig = sign_receiver_memos(&kp, &recv_memos).context(CryptoError)?;
        self.submit_transaction(
            session,
            TransactionNote::Transfer(Box::new(note)),
            recv_memos,
            sig,
            vec![],
            TransactionHistoryEntry {
                time: Local::now(),
                asset: AssetCode::native(),
                kind: TransactionKind::<L>::send(),
                receivers: receivers
                    .iter()
                    .map(|(pub_key, amount)| (pub_key.address(), *amount))
                    .collect(),
                receipt: None,
            },
        )
        .await
    }

    async fn transfer_non_native(
        &mut self,
        session: &mut WalletSession<'a, L, impl WalletBackend<'a, L>>,
        asset: &AssetCode,
        receivers: &[(UserPubKey, u64)],
        fee: u64,
    ) -> Result<TransactionReceipt<L>, WalletError> {
        assert_ne!(
            *asset,
            AssetCode::native(),
            "call `transfer_native()` instead"
        );
        let total_output_amount: u64 = receivers.iter().fold(0, |sum, (_, amount)| sum + *amount);

        // find input records of the asset type to spend (this does not include the fee input)
        let (input_records, change) = self.find_records(
            asset,
            &self.pub_key(session),
            FreezeFlag::Unfrozen,
            total_output_amount,
            None,
        )?;
        let asset = input_records[0].0.asset_def.clone();

        // prepare inputs
        let mut inputs = vec![];
        for (ro, uid) in input_records.into_iter() {
            let witness = self.get_merkle_proof(uid);
            inputs.push(TransferNoteInput {
                ro,
                acc_member_witness: witness,
                owner_keypair: &self.immutable_keys.key_pair,
                cred: None, // TODO support credentials
            })
        }

        // prepare outputs, excluding fee change (which will be automatically generated)
        let mut outputs = vec![];
        for (pub_key, amount) in receivers {
            outputs.push(RecordOpening::new(
                &mut session.rng,
                *amount,
                asset.clone(),
                pub_key.clone(),
                FreezeFlag::Unfrozen,
            ));
        }
        // change in the asset type being transfered (not fee change)
        if change > 0 {
            let me = self.pub_key(session);
            let change_ro = RecordOpening::new(
                &mut session.rng,
                change,
                asset.clone(),
                me,
                FreezeFlag::Unfrozen,
            );
            outputs.push(change_ro);
        }

        let (fee_ro, fee_uid) = self.find_native_record_for_fee(session, fee)?;
        let fee_input = FeeInput {
            ro: fee_ro,
            acc_member_witness: self.get_merkle_proof(fee_uid),
            owner_keypair: &self.immutable_keys.key_pair,
        };

        // find a proving key which can handle this transaction size
        let (proving_key, dummy_inputs) = Self::xfr_proving_key(
            &mut session.rng,
            self.immutable_keys.key_pair.pub_key(),
            &self.proving_keys.xfr,
            &asset,
            &mut inputs,
            &mut outputs,
            change > 0,
        )?;
        // pad with dummy inputs if necessary
        let rng = &mut session.rng;
        let dummy_inputs = (0..dummy_inputs)
            .map(|_| RecordOpening::dummy(rng, FreezeFlag::Unfrozen))
            .collect::<Vec<_>>();
        for (ro, owner_keypair) in &dummy_inputs {
            let dummy_input = TransferNoteInput {
                ro: ro.clone(),
                acc_member_witness: AccMemberWitness::dummy(MERKLE_HEIGHT),
                owner_keypair,
                cred: None,
            };
            inputs.push(dummy_input);
        }

        // generate transfer note and receiver memos
        let (fee_info, fee_out_rec) = TxnFeeInfo::new(&mut session.rng, fee_input, fee).unwrap();
        let (note, sig_key) = TransferNote::generate_non_native(
            &mut session.rng,
            inputs,
            &outputs,
            fee_info,
            UNEXPIRED_VALID_UNTIL,
            proving_key,
            vec![],
        )
        .context(CryptoError)?;
        let recv_memos = vec![&fee_out_rec]
            .into_iter()
            .chain(outputs.iter())
            .map(|r| ReceiverMemo::from_ro(&mut session.rng, r, &[]))
            .collect::<Result<Vec<_>, _>>()
            .unwrap();
        let sig = sign_receiver_memos(&sig_key, &recv_memos).unwrap();
        self.submit_transaction(
            session,
            TransactionNote::Transfer(Box::new(note)),
            recv_memos,
            sig,
            vec![],
            TransactionHistoryEntry {
                time: Local::now(),
                asset: asset.code,
                kind: TransactionKind::<L>::send(),
                receivers: receivers
                    .iter()
                    .map(|(pub_key, amount)| (pub_key.address(), *amount))
                    .collect(),
                receipt: None,
            },
        )
        .await
    }

    async fn submit_transaction(
        &mut self,
        session: &mut WalletSession<'a, L, impl WalletBackend<'a, L>>,
        note: TransactionNote,
        memos: Vec<ReceiverMemo>,
        sig: Signature,
        freeze_outputs: Vec<RecordOpening>,
        history: TransactionHistoryEntry<L>,
    ) -> Result<TransactionReceipt<L>, WalletError> {
        let mut nullifier_pfs = Vec::new();
        for n in note.nullifiers() {
            let (spent, proof) = session
                .backend
                .get_nullifier_proof(&mut self.txn_state.nullifiers, n)
                .await?;
            if spent {
                return Err(WalletError::NullifierAlreadyPublished { nullifier: n });
            }
            nullifier_pfs.push(proof);
        }

        let txn = Transaction::<L>::new(note, nullifier_pfs);
        self.submit_elaborated_transaction(
            session,
            txn,
            memos,
            sig,
            freeze_outputs,
            Some(history),
            None,
        )
        .await
    }

    // For reasons that are not clearly understood, the default async desugaring for this function
    // loses track of the fact that the result type implements Send, which causes very confusing
    // error messages farther up the call stack (apparently at the point where this function is
    // monomorphized) which do not point back to this location. This is likely due to a bug in type
    // inference, or at least a deficiency around async sugar combined with a bug in diagnostics.
    //
    // As a work-around, we do the desugaring manually so that we can explicitly specify that the
    // return type implements Send. The return type also captures a reference with lifetime 'a,
    // which is different from (but related to) the lifetime 'b of the returned Future, and
    // `impl 'a + 'b + ...` does not work, so we use the work-around described at
    // https://stackoverflow.com/questions/50547766/how-can-i-get-impl-trait-to-use-the-appropriate-lifetime-for-a-mutable-reference
    // to indicate the captured lifetime using the Captures trait.
    #[allow(clippy::too_many_arguments)]
    fn submit_elaborated_transaction<'b>(
        &'b mut self,
        session: &'b mut WalletSession<'a, L, impl WalletBackend<'a, L>>,
        txn: Transaction<L>,
        memos: Vec<ReceiverMemo>,
        sig: Signature,
        freeze_outputs: Vec<RecordOpening>,
        history: Option<TransactionHistoryEntry<L>>,
        uid: Option<TransactionUID<L>>,
    ) -> impl 'b + Captures<'a> + Future<Output = Result<TransactionReceipt<L>, WalletError>> + Send
    where
        'a: 'b,
    {
        async move {
            let receipt = self.add_pending_transaction(&txn, memos, sig, freeze_outputs, uid);

            // Persist the pending transaction.
            if let Err(err) = session
                .backend
                .store(|mut t| async {
                    t.store_snapshot(self).await?;

                    // If we're submitting this transaction for the first time (as opposed to
                    // updating and resubmitting a failed transaction) add it to the history.
                    if let Some(mut history) = history {
                        history.receipt = Some(receipt.clone());
                        t.store_transaction(history).await?;
                    }

                    Ok(t)
                })
                .await
            {
                // If we failed to persist the pending transaction, we cannot submit it, because if
                // we then exit and reload the process from storage, there will be an in-flight
                // transaction which is not accounted for in our pending transaction data
                // structures. Instead, we remove the pending transaction from our in-memory data
                // structures and return the error.
                self.clear_pending_transaction(session, &txn, None).await;
                return Err(err);
            }

            // If we succeeded in creating and persisting the pending transaction, submit it to the
            // validators.
            if let Err(err) = session.backend.submit(txn.clone()).await {
                self.clear_pending_transaction(session, &txn, None).await;
                return Err(err);
            }

            Ok(receipt)
        }
    }

    fn add_pending_transaction(
        &mut self,
        txn: &Transaction<L>,
        receiver_memos: Vec<ReceiverMemo>,
        signature: Signature,
        freeze_outputs: Vec<RecordOpening>,
        uid: Option<TransactionUID<L>>,
    ) -> TransactionReceipt<L> {
        let now = self.txn_state.validator.now();
        let timeout = now + RECORD_HOLD_TIME;
        let hash = txn.hash();
        let uid = uid.unwrap_or_else(|| TransactionUID(hash.clone()));

        for nullifier in txn.note().nullifiers() {
            // hold the record corresponding to this nullifier until the transaction is committed,
            // rejected, or expired.
            if let Some(record) = self.txn_state.records.record_with_nullifier_mut(&nullifier) {
                assert!(!record.on_hold(now));
                record.hold_until(timeout);
            }
        }

        // Add the transaction to `transactions`.
        let pending = PendingTransaction {
            receiver_memos,
            signature,
            timeout,
            freeze_outputs,
            uid: uid.clone(),
            hash,
        };
        self.txn_state.transactions.insert_pending(pending);

        TransactionReceipt {
            uid,
            fee_nullifier: txn.note().nullifiers()[0],
            submitter: self.immutable_keys.key_pair.address(),
        }
    }

    #[allow(clippy::type_complexity)]
    fn find_records(
        &self,
        asset: &AssetCode,
        owner: &UserPubKey,
        frozen: FreezeFlag,
        amount: u64,
        max_records: Option<usize>,
    ) -> Result<(Vec<(RecordOpening, u64)>, u64), WalletError> {
        let now = self.txn_state.validator.now();

        // If we have a record with the exact size required, use it to avoid fragmenting big records
        // into smaller change records.
        if let Some(record) = self
            .txn_state
            .records
            .input_record_with_amount(asset, owner, frozen, amount, now)
        {
            return Ok((vec![(record.ro.clone(), record.uid)], 0));
        }

        // Take the biggest records we have until they exceed the required amount, as a heuristic to
        // try and get the biggest possible change record. This is a simple algorithm that
        // guarantees we will always return the minimum number of blocks, and thus we always succeed
        // in making a transaction if it is possible to do so within the allowed number of inputs.
        //
        // This algorithm is not optimal, though. For instance, it's possible we might be able to
        // make exact change using combinations of larger and smaller blocks. We can replace this
        // with something more sophisticated later.
        let mut result = vec![];
        let mut current_amount = 0u64;
        for record in self
            .txn_state
            .records
            .input_records(asset, owner, frozen, now)
        {
            if let Some(max_records) = max_records {
                if result.len() >= max_records {
                    // Too much fragmentation: we can't make the required amount using few enough
                    // records. This should be less likely once we implement a better allocation
                    // strategy (or, any allocation strategy).
                    //
                    // In this case, we could either simply return an error, or we could
                    // automatically generate a merge transaction to defragment our assets.
                    // Automatically merging assets would implicitly incur extra transaction fees,
                    // so for now we do the simple, uncontroversial thing and error out.
                    return Err(WalletError::Fragmentation {
                        asset: *asset,
                        amount,
                        suggested_amount: current_amount,
                        max_records,
                    });
                }
            }
            current_amount += record.ro.amount;
            result.push((record.ro.clone(), record.uid));
            if current_amount >= amount {
                return Ok((result, current_amount - amount));
            }
        }

        Err(WalletError::InsufficientBalance {
            asset: *asset,
            required: amount,
            actual: current_amount,
        })
    }

    /// find a record and corresponding uid on the native asset type with enough
    /// funds to pay transaction fee
    fn find_native_record_for_fee(
        &self,
        session: &WalletSession<'a, L, impl WalletBackend<'a, L>>,
        fee: u64,
    ) -> Result<(RecordOpening, u64), WalletError> {
        self.find_records(
            &AssetCode::native(),
            &self.pub_key(session),
            FreezeFlag::Unfrozen,
            fee,
            Some(1),
        )
        .map(|(ros, _change)| ros.into_iter().next().unwrap())
    }

    // Find a proving key large enough to prove the given transaction, returning the number of dummy
    // inputs needed to pad the transaction.
    //
    // `proving_keys` should always be `&self.proving_key`. This is a non-member function in order
    // to prove to the compiler that the result only borrows from `&self.proving_key`, not all of
    // `&self`.
    #[allow(clippy::too_many_arguments)]
    fn xfr_proving_key<'k>(
        rng: &mut ChaChaRng,
        me: UserPubKey,
        proving_keys: &'k KeySet<TransferProvingKey<'a>, key_set::OrderByOutputs>,
        asset: &AssetDefinition,
        inputs: &mut Vec<TransferNoteInput<'k>>,
        outputs: &mut Vec<RecordOpening>,
        change_record: bool,
    ) -> Result<(&'k TransferProvingKey<'a>, usize), WalletError> {
        let total_output_amount = outputs.iter().map(|ro| ro.amount).sum();
        // non-native transfers have an extra fee input, which is not included in `inputs`.
        let fee_inputs = if *asset == AssetDefinition::native() {
            0
        } else {
            1
        };
        // both native and non-native transfers have an extra fee change output which is
        // automatically generated and not included in `outputs`.
        let fee_outputs = 1;

        let num_inputs = inputs.len() + fee_inputs;
        let num_outputs = outputs.len() + fee_outputs;
        let (key_inputs, key_outputs, proving_key) = proving_keys
            .best_fit_key(num_inputs, num_outputs)
            .map_err(|(max_inputs, max_outputs)| {
                if max_outputs >= num_outputs {
                    // If there is a key that can fit the correct number of outputs had we only
                    // managed to find fewer inputs, call this a fragmentation error.
                    WalletError::Fragmentation {
                        asset: asset.code,
                        amount: total_output_amount,
                        suggested_amount: inputs
                            .iter()
                            .take(max_inputs - fee_inputs)
                            .map(|input| input.ro.amount)
                            .sum(),
                        max_records: max_inputs,
                    }
                } else {
                    // Otherwise, we just have too many outputs for any of our available keys. There
                    // is nothing we can do about that on the wallet side.
                    WalletError::TooManyOutputs {
                        asset: asset.code,
                        max_records: max_outputs,
                        num_receivers: outputs.len() - change_record as usize,
                        num_change_records: 1 + change_record as usize,
                    }
                }
            })?;
        assert!(num_inputs <= key_inputs);
        assert!(num_outputs <= key_outputs);

        if num_outputs < key_outputs {
            // pad with dummy (0-amount) outputs,leaving room for the fee change output
            loop {
                outputs.push(RecordOpening::new(
                    rng,
                    0,
                    asset.clone(),
                    me.clone(),
                    FreezeFlag::Unfrozen,
                ));
                if outputs.len() >= key_outputs - fee_outputs {
                    break;
                }
            }
        }

        // Return the required number of dummy inputs. We can't easily create the dummy inputs here,
        // because it requires creating a new dummy key pair and then borrowing from the key pair to
        // form the transfer input, so the key pair must be owned by the caller.
        let dummy_inputs = key_inputs.saturating_sub(num_inputs);
        Ok((proving_key, dummy_inputs))
    }

    fn freeze_proving_key<'k>(
        rng: &mut ChaChaRng,
        proving_keys: &'k KeySet<FreezeProvingKey<'a>, key_set::OrderByOutputs>,
        asset: &AssetDefinition,
        inputs: &mut Vec<FreezeNoteInput<'k>>,
        keypair: &'k FreezerKeyPair,
    ) -> Result<&'k FreezeProvingKey<'a>, WalletError> {
        let total_output_amount = inputs.iter().map(|input| input.ro.amount).sum();

        let num_inputs = inputs.len() + 1; // make sure to include fee input
        let num_outputs = num_inputs; // freeze transactions always have equal outputs and inputs
        let (key_inputs, key_outputs, proving_key) = proving_keys
            .best_fit_key(num_inputs, num_outputs)
            .map_err(|(max_inputs, _)| {
                WalletError::Fragmentation {
                    asset: asset.code,
                    amount: total_output_amount,
                    suggested_amount: inputs
                        .iter()
                        .take(max_inputs - 1) // leave room for fee input
                        .map(|input| input.ro.amount)
                        .sum(),
                    max_records: max_inputs,
                }
            })?;
        assert!(num_inputs <= key_inputs);
        assert!(num_outputs <= key_outputs);

        if num_inputs < key_inputs {
            // pad with dummy inputs, leaving room for the fee input

            loop {
                let (ro, _) = RecordOpening::dummy(rng, FreezeFlag::Unfrozen);
                inputs.push(FreezeNoteInput {
                    ro,
                    acc_member_witness: AccMemberWitness::dummy(MERKLE_HEIGHT),
                    keypair,
                });
                if inputs.len() >= key_inputs - 1 {
                    break;
                }
            }
        }

        Ok(proving_key)
    }

    fn forget_merkle_leaf(&mut self, leaf: u64) {
        if leaf < self.txn_state.record_mt.num_leaves() - 1 {
            self.txn_state.record_mt.forget(leaf);
        } else {
            assert_eq!(leaf, self.txn_state.record_mt.num_leaves() - 1);
            // We can't forget the last leaf in a Merkle tree. Instead, we just note that we want to
            // forget this leaf, and we'll forget it when we append a new last leaf.
            //
            // There can only be one `merkle_leaf_to_forget` at a time, because we will forget the
            // leaf and clear this field as soon as we append a new leaf.
            assert!(self.txn_state.merkle_leaf_to_forget.is_none());
            self.txn_state.merkle_leaf_to_forget = Some(leaf);
        }
    }

    #[must_use]
    fn remember_merkle_leaf(&mut self, leaf: u64, proof: &MerkleLeafProof) -> bool {
        // If we were planning to forget this leaf once a new leaf is appended, stop planning that.
        if self.txn_state.merkle_leaf_to_forget == Some(leaf) {
            self.txn_state.merkle_leaf_to_forget = None;
            // `merkle_leaf_to_forget` is always represented in the tree, so we don't have to call
            // `remember` in this case.
            assert!(self.txn_state.record_mt.get_leaf(leaf).expect_ok().is_ok());
            true
        } else {
            self.txn_state.record_mt.remember(leaf, proof).is_ok()
        }
    }

    fn append_merkle_leaf(&mut self, comm: RecordCommitment) {
        self.txn_state.record_mt.push(comm.to_field_element());

        // Now that we have appended a new leaf to the Merkle tree, we can forget the old last leaf,
        // if needed.
        if let Some(uid) = self.txn_state.merkle_leaf_to_forget.take() {
            assert!(uid < self.txn_state.record_mt.num_leaves() - 1);
            self.txn_state.record_mt.forget(uid);
        }
    }

    fn get_merkle_proof(&self, leaf: u64) -> AccMemberWitness {
        // The wallet never needs a Merkle proof that isn't guaranteed to already be in the Merkle
        // tree, so this unwrap() should never fail.
        AccMemberWitness::lookup_from_tree(&self.txn_state.record_mt, leaf)
            .expect_ok()
            .unwrap()
            .1
    }
}

/// Note: it is a soundness requirement that the destructor of a `Wallet` run when the `Wallet` is
/// dropped. Therefore, `std::mem::forget` must not be used to forget a `Wallet` without running its
/// destructor.
pub struct Wallet<'a, Backend: WalletBackend<'a, L>, L: Ledger = AAPLedger> {
    // Data shared between the main thread and the event handling thread:
    //  * the trusted, persistent wallet state
    //  * the trusted, ephemeral wallet session
    //  * promise completion handles for futures returned by sync(), indexed by the timestamp at
    //    which the corresponding future is supposed to complete. Handles are added in sync() (main
    //    thread) and removed and completed in the event thread
    mutex: Arc<Mutex<WalletSharedState<'a, L, Backend>>>,
    // Handle for the task running the event handling loop. When dropped, this handle will cancel
    // the task, so this field is never read, it exists solely to live as long as this struct and
    // then be dropped.
    _event_task: AsyncScope<'a, ()>,
    //keep a copy of the keys for referential access after they are generated
    immutable_keys: Arc<WalletImmutableKeySet>,
}

struct WalletSharedState<'a, L: Ledger, Backend: WalletBackend<'a, L>> {
    state: WalletState<'a, L>,
    session: WalletSession<'a, L, Backend>,
    sync_handles: HashMap<u64, Vec<oneshot::Sender<()>>>,
    txn_subscribers: HashMap<TransactionUID<L>, Vec<oneshot::Sender<TransactionStatus>>>,
    pending_foreign_txns: HashMap<Nullifier, Vec<oneshot::Sender<TransactionStatus>>>,
}

impl<'a, L: 'static + Ledger, Backend: 'a + WalletBackend<'a, L> + Send + Sync>
    Wallet<'a, Backend, L>
{
    pub async fn new(mut backend: Backend) -> Result<Wallet<'a, Backend, L>, WalletError> {
        let state = backend.load().await?;
        //add keys to Wallet
        let immutable_keys = state.immutable_keys.clone();
        let mut events = backend.subscribe(state.txn_state.now).await;
        let session = WalletSession {
            backend,
            rng: ChaChaRng::from_entropy(),
            _marker: Default::default(),
            _marker2: Default::default(),
        };
        let sync_handles = HashMap::new();
        let txn_subscribers = HashMap::new();
        let pending_foreign_txns = HashMap::new();
        let mutex = Arc::new(Mutex::new(WalletSharedState {
            state,
            session,
            sync_handles,
            txn_subscribers,
            pending_foreign_txns,
        }));

        // Start the event loop.
        let event_task = {
            let mutex = mutex.clone();
            let mut scope = unsafe {
                // Creating an AsyncScope is considered unsafe because `std::mem::forget` is allowed
                // in safe code, and forgetting an AsyncScope can allow its inner futures to
                // continue to be scheduled to run after the lifetime of the scope ends, since
                // normally the destructor of the scope ensures that its futures are driven to
                // completion before its lifetime ends.
                //
                // Since we are immediately going to store `scope` in the resulting `Wallet`, its
                // lifetime will be the same as the `Wallet`, and its destructor will run as long as
                // no one calls `forget` on the `Wallet` -- which no one should ever have any reason
                // to.
                AsyncScope::create()
            };
            scope.spawn_cancellable(
                async move {
                    let mut foreign_txns_awaiting_memos = HashMap::new();
                    while let Some(event) = events.next().await {
                        let WalletSharedState {
                            state,
                            session,
                            sync_handles,
                            txn_subscribers,
                            pending_foreign_txns,
                            ..
                        } = &mut *mutex.lock().await;
                        // handle an event
                        let summary = state.handle_event(session, event).await;
                        for (txn_uid, status) in summary.updated_txns {
                            // signal any await_transaction() futures which should complete due to a
                            // transaction having been completed.
                            if status.is_final() {
                                for sender in txn_subscribers.remove(&txn_uid).into_iter().flatten()
                                {
                                    // It is ok to ignore errors here; they just mean the receiver
                                    // has disconnected.
                                    sender.send(status).ok();
                                }
                            }
                        }
                        // For any await_transaction() futures waiting on foreign transactions which
                        // were just accepted, move them to the awaiting memos state.
                        for (n, uid) in summary.spent_nullifiers {
                            if let Some(subscribers) = pending_foreign_txns.remove(&n) {
                                foreign_txns_awaiting_memos
                                    .entry(uid)
                                    .or_insert_with(Vec::new)
                                    .extend(subscribers);
                            }
                        }
                        // Signal await_transaction() futures with a Rejected state for all rejected
                        // nullifiers.
                        for n in summary.rejected_nullifiers {
                            for sender in pending_foreign_txns.remove(&n).into_iter().flatten() {
                                sender.send(TransactionStatus::Rejected).ok();
                            }
                        }
                        // Signal any await_transaction() futures that are waiting on foreign
                        // transactions whose memos just arrived.
                        for (_, uid) in summary.received_memos {
                            for sender in foreign_txns_awaiting_memos
                                .remove(&uid)
                                .into_iter()
                                .flatten()
                            {
                                sender.send(TransactionStatus::Retired).ok();
                            }
                        }

                        // signal any sync() futures which should complete after the last event
                        for handle in sync_handles
                            .remove(&state.txn_state.now)
                            .into_iter()
                            .flatten()
                        {
                            handle.send(()).ok();
                        }
                    }
                },
                || (),
            );
            scope
        };

        Ok(Self {
            mutex,
            _event_task: event_task,
            immutable_keys,
        })
    }

    pub fn pub_key(&self) -> UserPubKey {
        self.immutable_keys.key_pair.pub_key()
    }

    pub fn auditor_pub_key(&self) -> AuditorPubKey {
        self.immutable_keys.auditor_key_pair.pub_key()
    }

    pub fn freezer_pub_key(&self) -> FreezerPubKey {
        self.immutable_keys.freezer_key_pair.pub_key()
    }

    pub fn address(&self) -> UserAddress {
        self.pub_key().address()
    }

    pub async fn balance(&self, asset: &AssetCode) -> u64 {
        let WalletSharedState { state, session, .. } = &*self.mutex.lock().await;
        state.balance(session, asset, FreezeFlag::Unfrozen)
    }

    pub async fn frozen_balance(&self, asset: &AssetCode) -> u64 {
        let WalletSharedState { state, session, .. } = &*self.mutex.lock().await;
        state.balance(session, asset, FreezeFlag::Frozen)
    }

    pub async fn assets(&self) -> HashMap<AssetCode, AssetInfo> {
        let WalletSharedState { state, .. } = &*self.mutex.lock().await;
        state.assets()
    }

    pub async fn transaction_history(
        &self,
    ) -> Result<Vec<TransactionHistoryEntry<L>>, WalletError> {
        let WalletSharedState { session, .. } = &mut *self.mutex.lock().await;
        let mut storage = session.backend.storage().await;
        storage.transaction_history().await
    }

    pub async fn transfer(
        &mut self,
        asset: &AssetCode,
        receivers: &[(UserAddress, u64)],
        fee: u64,
    ) -> Result<TransactionReceipt<L>, WalletError> {
        let WalletSharedState { state, session, .. } = &mut *self.mutex.lock().await;
        state.transfer(session, asset, receivers, fee).await
    }

    /// define a new asset and store secret info for minting
    pub async fn define_asset(
        &mut self,
        description: &[u8],
        policy: AssetPolicy,
    ) -> Result<AssetDefinition, WalletError> {
        let WalletSharedState { state, session, .. } = &mut *self.mutex.lock().await;
        state.define_asset(session, description, policy).await
    }

    /// start auditing transactions with a given asset type
    pub async fn audit_asset(&mut self, asset: &AssetDefinition) -> Result<(), WalletError> {
        let WalletSharedState { state, session, .. } = &mut *self.mutex.lock().await;
        state.audit_asset(session, asset).await
    }

    /// create a mint note that assign asset to an owner
    pub async fn mint(
        &mut self,
        fee: u64,
        asset_code: &AssetCode,
        amount: u64,
        owner: UserAddress,
    ) -> Result<TransactionReceipt<L>, WalletError> {
        let WalletSharedState { state, session, .. } = &mut *self.mutex.lock().await;
        state.mint(session, fee, asset_code, amount, owner).await
    }

    pub async fn freeze(
        &mut self,
        fee: u64,
        asset: &AssetDefinition,
        amount: u64,
        owner: UserAddress,
    ) -> Result<TransactionReceipt<L>, WalletError> {
        let WalletSharedState { state, session, .. } = &mut *self.mutex.lock().await;
        state.freeze(session, fee, asset, amount, owner).await
    }

    pub async fn unfreeze(
        &mut self,
        fee: u64,
        asset: &AssetDefinition,
        amount: u64,
        owner: UserAddress,
    ) -> Result<TransactionReceipt<L>, WalletError> {
        let WalletSharedState { state, session, .. } = &mut *self.mutex.lock().await;
        state.unfreeze(session, fee, asset, amount, owner).await
    }

    pub async fn transaction_status(
        &self,
        receipt: &TransactionReceipt<L>,
    ) -> Result<TransactionStatus, WalletError> {
        let WalletSharedState { state, session, .. } = &mut *self.mutex.lock().await;
        state.transaction_status(session, receipt).await
    }

    pub async fn await_transaction(
        &self,
        receipt: &TransactionReceipt<L>,
    ) -> Result<TransactionStatus, WalletError> {
        let mut guard = self.mutex.lock().await;
        let WalletSharedState {
            state,
            session,
            txn_subscribers,
            pending_foreign_txns,
            ..
        } = &mut *guard;

        let status = state.transaction_status(session, receipt).await?;
        if status.is_final() {
            Ok(status)
        } else {
            let (sender, receiver) = oneshot::channel();

            if receipt.submitter == state.immutable_keys.key_pair.address() {
                // If we submitted this transaction, we have all the information we need to track it
                // through the lifecycle based on its uid alone.
                txn_subscribers
                    .entry(receipt.uid.clone())
                    .or_insert_with(Vec::new)
                    .push(sender);
            } else {
                // Transaction uids are unique only to a given wallet, so if we're trying to track
                // somebody else's transaction, the best we can do is wait for one of its nullifiers
                // to be published on the ledger.
                pending_foreign_txns
                    .entry(receipt.fee_nullifier)
                    .or_insert_with(Vec::new)
                    .push(sender);
            }
            drop(guard);
            receiver.await.map_err(|_| WalletError::Cancelled {})
        }
    }

    pub async fn sync(&self, t: u64) -> Result<(), oneshot::Canceled> {
        let mut guard = self.mutex.lock().await;
        let WalletSharedState {
            state,
            sync_handles,
            ..
        } = &mut *guard;

        if state.txn_state.now < t {
            let (sender, receiver) = oneshot::channel();
            sync_handles.entry(t).or_insert_with(Vec::new).push(sender);
            drop(guard);
            receiver.await
        } else {
            Ok(())
        }
    }
}

pub fn new_key_pair() -> UserKeyPair {
    UserKeyPair::generate(&mut ChaChaRng::from_entropy())
}

#[cfg(any(test, fuzzing))]
pub mod test_helpers {
    use super::*;
    use crate::{
<<<<<<< HEAD
        node,
        state::{
            Block, ElaboratedBlock, ElaboratedTransaction, SetMerkleProof, SetMerkleTree,
            VerifierKeySet, MERKLE_HEIGHT,
        },
        universal_params::UNIVERSAL_PARAM,
=======
        api::FromError, node, Block, ElaboratedBlock, ElaboratedTransaction, SetMerkleProof,
        SetMerkleTree, TransactionVerifyingKey, VerifierKeySet, MERKLE_HEIGHT, UNIVERSAL_PARAM,
>>>>>>> 94de801d
    };
    use chrono::Duration;
    use futures::channel::mpsc as channel;
    use futures::future;
    use itertools::izip;
<<<<<<< HEAD
    use jf_txn::TransactionVerifyingKey;
=======
    use jf_txn::MerkleTree;
>>>>>>> 94de801d
    use phaselock::traits::state::State;
    use phaselock::BlockContents;
    use rand_chacha::rand_core::RngCore;
    use std::iter::once;
    use std::pin::Pin;
    use std::sync::Mutex as SyncMutex;
    use std::time::Instant;

    // This function checks probabilistic equality for two wallet states, comparing hashes for
    // fields that cannot directly be compared for equality. It is sufficient for tests that want
    // to compare wallet states (like round-trip serialization tests) but since it is deterministic,
    // we shouldn't make it into a PartialEq instance.
    pub fn assert_wallet_states_eq(w1: &WalletState, w2: &WalletState) {
        assert_eq!(w1.txn_state.now, w2.txn_state.now);
        assert_eq!(
            w1.txn_state.validator.commit(),
            w2.txn_state.validator.commit()
        );
        assert_eq!(w1.proving_keys, w2.proving_keys);
        assert_eq!(w1.txn_state.records, w2.txn_state.records);
        // We can't directly compare key pairs, but if two key pairs have the same public key then
        // the private keys are equal with overwhelming probability.
        assert_eq!(
            w1.immutable_keys.auditor_key_pair.pub_key(),
            w2.immutable_keys.auditor_key_pair.pub_key()
        );
        assert_eq!(w1.auditable_assets, w2.auditable_assets);
        assert_eq!(
            w1.immutable_keys.freezer_key_pair,
            w2.immutable_keys.freezer_key_pair
        );
        assert_eq!(
            w1.txn_state.nullifiers.hash(),
            w2.txn_state.nullifiers.hash()
        );
        assert_eq!(
            w1.txn_state.record_mt.commitment(),
            w2.txn_state.record_mt.commitment()
        );
        assert_eq!(w1.defined_assets, w2.defined_assets);
        assert_eq!(w1.txn_state.transactions, w2.txn_state.transactions);
    }

    #[derive(Clone, Debug)]
    pub struct TxnHistoryWithTimeTolerantEq(pub TransactionHistoryEntry<AAPLedger>);

    impl PartialEq<Self> for TxnHistoryWithTimeTolerantEq {
        fn eq(&self, other: &Self) -> bool {
            let time_tolerance = Duration::minutes(5);
            let times_eq = if self.0.time < other.0.time {
                other.0.time - self.0.time < time_tolerance
            } else {
                self.0.time - other.0.time < time_tolerance
            };
            times_eq
                && self.0.asset == other.0.asset
                && self.0.kind == other.0.kind
                && self.0.receivers == other.0.receivers
                && self.0.receipt == other.0.receipt
        }
    }

    #[derive(Clone, Debug, Default)]
    pub struct MockWalletStorage<'a> {
        committed: Option<WalletState<'a>>,
        working: Option<WalletState<'a>>,
        txn_history: Vec<TransactionHistoryEntry<AAPLedger>>,
    }

    #[async_trait]
    impl<'a> WalletStorage<'a, AAPLedger> for MockWalletStorage<'a> {
        fn exists(&self) -> bool {
            self.committed.is_some()
        }

        async fn load(&mut self) -> Result<WalletState<'a>, WalletError> {
            Ok(self.committed.as_ref().unwrap().clone())
        }

        async fn store_snapshot(&mut self, state: &WalletState<'a>) -> Result<(), WalletError> {
            if let Some(working) = &mut self.working {
                working.txn_state.now = state.txn_state.now;
                working.txn_state.validator = state.txn_state.validator.clone();
                working.txn_state.records = state.txn_state.records.clone();
                working.txn_state.nullifiers = state.txn_state.nullifiers.clone();
                working.txn_state.record_mt = state.txn_state.record_mt.clone();
                working.txn_state.transactions = state.txn_state.transactions.clone();
            }
            Ok(())
        }

        async fn store_auditable_asset(
            &mut self,
            asset: &AssetDefinition,
        ) -> Result<(), WalletError> {
            if let Some(working) = &mut self.working {
                working.auditable_assets.insert(asset.code, asset.clone());
            }
            Ok(())
        }

        async fn store_defined_asset(
            &mut self,
            asset: &AssetDefinition,
            seed: AssetCodeSeed,
            desc: &[u8],
        ) -> Result<(), WalletError> {
            if let Some(working) = &mut self.working {
                working
                    .defined_assets
                    .insert(asset.code, (asset.clone(), seed, desc.to_vec()));
            }
            Ok(())
        }

        async fn store_transaction(
            &mut self,
            txn: TransactionHistoryEntry<AAPLedger>,
        ) -> Result<(), WalletError> {
            self.txn_history.push(txn);
            Ok(())
        }

        async fn transaction_history(
            &mut self,
        ) -> Result<Vec<TransactionHistoryEntry<AAPLedger>>, WalletError> {
            Ok(self.txn_history.clone())
        }

        async fn commit(&mut self) {
            self.committed = self.working.clone();
        }

        async fn revert(&mut self) {
            self.working = self.committed.clone();
        }
    }

    pub struct MockLedger<'a> {
        pub validator: ValidatorState,
        nullifiers: SetMerkleTree,
        records: MerkleTree,
        subscribers: Vec<channel::UnboundedSender<LedgerEvent>>,
        current_block: ElaboratedBlock,
        committed_blocks: Vec<(ElaboratedBlock, Vec<Vec<u64>>)>,
        block_size: usize,
        hold_next_transaction: bool,
        held_transaction: Option<ElaboratedTransaction>,
        proving_keys: Arc<ProverKeySet<'a, key_set::OrderByOutputs>>,
        address_map: HashMap<UserAddress, UserPubKey>,
        events: Vec<LedgerEvent>,
        storage: Vec<Arc<Mutex<MockWalletStorage<'a>>>>,
    }

    impl<'a> MockLedger<'a> {
        pub fn now(&self) -> u64 {
            self.events.len() as u64
        }

        fn generate_event(&mut self, e: LedgerEvent) {
            println!(
                "generating event {}: {}",
                self.events.len(),
                match &e {
                    LedgerEvent::Commit { .. } => "Commit",
                    LedgerEvent::Reject { .. } => "Reject",
                    LedgerEvent::Memos { .. } => "Memos",
                }
            );
            self.events.push(e.clone());
            for s in self.subscribers.iter_mut() {
                s.start_send(e.clone()).unwrap();
            }
        }

        pub fn flush(&mut self) {
            if self.current_block.block.0.is_empty() {
                return;
            }

            let block = std::mem::replace(&mut self.current_block, self.validator.next_block());
            match self.validator.validate_and_apply(
                self.validator.prev_commit_time + 1,
                block.block.clone(),
                block.proofs.clone(),
            ) {
                Ok(mut uids) => {
                    // Add nullifiers
                    for txn in &block.block.0 {
                        for nullifier in txn.nullifiers() {
                            self.nullifiers.insert(nullifier);
                        }
                        for record in txn.output_commitments() {
                            self.records.push(record.to_field_element())
                        }
                    }

                    // Broadcast the new block
                    self.generate_event(LedgerEvent::Commit {
                        block: block.clone(),
                        block_id: self.committed_blocks.len() as u64,
                        state_comm: self.validator.commit(),
                    });

                    // Store the block in the history
                    let mut block_uids = vec![];
                    for txn in block.block.0.iter() {
                        let mut this_txn_uids = uids;
                        uids = this_txn_uids.split_off(txn.output_len());
                        assert_eq!(this_txn_uids.len(), txn.output_len());
                        block_uids.push(this_txn_uids);
                    }
                    self.committed_blocks.push((block, block_uids));
                }
                Err(error) => self.generate_event(LedgerEvent::Reject { block, error }),
            }
        }

        pub fn hold_next_transaction(&mut self) {
            self.hold_next_transaction = true;
        }

        pub fn release_held_transaction(&mut self) -> Option<ElaboratedTransaction> {
            if let Some(txn) = self.held_transaction.take() {
                self.submit(txn.clone());
                Some(txn)
            } else {
                None
            }
        }

        pub fn submit(&mut self, txn: ElaboratedTransaction) {
            if self.hold_next_transaction {
                self.held_transaction = Some(txn);
                self.hold_next_transaction = false;
                return;
            }

            match self.current_block.add_transaction_raw(&txn) {
                Ok(block) => {
                    self.current_block = block;
                    // self.current_memos.push(memos);
                    if self.current_block.block.0.len() >= self.block_size {
                        self.flush();
                    }
                }
                Err(error) => {
                    let rejected = ElaboratedBlock {
                        block: Block(vec![txn.txn]),
                        proofs: vec![txn.proofs],
                    };
                    self.generate_event(LedgerEvent::<AAPLedger>::Reject {
                        block: rejected,
                        error,
                    });
                }
            }
        }

        pub fn post_memos(
            &mut self,
            block_id: u64,
            txn_id: u64,
            memos: Vec<ReceiverMemo>,
            sig: Signature,
        ) -> Result<(), WalletError> {
            let (block, block_uids) = &self.committed_blocks[block_id as usize];
            let txn = &block.block.0[txn_id as usize];
            let comms = txn.output_commitments();
            let uids = block_uids[txn_id as usize].clone();

            txn.verify_receiver_memos_signature(&memos, &sig)
                .context(CryptoError)?;

            let merkle_paths = uids
                .iter()
                .map(|uid| {
                    self.records
                        .get_leaf(*uid)
                        .expect_ok()
                        .map(|(_, proof)| (proof.leaf.0, proof.path))
                        .unwrap()
                        .1
                })
                .collect::<Vec<_>>();
            self.generate_event(LedgerEvent::<AAPLedger>::Memos {
                outputs: izip!(memos, comms, uids, merkle_paths).collect(),
                transaction: Some((block_id, txn_id)),
            });

            Ok(())
        }
    }

    pub async fn sync<'a>(
        ledger: &Arc<SyncMutex<MockLedger<'a>>>,
        wallets: &[Wallet<'a, impl 'a + WalletBackend<'a, AAPLedger> + Send + Sync>],
    ) {
        let t = {
            let mut ledger = ledger.lock().unwrap();
            ledger.flush();
            if let Some(LedgerEvent::Commit { block, .. }) = ledger.events.last() {
                // If the last event is a Commit, wait until all of the senders from the block
                // receive the Commit event and post the receiver memos, generating new Memos events.
                ledger.now() + (block.block.0.len() as u64)
            } else {
                ledger.now()
            }
        };
        sync_with(wallets, t).await;

        // Since we're syncing with the time stamp from the most recent event, the wallets should
        // be in a stable state once they have processed up to that event. Check that each wallet
        // has persisted all of its in-memory state at this point.
        let ledger = ledger.lock().unwrap();
        for (wallet, storage) in wallets.iter().zip(&ledger.storage) {
            let WalletSharedState { state, .. } = &*wallet.mutex.lock().await;
            assert_wallet_states_eq(state, storage.lock().await.committed.as_ref().unwrap());
        }
    }

    pub async fn sync_with<'a>(
        wallets: &[Wallet<'a, impl 'a + WalletBackend<'a, AAPLedger> + Send + Sync>],
        t: u64,
    ) {
        println!("waiting for sync point {}", t);
        future::join_all(wallets.iter().map(|wallet| wallet.sync(t))).await;
    }

    #[derive(Clone)]
    pub struct MockWalletBackend<'a> {
        key_pair: UserKeyPair,
        ledger: Arc<SyncMutex<MockLedger<'a>>>,
        initial_grants: Vec<(RecordOpening, u64)>,
        seed: [u8; 32],
        storage: Arc<Mutex<MockWalletStorage<'a>>>,
    }

    #[async_trait]
    impl<'a> WalletBackend<'a, AAPLedger> for MockWalletBackend<'a> {
        type EventStream = Pin<Box<dyn Stream<Item = LedgerEvent> + Send>>;
        type Storage = MockWalletStorage<'a>;

        async fn storage<'l>(&'l mut self) -> MutexGuard<'l, Self::Storage> {
            self.storage.lock().await
        }

        async fn create(&mut self) -> Result<WalletState<'a>, WalletError> {
            let state = {
                let ledger = self.ledger.lock().unwrap();
                let mut rng = ChaChaRng::from_seed(self.seed);

                WalletState {
                    proving_keys: ledger.proving_keys.clone(),
                    immutable_keys: Arc::new(WalletImmutableKeySet {
                        key_pair: self.key_pair.clone(),
                        auditor_key_pair: AuditorKeyPair::generate(&mut rng),
                        freezer_key_pair: FreezerKeyPair::generate(&mut rng),
                    }),
                    txn_state: TransactionState {
                        validator: ledger.validator.clone(),

                        records: {
                            let mut db: RecordDatabase = Default::default();
                            for (ro, uid) in self.initial_grants.iter() {
                                db.insert(ro.clone(), *uid, &self.key_pair);
                            }
                            db
                        },
                        nullifiers: ledger.nullifiers.clone(),
                        record_mt: ledger.records.clone(),
                        merkle_leaf_to_forget: None,

                        now: 0,
                        transactions: Default::default(),
                    },
                    auditable_assets: Default::default(),
                    defined_assets: HashMap::new(),
                }
            };

            // Persist the initial state.
            let mut storage = self.storage().await;
            storage.committed = Some(state.clone());
            storage.working = Some(state.clone());

            Ok(state)
        }

        async fn subscribe(&self, starting_at: u64) -> Self::EventStream {
            let mut ledger = self.ledger.lock().unwrap();

            assert!(
                starting_at <= ledger.now(),
                "subscribing from a future state is not supported in the MockWalletBackend"
            );
            let past_events = ledger
                .events
                .iter()
                .skip(starting_at as usize)
                .cloned()
                .collect::<Vec<_>>();

            let (sender, receiver) = channel::unbounded();
            ledger.subscribers.push(sender);

            Box::pin(iter(past_events).chain(receiver))
        }

        async fn get_public_key(&self, address: &UserAddress) -> Result<UserPubKey, WalletError> {
            let ledger = self.ledger.lock().unwrap();
            match ledger.address_map.get(address) {
                Some(key) => Ok(key.clone()),
                None => Err(WalletError::InvalidAddress {
                    address: address.clone(),
                }),
            }
        }

        async fn get_nullifier_proof(
            &self,
            set: &mut SetMerkleTree,
            nullifier: Nullifier,
        ) -> Result<(bool, SetMerkleProof), WalletError> {
            let ledger = self.ledger.lock().unwrap();
            if set.hash() == ledger.nullifiers.hash() {
                Ok(ledger.nullifiers.contains(nullifier).unwrap())
            } else {
                Err(WalletError::QueryServiceError {
                    source: node::QueryServiceError::InvalidNullifierRoot {},
                })
            }
        }

        async fn get_transaction(
            &self,
            block_id: u64,
            txn_id: u64,
        ) -> Result<ElaboratedTransaction, WalletError> {
            let ledger = self.ledger.lock().unwrap();
            let block = &ledger
                .committed_blocks
                .get(block_id as usize)
                .ok_or_else(|| {
                    WalletError::from_query_service_error(node::QueryServiceError::InvalidBlockId {
                        index: block_id as usize,
                        num_blocks: ledger.committed_blocks.len(),
                    })
                })?
                .0;

            if txn_id as usize >= block.block.0.len() {
                return Err(WalletError::from_query_service_error(
                    node::QueryServiceError::InvalidTxnId {},
                ));
            }
            let txn = block.block.0[txn_id as usize].clone();
            let proofs = block.proofs[txn_id as usize].clone();
            Ok(ElaboratedTransaction { txn, proofs })
        }

        async fn submit(&mut self, txn: ElaboratedTransaction) -> Result<(), WalletError> {
            self.ledger.lock().unwrap().submit(txn);
            Ok(())
        }

        async fn post_memos(
            &mut self,
            block_id: u64,
            txn_id: u64,
            memos: Vec<ReceiverMemo>,
            sig: Signature,
        ) -> Result<(), WalletError> {
            self.ledger
                .lock()
                .unwrap()
                .post_memos(block_id, txn_id, memos, sig)
        }
    }

    pub async fn create_test_network<'a>(
        xfr_sizes: &[(usize, usize)],
        initial_grants: Vec<u64>,
        now: &mut Instant,
    ) -> (
        Arc<SyncMutex<MockLedger<'a>>>,
        Vec<Wallet<'a, MockWalletBackend<'a>>>,
    ) {
        let mut rng = ChaChaRng::from_seed([42u8; 32]);

        // Populate the unpruned record merkle tree with an initial record commitment for each
        // non-zero initial grant. Collect user-specific info (keys and record openings
        // corresponding to grants) in `users`, which will be used to create the wallets later.
        let mut record_merkle_tree = MerkleTree::new(MERKLE_HEIGHT).unwrap();
        let mut users = vec![];
        for amount in initial_grants {
            let key = UserKeyPair::generate(&mut rng);
            if amount > 0 {
                let ro = RecordOpening::new(
                    &mut rng,
                    amount,
                    AssetDefinition::native(),
                    key.pub_key(),
                    FreezeFlag::Unfrozen,
                );
                let comm = RecordCommitment::from(&ro);
                let uid = record_merkle_tree.num_leaves();
                record_merkle_tree.push(comm.to_field_element());
                users.push((key, vec![(ro, uid)]));
            } else {
                users.push((key, vec![]));
            }
        }

        // Create the validator using the ledger state containing the initial grants, computed above.
        println!(
            "Generating validator keys: {}s",
            now.elapsed().as_secs_f32()
        );
        *now = Instant::now();

        let mut xfr_prove_keys = vec![];
        let mut xfr_verif_keys = vec![];
        for (num_inputs, num_outputs) in xfr_sizes {
            let (xfr_prove_key, xfr_verif_key, _) = jf_txn::proof::transfer::preprocess(
                &*UNIVERSAL_PARAM,
                *num_inputs,
                *num_outputs,
                MERKLE_HEIGHT,
            )
            .unwrap();
            xfr_prove_keys.push(xfr_prove_key);
            xfr_verif_keys.push(TransactionVerifyingKey::Transfer(xfr_verif_key));
        }
        let (mint_prove_key, mint_verif_key, _) =
            jf_txn::proof::mint::preprocess(&*UNIVERSAL_PARAM, MERKLE_HEIGHT).unwrap();
        let (freeze_prove_key, freeze_verif_key, _) =
            jf_txn::proof::freeze::preprocess(&*UNIVERSAL_PARAM, 2, MERKLE_HEIGHT).unwrap();
        let nullifiers: SetMerkleTree = Default::default();
        let validator = ValidatorState::new(
            VerifierKeySet {
                xfr: KeySet::new(xfr_verif_keys.into_iter()).unwrap(),
                mint: TransactionVerifyingKey::Mint(mint_verif_key),
                freeze: KeySet::new(
                    vec![TransactionVerifyingKey::Freeze(freeze_verif_key)].into_iter(),
                )
                .unwrap(),
            },
            record_merkle_tree.clone(),
        );

        let comm = validator.commit();
        println!(
            "Validator set up with state {:x?}: {}s",
            comm,
            now.elapsed().as_secs_f32()
        );

        let current_block = validator.next_block();
        let mut storage = Vec::new();
        for _ in &users {
            storage.push(Arc::new(Mutex::new(MockWalletStorage::default())));
        }
        let ledger = Arc::new(SyncMutex::new(MockLedger {
            validator,
            nullifiers,
            records: record_merkle_tree,
            subscribers: Vec::new(),
            current_block,
            committed_blocks: Vec::new(),
            block_size: 2,
            hold_next_transaction: false,
            held_transaction: None,
            proving_keys: Arc::new(ProverKeySet {
                xfr: KeySet::new(xfr_prove_keys.into_iter()).unwrap(),
                mint: mint_prove_key,
                freeze: KeySet::new(vec![freeze_prove_key].into_iter()).unwrap(),
            }),
            address_map: users
                .iter()
                .map(|(key, _)| (key.address(), key.pub_key()))
                .collect(),
            events: Vec::new(),
            storage: storage.clone(),
        }));

        // Create a wallet for each user based on the validator and the per-user information
        // computed above.
        let wallets = iter(users)
            .zip(iter(storage))
            .then(|((key_pair, initial_grants), storage)| {
                let mut rng = ChaChaRng::from_rng(&mut rng).unwrap();
                let ledger = ledger.clone();
                async move {
                    let mut seed = [0u8; 32];
                    rng.fill_bytes(&mut seed);
                    Wallet::new(MockWalletBackend {
                        ledger,
                        initial_grants,
                        seed,
                        storage,
                        key_pair,
                    })
                    .await
                    .unwrap()
                }
            })
            .collect()
            .await;

        println!("Wallets set up: {}s", now.elapsed().as_secs_f32());
        *now = Instant::now();
        (ledger, wallets)
    }

    /*
     * This test is very similar to test_two_wallets, but it is parameterized on the number of users,
     * number of asset types, initial ledger state, and transactions to do, so it can be used with
     * quickcheck or proptest to do randomized fuzzing.
     */
    #[allow(clippy::type_complexity)]
    pub async fn test_multixfr_wallet(
        // List of blocks containing (def,key1,key2,amount) transfer specs
        // An asset def of 0 in a transfer spec or record indicates the native asset type; other
        // asset types are indexed startin from 1.
        txs: Vec<Vec<(u8, u8, u8, u64)>>,
        nkeys: u8,
        ndefs: u8,
        // (def,key,amount)
        init_rec: (u8, u8, u64),
        init_recs: Vec<(u8, u8, u64)>,
    ) {
        println!(
            "multixfr_wallet test: {} users, {} assets, {} records, {} transfers",
            nkeys,
            ndefs,
            init_recs.len() + 1,
            txs.iter().flatten().count()
        );
        let mut now = Instant::now();

        let xfr_sizes = &[
            (1, 2), // basic native transfer
            (2, 2), // basic non-native transfer, or native merge
            (2, 3), // non-native transfer with change output
            (3, 2), // non-native merge
        ];
        let mut balances = vec![vec![0; ndefs as usize + 1]; nkeys as usize];
        // `histories` is a map from wallet indices to vectors of blocks of history entries. The
        // reason for blocking the history entries is that entries corresponding to transactions
        // that were validated in the same block can be recorded by the wallets in any order.
        let mut histories = vec![vec![vec![]]; nkeys as usize];
        let grants =
            // The issuer (wallet 0) gets 1 coin per initial record, to pay transaction fees while
            // it mints and distributes the records, and 1 coin per transaction, to pay transaction
            // fees while minting additional records if test wallets run out of balance during the
            // test.
            once((1 + init_recs.len() + txs.iter().flatten().count()) as u64).chain(
                (0..nkeys)
                    .map(|i| {
                        // The remaining wallets (the test wallets) get 1 coin for each transaction
                        // in which they are the sender, to pay transaction fees, plus...
                        let txn_fees = txs.iter()
                            .flatten()
                            .map(|(_, sender, _, _)| {
                                if sender % nkeys == i {1} else {0}
                            })
                            .sum::<u64>();
                        balances[i as usize][0] += txn_fees;
                        txn_fees +
                        // ...one record for each native asset type initial record that they own,
                        // plus...
                        once(&init_rec).chain(&init_recs)
                            .map(|(def, owner, amount)| {
                                let def = (def % (ndefs + 1)) as usize;
                                let owner = (owner % nkeys) as usize;
                                if def == 0 && owner == (i as usize) {
                                    balances[owner][def] += amount;
                                    *amount
                                } else {
                                    0
                                }
                            })
                            .sum::<u64>() +
                        // We want to prevent transfers of the native asset type from failing due to
                        // insufficient funds, or worse, from dipping into native coins which were
                        // intended to be used later as transaction fees. Unlike non-native
                        // transfers, we can't mint more native coins during the test if we find
                        // that one of the wallets is low on balance. So we give each wallet an
                        // extra grant of native coins large enough to cover all the native
                        // transactions it will need to make, when combined with its original grant
                        // of native coins.
                        {
                            let total_txn_amount: u64 = txs.iter()
                                .flatten()
                                .map(|(def, sender, _, amount)| {
                                    if (def % (ndefs + 1)) == 0 && (sender % nkeys) == i {
                                        *amount
                                    } else {
                                        0
                                    }
                                })
                                .sum();
                            if txn_fees + total_txn_amount > balances[i as usize][0] {
                                let extra = txn_fees + total_txn_amount - balances[i as usize][0];
                                balances[i as usize][0] += extra;
                                extra
                            } else {
                                0
                            }
                        }
                    })
            ).collect();

        let (ledger, mut wallets) = create_test_network(xfr_sizes, grants, &mut now).await;
        println!(
            "ceremony complete, minting initial records: {}s",
            now.elapsed().as_secs_f32()
        );
        now = Instant::now();

        fn push_history(
            wallet_ix: usize,
            histories: &mut [Vec<Vec<TransactionHistoryEntry<AAPLedger>>>],
            entry: TransactionHistoryEntry<AAPLedger>,
        ) {
            histories[wallet_ix].last_mut().unwrap().push(entry);
        }
        fn close_history_block(histories: &mut [Vec<Vec<TransactionHistoryEntry<AAPLedger>>>]) {
            for history in histories {
                history.push(vec![])
            }
        }

        // Define all of the test assets and mint initial records.
        let mut assets = vec![];
        for i in 0..ndefs {
            assets.push(
                wallets[0]
                    .define_asset(format!("Asset {}", i).as_bytes(), Default::default())
                    .await
                    .unwrap(),
            );
        }
        for (asset, owner, amount) in once(init_rec).chain(init_recs) {
            let asset = (asset % (ndefs + 1)) as usize;
            if asset == 0 {
                // can't mint native assets
                continue;
            }
            let address = wallets[(owner % nkeys) as usize + 1].address();
            balances[(owner % nkeys) as usize][asset] += amount;
            wallets[0]
                .mint(1, &assets[asset - 1].code, amount, address.clone())
                .await
                .unwrap();
            push_history(
                (owner % nkeys) as usize,
                &mut histories,
                TransactionHistoryEntry {
                    time: Local::now(),
                    asset: assets[asset - 1].code,
                    kind: TransactionKind::<AAPLedger>::mint(),
                    receivers: vec![(address, amount)],
                    receipt: None,
                },
            );
            sync(&ledger, &wallets).await;
            close_history_block(&mut histories);
        }

        println!("assets minted: {}s", now.elapsed().as_secs_f32());
        now = Instant::now();

        // Check initial balances. This cannot be a closure because rust infers the wrong lifetime
        // for the references (it tries to use 'a, which is longer than we want to borrow `wallets`
        // for).
        async fn check_balances<'a>(
            wallets: &[Wallet<'a, MockWalletBackend<'a>>],
            balances: &[Vec<u64>],
            assets: &[AssetDefinition],
        ) {
            for (i, balance) in balances.iter().enumerate() {
                let wallet = &wallets[i + 1];

                // Check native asset balance.
                assert_eq!(wallet.balance(&AssetCode::native()).await, balance[0]);
                for (j, asset) in assets.iter().enumerate() {
                    assert_eq!(wallet.balance(&asset.code).await, balance[j + 1]);
                }
            }
        }
        check_balances(&wallets, &balances, &assets).await;

        async fn check_histories<'a>(
            wallets: &[Wallet<'a, MockWalletBackend<'a>>],
            histories: &[Vec<Vec<TransactionHistoryEntry<AAPLedger>>>],
        ) {
            assert_eq!(wallets.len(), histories.len() + 1);
            for (wallet, history) in wallets.iter().skip(1).zip(histories) {
                let mut wallet_history = wallet.transaction_history().await.unwrap();
                assert_eq!(
                    wallet_history.len(),
                    history.iter().map(|block| block.len()).sum::<usize>()
                );

                for block in history {
                    let remaining = wallet_history.split_off(block.len());
                    let wallet_block = wallet_history;
                    wallet_history = remaining;

                    // Compare the blocks, allowing for slight deviations in the timestamps of
                    // corresponding entries. We compare blocks modulo order by checking that they
                    // have the same length and that every entry in one is in the other, and vice
                    // versa.
                    assert_eq!(wallet_block.len(), block.len());
                    let wallet_block = wallet_block
                        .into_iter()
                        .map(TxnHistoryWithTimeTolerantEq)
                        .collect::<Vec<_>>();
                    let block = block
                        .iter()
                        .map(|txn| TxnHistoryWithTimeTolerantEq(txn.clone()))
                        .collect::<Vec<_>>();
                    for txn in wallet_block.iter() {
                        assert!(block.contains(txn));
                    }
                    for txn in block.iter() {
                        assert!(wallet_block.contains(txn));
                    }
                }
            }
        }
        check_histories(&wallets, &histories).await;

        // Run the test transactions.
        for (i, block) in txs.iter().enumerate() {
            println!(
                "Starting block {}/{}: {}s",
                i + 1,
                txs.len(),
                now.elapsed().as_secs_f32()
            );
            now = Instant::now();

            for (j, (asset_ix, sender_ix, receiver_ix, amount)) in block.iter().enumerate() {
                println!(
                    "Starting txn {}.{}/{}:{:?}: {}s",
                    i + 1,
                    j + 1,
                    block.len(),
                    (asset_ix, sender_ix, receiver_ix, amount),
                    now.elapsed().as_secs_f32()
                );

                let asset_ix = (asset_ix % (ndefs + 1)) as usize;
                let sender_ix = (sender_ix % nkeys) as usize;
                let receiver_ix = (receiver_ix % nkeys) as usize;
                let native = AssetDefinition::native();
                let asset = if asset_ix == 0 {
                    &native
                } else {
                    &assets[asset_ix - 1]
                };
                let receiver = wallets[receiver_ix + 1].address();
                let sender_address = wallets[sender_ix + 1].address();
                let sender_balance = balances[sender_ix][asset_ix];

                let mut amount = if *amount <= sender_balance {
                    *amount
                } else if sender_balance > 0 {
                    // If we don't have enough to make the whole transfer, but we have some,
                    // transfer half of what we have.
                    let new_amount = std::cmp::max(sender_balance / 2, 1);
                    println!(
                        "decreasing transfer amount due to insufficient balance: {} -> {}: {}s",
                        *amount,
                        new_amount,
                        now.elapsed().as_secs_f32()
                    );
                    now = Instant::now();
                    new_amount
                } else {
                    // If we don't have any of this asset type, mint more.
                    assert_ne!(asset, &AssetDefinition::native());
                    println!(
                        "minting {} more of asset {:?}: {}s",
                        *amount,
                        &asset.code,
                        now.elapsed().as_secs_f32()
                    );
                    now = Instant::now();
                    wallets[0]
                        .mint(1, &asset.code, 2 * amount, sender_address.clone())
                        .await
                        .unwrap();
                    sync(&ledger, &wallets).await;
                    balances[sender_ix][asset_ix] += 2 * amount;
                    push_history(
                        sender_ix,
                        &mut histories,
                        TransactionHistoryEntry {
                            time: Local::now(),
                            asset: asset.code,
                            kind: TransactionKind::<AAPLedger>::mint(),
                            receivers: vec![(sender_address, 2 * amount)],
                            receipt: None,
                        },
                    );

                    println!("asset minted: {}s", now.elapsed().as_secs_f32());
                    now = Instant::now();
                    *amount
                };

                ledger.lock().unwrap().hold_next_transaction();
                let sender = &mut wallets[sender_ix + 1];
                let receipt = match sender
                    .transfer(&asset.code, &[(receiver.clone(), amount)], 1)
                    .await
                {
                    Ok(receipt) => receipt,
                    Err(WalletError::Fragmentation {
                        suggested_amount, ..
                    }) => {
                        // Allow fragmentation. Without merge transactions, there's not much we can
                        // do to prevent it, and merge transactions require multiple transaction
                        // arities, which requires either dummy records or multiple verifier keys in
                        // the validator.
                        if suggested_amount > 0 {
                            // If the wallet suggested a transaction amount that it _can_ process,
                            // try again with that amount.
                            println!(
                                "decreasing transfer amount due to fragmentation: {} -> {}: {}s",
                                amount,
                                suggested_amount,
                                now.elapsed().as_secs_f32()
                            );
                            now = Instant::now();

                            amount = suggested_amount;
                            sender
                                .transfer(&asset.code, &[(receiver.clone(), amount)], 1)
                                .await
                                .unwrap()
                        } else {
                            println!(
                                "skipping transfer due to fragmentation: {}s",
                                now.elapsed().as_secs_f32()
                            );
                            now = Instant::now();
                            continue;
                        }
                    }
                    Err(WalletError::InsufficientBalance { .. }) => {
                        // We should always have enough balance to make the transaction, because we
                        // adjusted the transaction amount (and potentially minted more of the
                        // asset) above, so that the transaction is covered by our most up-to-date
                        // balance.
                        //
                        // If we fail due to insufficient balance, it is likely because a record we
                        // need is on hold as part of a previous transaction, and we haven't gotten
                        // the change yet because the transaction is buffered in a block. The
                        // transaction should succeed after we flush any pending transactions.
                        println!("flushing pending blocks to retrieve change");
                        ledger.lock().unwrap().flush();
                        sync(&ledger, &wallets).await;
                        wallets[sender_ix + 1]
                            .transfer(&asset.code, &[(receiver.clone(), amount)], 1)
                            .await
                            .unwrap()
                    }
                    Err(err) => {
                        panic!("transaction failed: {:?}", err)
                    }
                };
                println!(
                    "Generated txn {}.{}/{}: {}s",
                    i + 1,
                    j + 1,
                    block.len(),
                    now.elapsed().as_secs_f32()
                );
                now = Instant::now();

                balances[sender_ix][0] -= 1; // transaction fee
                balances[sender_ix][asset_ix] -= amount;
                balances[receiver_ix][asset_ix] += amount;

                push_history(
                    sender_ix,
                    &mut histories,
                    TransactionHistoryEntry {
                        time: Local::now(),
                        asset: asset.code,
                        kind: TransactionKind::<AAPLedger>::send(),
                        receivers: vec![(receiver.clone(), amount)],
                        receipt: Some(receipt),
                    },
                );
                if receiver_ix != sender_ix {
                    push_history(
                        receiver_ix,
                        &mut histories,
                        TransactionHistoryEntry {
                            time: Local::now(),
                            asset: asset.code,
                            kind: TransactionKind::<AAPLedger>::receive(),
                            receivers: vec![(receiver, amount)],
                            receipt: None,
                        },
                    );
                }

                ledger.lock().unwrap().release_held_transaction();
            }

            sync(&ledger, &wallets).await;
            close_history_block(&mut histories);
            check_balances(&wallets, &balances, &assets).await;
            check_histories(&wallets, &histories).await;

            println!(
                "Finished block {}/{}: {}s",
                i + 1,
                block.len(),
                now.elapsed().as_secs_f32()
            );
        }
    }
}

#[cfg(test)]
mod tests {
    use super::*;
    use async_std::task::block_on;
    use jf_txn::NodeValue;
    use proptest::collection::vec;
    use proptest::strategy::Strategy;
    use std::time::Instant;
    use test_helpers::*;

    /*
     * Test idea: simulate two wallets transferring funds back and forth. After initial
     * setup, the wallets only receive publicly visible information (e.g. block commitment
     * events and receiver memos posted on bulletin boards). Check that both wallets are
     * able to maintain accurate balance statements and enough state to construct new transfers.
     *
     * - Alice magically starts with some coins, Bob starts empty.
     * - Alice transfers some coins to Bob using exact change.
     * - Alice and Bob check their balances, then Bob transfers some coins back to Alice, in an
     *   amount that requires a fee change record.
     *
     * Limitations:
     * - Parts of the system are mocked (e.g. consensus is replaced by one omniscient validator,
     *   info event streams, query services, and bulletin boards is provided directly to the
     *   wallets by the test)
     */
    #[allow(unused_assignments)]
    async fn test_two_wallets(native: bool) {
        let mut now = Instant::now();

        // One more input and one more output than we will ever need, to test dummy records.
        let num_inputs = 3;
        let num_outputs = 4;

        // Give Alice an initial grant of 5 native coins. If using non-native transfers, give Bob an
        // initial grant with which to pay his transaction fee, since he will not be receiving any
        // native coins from Alice.
        let alice_grant = 5;
        let bob_grant = if native { 0 } else { 1 };
        let (ledger, mut wallets) = create_test_network(
            &[(num_inputs, num_outputs)],
            vec![alice_grant, bob_grant],
            &mut now,
        )
        .await;
        let alice_address = wallets[0].address();
        let bob_address = wallets[1].address();

        // Verify initial wallet state.
        assert_ne!(alice_address, bob_address);
        assert_eq!(wallets[0].balance(&AssetCode::native()).await, alice_grant);
        assert_eq!(wallets[1].balance(&AssetCode::native()).await, bob_grant);

        let coin = if native {
            AssetDefinition::native()
        } else {
            let coin = wallets[0]
                .define_asset("Alice's asset".as_bytes(), Default::default())
                .await
                .unwrap();
            // Alice gives herself an initial grant of 5 coins.
            wallets[0]
                .mint(1, &coin.code, 5, alice_address.clone())
                .await
                .unwrap();
            sync(&ledger, &wallets).await;
            println!("Asset minted: {}s", now.elapsed().as_secs_f32());
            now = Instant::now();

            assert_eq!(wallets[0].balance(&coin.code).await, 5);
            assert_eq!(wallets[1].balance(&coin.code).await, 0);

            coin
        };

        let alice_initial_native_balance = wallets[0].balance(&AssetCode::native()).await;
        let bob_initial_native_balance = wallets[1].balance(&AssetCode::native()).await;

        // Construct a transaction to transfer some coins from Alice to Bob.
        wallets[0]
            .transfer(&coin.code, &[(bob_address, 3)], 1)
            .await
            .unwrap();
        sync(&ledger, &wallets).await;
        println!("Transfer generated: {}s", now.elapsed().as_secs_f32());
        now = Instant::now();

        // Check that both wallets reflect the new balances (less any fees). This cannot be a
        // closure because rust infers the wrong lifetime for the references (it tries to use 'a,
        // which is longer than we want to borrow `wallets` for).
        async fn check_balance<'a>(
            wallet: &Wallet<'a, MockWalletBackend<'a>>,
            expected_coin_balance: u64,
            starting_native_balance: u64,
            fees_paid: u64,
            coin: &AssetDefinition,
            native: bool,
        ) {
            if native {
                assert_eq!(
                    wallet.balance(&coin.code).await,
                    expected_coin_balance - fees_paid
                );
            } else {
                assert_eq!(wallet.balance(&coin.code).await, expected_coin_balance);
                assert_eq!(
                    wallet.balance(&AssetCode::native()).await,
                    starting_native_balance - fees_paid
                );
            }
        }
        check_balance(
            &wallets[0],
            2,
            alice_initial_native_balance,
            1,
            &coin,
            native,
        )
        .await;
        check_balance(&wallets[1], 3, bob_initial_native_balance, 0, &coin, native).await;

        // Check that Bob's wallet has sufficient information to access received funds by
        // transferring some back to Alice.
        //
        // This transaction should also result in a non-zero fee change record being
        // transferred back to Bob, since Bob's only sufficient record has an amount of 3 coins, but
        // the sum of the outputs and fee of this transaction is only 2.
        wallets[1]
            .transfer(&coin.code, &[(alice_address, 1)], 1)
            .await
            .unwrap();
        sync(&ledger, &wallets).await;
        println!("Transfer generated: {}s", now.elapsed().as_secs_f32());
        now = Instant::now();

        check_balance(
            &wallets[0],
            3,
            alice_initial_native_balance,
            1,
            &coin,
            native,
        )
        .await;
        check_balance(&wallets[1], 2, bob_initial_native_balance, 1, &coin, native).await;
    }

    #[async_std::test]
    async fn test_two_wallets_native() -> std::io::Result<()> {
        test_two_wallets(true).await;
        Ok(())
    }

    #[async_std::test]
    async fn test_two_wallets_non_native() -> std::io::Result<()> {
        test_two_wallets(false).await;
        Ok(())
    }

    // Test transactions that fail to complete.
    //
    // If `native`, the transaction is a native asset transfer.
    // If `!native && !mint && !freeze`, the transaction is a non-native asset transfer.
    // If `!native && mint`, the transaction is a non-native asset mint.
    // If `!native && freeze`, the transaction is a non-native asset freeze.
    //
    // If `timeout`, the failed transaction times out with no explicit rejection event. Otherwise,
    // the failed transaction fails to verify and a Reject event is emitted.
    //
    // (native, mint), (native, freeze), and (mint, freeze) are pairs of mutually exclusive flags.
    async fn test_wallet_rejected(native: bool, mint: bool, freeze: bool, timeout: bool) {
        assert!(!(native && mint));
        assert!(!(native && freeze));
        assert!(!(mint && freeze));

        let mut now = Instant::now();

        // Native transfers have extra fee/change inputs/outputs.
        let num_inputs = if native { 1 } else { 2 };
        let num_outputs = if native { 2 } else { 3 };

        // The sender wallet (wallets[0]) gets an initial grant of 2 for a transaction fee and a
        // payment (or, for non-native transfers, a transaction fee and a mint fee). wallets[1] will
        // act as the receiver, and wallets[2] will be a third party which generates
        // RECORD_HOLD_TIME transfers while a transfer from wallets[0] is pending, causing the
        // transfer to time out.
        let (ledger, mut wallets) = create_test_network(
            &[(num_inputs, num_outputs)],
            // If native, wallets[0] gets 1 coin to transfer and 1 for a transaction fee. Otherwise,
            // it gets
            //  * 1 transaction fee
            //  * 1 mint fee for its initial non-native record, if the test itself is not minting
            //    that record
            //  * 1 mint fee for wallets[2]'s initial non-native record in the timeout test.
            vec![
                if native {
                    2
                } else {
                    1 + !mint as u64 + timeout as u64
                },
                0,
                2 * RECORD_HOLD_TIME,
            ],
            &mut now,
        )
        .await;

        let asset = if native {
            AssetDefinition::native()
        } else {
            let policy = AssetPolicy::default()
                .set_auditor_pub_key(wallets[0].auditor_pub_key())
                .set_freezer_pub_key(wallets[0].freezer_pub_key())
                .reveal_record_opening()
                .unwrap();
            let asset = wallets[0]
                .define_asset("test asset".as_bytes(), policy)
                .await
                .unwrap();

            if !mint {
                // If we're freezing, the transaction is essentially taking balance away from
                // wallets[1], so wallets[1] gets 1 coin to start with. Otherwise, the transaction
                // is transferring balance from wallets[0] to wallets[1], so  wallets[0] gets 1
                // coin. We only need this if the test itself is not minting the asset later on.
                let dst = if freeze {
                    wallets[1].address()
                } else {
                    wallets[0].address()
                };
                wallets[0].mint(1, &asset.code, 1, dst).await.unwrap();
                sync(&ledger, &wallets).await;
            }

            if timeout {
                // If doing a timeout test, wallets[2] (the sender that will generate enough
                // transactions to cause wallets[0]'s transaction to timeout) gets RECORD_HOLD_TIME
                // coins.
                let dst = wallets[2].address();
                wallets[0]
                    .mint(1, &asset.code, RECORD_HOLD_TIME, dst)
                    .await
                    .unwrap();
                sync(&ledger, &wallets).await;
            }

            asset
        };

        // Start a transfer that will ultimately get rejected.
        println!(
            "generating a transfer which will fail: {}s",
            now.elapsed().as_secs_f32()
        );
        now = Instant::now();
        ledger.lock().unwrap().hold_next_transaction();
        let receiver = wallets[1].address();
        if mint {
            wallets[0]
                .mint(1, &asset.code, 1, receiver.clone())
                .await
                .unwrap();
        } else if freeze {
            wallets[0]
                .freeze(1, &asset, 1, receiver.clone())
                .await
                .unwrap();
        } else {
            wallets[0]
                .transfer(&asset.code, &[(receiver.clone(), 1)], 1)
                .await
                .unwrap();
        }
        println!("transfer generated: {}s", now.elapsed().as_secs_f32());
        now = Instant::now();

        // Check that the sender's balance is on hold (for the fee and the payment).
        assert_eq!(wallets[0].balance(&AssetCode::native()).await, 0);
        if !freeze {
            assert_eq!(wallets[0].balance(&asset.code).await, 0);
        }

        // Now do something that causes the sender's transaction to not go through
        if timeout {
            // Generate RECORD_HOLD_TIME transactions to cause `txn` to time out.
            println!(
                "generating {} transfers to time out the original transfer: {}s",
                RECORD_HOLD_TIME,
                now.elapsed().as_secs_f32()
            );
            now = Instant::now();
            for _ in 0..RECORD_HOLD_TIME {
                // Check that the sender's balance is still on hold.
                assert_eq!(wallets[0].balance(&AssetCode::native()).await, 0);
                if !freeze {
                    assert_eq!(wallets[0].balance(&asset.code).await, 0);
                }

                wallets[2]
                    .transfer(&asset.code, &[(receiver.clone(), 1)], 1)
                    .await
                    .unwrap();
                sync(&ledger, &wallets).await;
            }
        } else {
            {
                let mut ledger = ledger.lock().unwrap();

                // Change the validator state, so that the wallet's transaction (built against the
                // old validator state) will fail to validate.
                let old_record_merkle_commitment = ledger.validator.record_merkle_commitment;
                ledger.validator.record_merkle_commitment.root_value = NodeValue::from(0);

                println!(
                    "validating invalid transaction: {}s",
                    now.elapsed().as_secs_f32()
                );
                now = Instant::now();
                ledger.release_held_transaction();
                ledger.flush();

                // The sender gets back in sync with the validator after their transaction is
                // rejected.
                ledger.validator.record_merkle_commitment = old_record_merkle_commitment;
            }

            sync(&ledger, &wallets).await;
        }

        // Check that the sender got their balance back.
        if native {
            assert_eq!(wallets[0].balance(&AssetCode::native()).await, 2);
        } else {
            assert_eq!(wallets[0].balance(&AssetCode::native()).await, 1);
            if !(mint || freeze) {
                // in the mint and freeze cases, we never had a non-native balance to start with
                assert_eq!(wallets[0].balance(&asset.code).await, 1);
            }
        }
        assert_eq!(
            wallets[1].balance(&asset.code).await,
            (if timeout { RECORD_HOLD_TIME } else { 0 }) + (if freeze { 1 } else { 0 })
        );

        // Now check that they can use the un-held record if their state gets back in sync with the
        // validator.
        println!(
            "transferring un-held record: {}s",
            now.elapsed().as_secs_f32()
        );
        if mint {
            wallets[0].mint(1, &asset.code, 1, receiver).await.unwrap();
        } else if freeze {
            wallets[0].freeze(1, &asset, 1, receiver).await.unwrap();
        } else {
            wallets[0]
                .transfer(&asset.code, &[(receiver, 1)], 1)
                .await
                .unwrap();
        }
        sync(&ledger, &wallets).await;
        assert_eq!(wallets[0].balance(&AssetCode::native()).await, 0);
        assert_eq!(wallets[0].balance(&asset.code).await, 0);
        assert_eq!(
            wallets[1].balance(&asset.code).await,
            (if timeout { RECORD_HOLD_TIME } else { 0 }) + (if freeze { 0 } else { 1 })
        );
    }

    #[async_std::test]
    async fn test_wallet_rejected_native_xfr_invalid() -> std::io::Result<()> {
        test_wallet_rejected(true, false, false, false).await;
        Ok(())
    }

    #[async_std::test]
    async fn test_wallet_rejected_native_xfr_timeout() -> std::io::Result<()> {
        test_wallet_rejected(true, false, false, true).await;
        Ok(())
    }

    #[async_std::test]
    async fn test_wallet_rejected_non_native_xfr_invalid() -> std::io::Result<()> {
        test_wallet_rejected(false, false, false, false).await;
        Ok(())
    }

    #[async_std::test]
    async fn test_wallet_rejected_non_native_xfr_timeout() -> std::io::Result<()> {
        test_wallet_rejected(false, false, false, true).await;
        Ok(())
    }

    #[async_std::test]
    async fn test_wallet_rejected_non_native_mint_invalid() -> std::io::Result<()> {
        test_wallet_rejected(false, true, false, false).await;
        Ok(())
    }

    #[async_std::test]
    async fn test_wallet_rejected_non_native_mint_timeout() -> std::io::Result<()> {
        test_wallet_rejected(false, true, false, true).await;
        Ok(())
    }

    #[async_std::test]
    async fn test_wallet_rejected_non_native_freeze_invalid() -> std::io::Result<()> {
        test_wallet_rejected(false, false, true, false).await;
        Ok(())
    }

    #[async_std::test]
    async fn test_wallet_rejected_non_native_freeze_timeout() -> std::io::Result<()> {
        test_wallet_rejected(false, false, true, true).await;
        Ok(())
    }

    #[async_std::test]
    async fn test_resubmit() -> std::io::Result<()> {
        let mut now = Instant::now();

        // The sender wallet (wallets[0]) gets an initial grant of 2 for a transaction fee and a
        // payment. wallets[1] will act as the receiver, and wallets[2] will be a third party
        // which generates RECORD_ROOT_HISTORY_SIZE-1 transfers while a transfer from wallets[0] is
        // pending, after which we will check if the pending transaction can be updated and
        // resubmitted.
        let (ledger, mut wallets) = create_test_network(
            &[(1, 2)],
            vec![
                2,
                0,
                2 * (ValidatorState::RECORD_ROOT_HISTORY_SIZE - 1) as u64,
            ],
            &mut now,
        )
        .await;

        println!("generating transaction: {}s", now.elapsed().as_secs_f32());
        now = Instant::now();
        ledger.lock().unwrap().hold_next_transaction();
        let receiver = wallets[1].address();
        wallets[0]
            .transfer(&AssetCode::native(), &[(receiver.clone(), 1)], 1)
            .await
            .unwrap();
        println!("transfer generated: {}s", now.elapsed().as_secs_f32());
        now = Instant::now();

        // Generate a transaction, invalidating the pending transfer.
        println!(
            "generating {} transfers to invalidate the original transfer: {}s",
            ValidatorState::RECORD_ROOT_HISTORY_SIZE - 1,
            now.elapsed().as_secs_f32(),
        );
        now = Instant::now();
        for _ in 0..ValidatorState::RECORD_ROOT_HISTORY_SIZE - 1 {
            wallets[2]
                .transfer(&AssetCode::native(), &[(receiver.clone(), 1)], 1)
                .await
                .unwrap();
            sync(&ledger, &wallets).await;
        }

        // Check that the pending transaction eventually succeeds, after being automatically
        // resubmitted by the wallet.
        println!(
            "submitting invalid transaction: {}s",
            now.elapsed().as_secs_f32()
        );
        let ledger_time = ledger.lock().unwrap().now();
        ledger.lock().unwrap().release_held_transaction().unwrap();
        ledger.lock().unwrap().flush();
        // Wait for the Reject event.
        sync_with(&wallets, ledger_time + 1).await;
        // Wait for the Commit and Memos events after the wallet resubmits.
        ledger.lock().unwrap().flush();
        sync_with(&wallets, ledger_time + 3).await;
        assert_eq!(wallets[0].balance(&AssetCode::native()).await, 0);
        assert_eq!(
            wallets[1].balance(&AssetCode::native()).await,
            1 + (ValidatorState::RECORD_ROOT_HISTORY_SIZE - 1) as u64
        );

        Ok(())
    }

    #[async_std::test]
    async fn test_wallet_freeze() -> std::io::Result<()> {
        let mut now = Instant::now();

        // The sender wallet (wallets[0]) gets an initial grant of 1 for a transfer fee. wallets[1]
        // will act as the receiver, and wallets[2] will be a third party which issues and freezes
        // some of wallets[0]'s assets. It gets a grant of 3, for a mint fee, a freeze fee and an
        // unfreeze fee.
        //
        // Note that the transfer proving key size (3, 4) used here is chosen to be 1 larger than
        // necessary in both inputs and outputs, to test dummy records.
        let (ledger, mut wallets) = create_test_network(&[(3, 4)], vec![1, 0, 3], &mut now).await;

        let asset = {
            let policy = AssetPolicy::default()
                .set_auditor_pub_key(wallets[2].auditor_pub_key())
                .set_freezer_pub_key(wallets[2].freezer_pub_key())
                .reveal_record_opening()
                .unwrap();
            let asset = wallets[2]
                .define_asset("test asset".as_bytes(), policy)
                .await
                .unwrap();

            // wallets[0] gets 1 coin to transfer to wallets[1].
            let dst = wallets[0].address();
            wallets[2].mint(1, &asset.code, 1, dst).await.unwrap();
            sync(&ledger, &wallets).await;

            asset
        };
        assert_eq!(wallets[0].balance(&asset.code).await, 1);
        assert_eq!(wallets[0].frozen_balance(&asset.code).await, 0);

        // Now freeze wallets[0]'s record.
        println!(
            "generating a freeze transaction: {}s",
            now.elapsed().as_secs_f32()
        );
        now = Instant::now();
        let dst = wallets[0].address();
        ledger.lock().unwrap().hold_next_transaction();
        wallets[2].freeze(1, &asset, 1, dst.clone()).await.unwrap();

        // Check that, like transfer inputs, freeze inputs are placed on hold and unusable while a
        // freeze that uses them is pending.
        match wallets[2].freeze(1, &asset, 1, dst).await {
            Err(WalletError::InsufficientBalance { .. }) => {}
            ret => panic!("expected InsufficientBalance, got {:?}", ret.map(|_| ())),
        }

        // Now go ahead with the original freeze.
        ledger.lock().unwrap().release_held_transaction();
        sync(&ledger, &wallets).await;
        assert_eq!(wallets[0].balance(&asset.code).await, 0);
        assert_eq!(wallets[0].frozen_balance(&asset.code).await, 1);

        // Check that trying to transfer fails due to frozen balance.
        println!("generating a transfer: {}s", now.elapsed().as_secs_f32());
        now = Instant::now();
        let dst = wallets[1].address();
        match wallets[0].transfer(&asset.code, &[(dst, 1)], 1).await {
            Err(WalletError::InsufficientBalance { .. }) => {
                println!(
                    "transfer correctly failed due to frozen balance: {}s",
                    now.elapsed().as_secs_f32()
                );
                now = Instant::now();
            }
            ret => panic!("expected InsufficientBalance, got {:?}", ret.map(|_| ())),
        }

        // Now unfreeze the asset and try again.
        println!(
            "generating an unfreeze transaction: {}s",
            now.elapsed().as_secs_f32()
        );
        now = Instant::now();
        let dst = wallets[0].address();
        wallets[2].unfreeze(1, &asset, 1, dst).await.unwrap();
        sync(&ledger, &wallets).await;
        assert_eq!(wallets[0].balance(&asset.code).await, 1);
        assert_eq!(wallets[0].frozen_balance(&asset.code).await, 0);

        println!("generating a transfer: {}s", now.elapsed().as_secs_f32());
        let dst = wallets[1].address();
        let xfr_receipt = wallets[0]
            .transfer(&asset.code, &[(dst, 1)], 1)
            .await
            .unwrap();
        sync(&ledger, &wallets).await;
        assert_eq!(wallets[0].balance(&asset.code).await, 0);
        assert_eq!(wallets[0].frozen_balance(&asset.code).await, 0);
        assert_eq!(wallets[1].balance(&asset.code).await, 1);

        // Check that the history properly accounts for freezes and unfreezes.
        let expected_history = vec![
            TransactionHistoryEntry {
                time: Local::now(),
                asset: asset.code,
                kind: TransactionKind::<AAPLedger>::mint(),
                receivers: vec![(wallets[0].address(), 1)],
                receipt: None,
            },
            TransactionHistoryEntry {
                time: Local::now(),
                asset: asset.code,
                kind: TransactionKind::<AAPLedger>::freeze(),
                receivers: vec![(wallets[0].address(), 1)],
                receipt: None,
            },
            TransactionHistoryEntry {
                time: Local::now(),
                asset: asset.code,
                kind: TransactionKind::<AAPLedger>::unfreeze(),
                receivers: vec![(wallets[0].address(), 1)],
                receipt: None,
            },
            TransactionHistoryEntry {
                time: Local::now(),
                asset: asset.code,
                kind: TransactionKind::<AAPLedger>::send(),
                receivers: vec![(wallets[1].address(), 1)],
                receipt: Some(xfr_receipt),
            },
        ]
        .into_iter()
        .map(TxnHistoryWithTimeTolerantEq)
        .collect::<Vec<_>>();
        let actual_history = wallets[0]
            .transaction_history()
            .await
            .unwrap()
            .into_iter()
            .map(TxnHistoryWithTimeTolerantEq)
            .collect::<Vec<_>>();
        assert_eq!(actual_history, expected_history);

        Ok(())
    }

    #[async_std::test]
    async fn test_multixfr_wallet_simple() -> std::io::Result<()> {
        let alice_grant = (0, 0, 3); // Alice gets 3 of coin 0 to start
        let bob_grant = (1, 1, 3); // Bob gets 3 of coin 1 to start
        let txns = vec![vec![
            (1, 0, 1, 2), // Alice sends 2 of coin 1 to Bob
            (2, 1, 0, 2), // Bob sends 2 of coin 2 to Alice
            (1, 1, 0, 1), // Bob sends 1 of coin 1 to Alice
        ]];
        test_multixfr_wallet(txns, 2, 2, alice_grant, vec![bob_grant]).await;
        Ok(())
    }

    #[async_std::test]
    async fn test_multixfr_wallet_multi_xfr_block() -> std::io::Result<()> {
        // Alice and Bob each get 1 native token to start.
        let alice_grant = (0, 0, 1);
        let bob_grant = (0, 1, 1);
        // Alice and Bob make independent transactions, so that the transactions can end up in the
        // same block.
        let txns = vec![vec![
            (0, 0, 1, 1), // Alice sends 1 coin to Bob
            (0, 1, 0, 1), // Bob sends 1 coin to Alice
        ]];
        test_multixfr_wallet(txns, 2, 1, alice_grant, vec![bob_grant]).await;
        Ok(())
    }

    #[async_std::test]
    async fn test_multixfr_wallet_various_kinds() -> std::io::Result<()> {
        let txns = vec![vec![
            (0, 0, 1, 1), // native asset transfer
            (1, 0, 1, 1), // non-native asset transfer with change output
            (1, 0, 1, 2), // non-native asset transfer with exact change
        ]];
        let native_grant = (0, 0, 1);
        let non_native_grant = (1, 0, 3);
        test_multixfr_wallet(txns, 2, 1, native_grant, vec![non_native_grant]).await;
        Ok(())
    }

    struct MultiXfrParams {
        max_txns: usize,
        max_blocks: usize,
        max_keys: u8,
        max_defs: u8,
        max_amt: u64,
        max_recs: usize,
    }

    impl MultiXfrParams {
        const fn new(txns: usize, max_amt: u64) -> Self {
            // divide txns into 5 blocks
            let max_txns = if txns > 5 { txns / 5 } else { 1 };
            let max_blocks = if txns > 5 { 5 } else { txns };
            // fewer users than txns so we get multiple txns with same key
            let max_keys = (txns / 2 + 2) as u8;
            // fewer defs than txns so we get multiple txns with same def
            let max_defs = (txns / 2 + 1) as u8;
            // enough records to give everyone 1 of each type, on average
            // Reasoning for /4:
            //      E[nkeys] = max_keys/2
            //      E[ndefs] = max_defs/2
            // So
            //      E[nkeys*ndefs] = max_keys*max_defs/4
            let max_recs = max_keys as usize * max_defs as usize / 4;

            MultiXfrParams {
                max_txns,
                max_blocks,
                max_keys,
                max_defs,
                max_amt,
                max_recs,
            }
        }

        fn def(&self) -> impl Strategy<Value = u8> {
            // range is inclusive because def 0 is the native asset, and other asset defs are
            // 1-indexed
            0..=self.max_defs
        }

        fn key(&self) -> impl Strategy<Value = u8> {
            0..self.max_keys
        }

        fn txn_amt(&self) -> impl Strategy<Value = u64> {
            // Transaction amounts are smaller than record amounts because we don't want to burn a
            // whole record in one transaction.
            1..=std::cmp::max(self.max_amt / 5, 2)
        }

        fn amt(&self) -> impl Strategy<Value = u64> {
            1..=self.max_amt
        }

        fn txs(&self) -> impl Strategy<Value = Vec<Vec<(u8, u8, u8, u64)>>> {
            vec(
                vec(
                    (self.def(), self.key(), self.key(), self.txn_amt()),
                    self.max_txns,
                ),
                self.max_blocks,
            )
        }

        fn nkeys(&self) -> impl Strategy<Value = u8> {
            2..=self.max_keys
        }

        fn ndefs(&self) -> impl Strategy<Value = u8> {
            1..=self.max_defs
        }

        fn rec(&self) -> impl Strategy<Value = (u8, u8, u64)> {
            (self.def(), self.key(), self.amt())
        }

        fn recs(&self) -> impl Strategy<Value = Vec<(u8, u8, u64)>> {
            vec(self.rec(), self.max_recs)
        }
    }

    const MULTI_XFR_SMALL: MultiXfrParams = MultiXfrParams::new(5, 1000);
    const MULTI_XFR_LARGE: MultiXfrParams = MultiXfrParams::new(50, 1000);

    proptest! {
        #![proptest_config(proptest::test_runner::Config {
            cases: 1,
            .. proptest::test_runner::Config::default()
        })]

        #[test]
        fn proptest_multixfr_wallet_small(
            txs in MULTI_XFR_SMALL.txs(),
            nkeys in MULTI_XFR_SMALL.nkeys(),
            ndefs in MULTI_XFR_SMALL.ndefs(),
            init_rec in MULTI_XFR_SMALL.rec(),
            init_recs in MULTI_XFR_SMALL.recs(),
        ) {
            block_on(test_multixfr_wallet(txs, nkeys, ndefs, init_rec, init_recs));
        }
    }

    proptest! {
        #![proptest_config(proptest::test_runner::Config {
            cases: 10,
            .. proptest::test_runner::Config::default()
        })]

        #[test]
        #[ignore]
        fn proptest_multixfr_wallet_many_small_tests(
            txs in MULTI_XFR_SMALL.txs(),
            nkeys in MULTI_XFR_SMALL.nkeys(),
            ndefs in MULTI_XFR_SMALL.ndefs(),
            init_rec in MULTI_XFR_SMALL.rec(),
            init_recs in MULTI_XFR_SMALL.recs(),
        ) {
            block_on(test_multixfr_wallet(txs, nkeys, ndefs, init_rec, init_recs));
        }
    }

    proptest! {
        #![proptest_config(proptest::test_runner::Config {
            cases: 1,
            .. proptest::test_runner::Config::default()
        })]

        #[test]
        #[ignore]
        fn proptest_multixfr_wallet_one_big_test(
            txs in MULTI_XFR_LARGE.txs(),
            nkeys in MULTI_XFR_LARGE.nkeys(),
            ndefs in MULTI_XFR_LARGE.ndefs(),
            init_rec in MULTI_XFR_LARGE.rec(),
            init_recs in MULTI_XFR_LARGE.recs(),
        ) {
            block_on(test_multixfr_wallet(txs, nkeys, ndefs, init_rec, init_recs));
        }
    }
}<|MERGE_RESOLUTION|>--- conflicted
+++ resolved
@@ -7,17 +7,12 @@
 
 use crate::api;
 use crate::node::LedgerEvent;
-<<<<<<< HEAD
 use crate::state::key_set;
-use crate::util::arbitrary_wrappers::*;
+use crate::txn_builder::*;
 use crate::{
     ledger, ser_test,
     state::{ProverKeySet, ValidationError, ValidatorState, MERKLE_HEIGHT},
 };
-=======
-use crate::txn_builder::*;
-use crate::{ledger, ser_test, ProverKeySet, ValidationError, ValidatorState, MERKLE_HEIGHT};
->>>>>>> 94de801d
 use arbitrary::{Arbitrary, Unstructured};
 use async_scoped::AsyncScope;
 use async_std::sync::{Mutex, MutexGuard};
@@ -2398,27 +2393,20 @@
 pub mod test_helpers {
     use super::*;
     use crate::{
-<<<<<<< HEAD
+        api::FromError,
         node,
         state::{
             Block, ElaboratedBlock, ElaboratedTransaction, SetMerkleProof, SetMerkleTree,
             VerifierKeySet, MERKLE_HEIGHT,
         },
         universal_params::UNIVERSAL_PARAM,
-=======
-        api::FromError, node, Block, ElaboratedBlock, ElaboratedTransaction, SetMerkleProof,
-        SetMerkleTree, TransactionVerifyingKey, VerifierKeySet, MERKLE_HEIGHT, UNIVERSAL_PARAM,
->>>>>>> 94de801d
     };
     use chrono::Duration;
     use futures::channel::mpsc as channel;
     use futures::future;
     use itertools::izip;
-<<<<<<< HEAD
+    use jf_txn::MerkleTree;
     use jf_txn::TransactionVerifyingKey;
-=======
-    use jf_txn::MerkleTree;
->>>>>>> 94de801d
     use phaselock::traits::state::State;
     use phaselock::BlockContents;
     use rand_chacha::rand_core::RngCore;
