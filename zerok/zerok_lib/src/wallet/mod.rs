--- conflicted
+++ resolved
@@ -176,28 +176,6 @@
     pub(crate) records: RecordDatabase,
     // sparse nullifier set Merkle tree mirrored from validators
     pub(crate) nullifiers: SetMerkleTree,
-<<<<<<< HEAD
-    // set of unconfirmed transactions, indexed by fee nullifier. We maintain the invariant that
-    // every nullifier in this set corresponds to an on-hold record, which ensures that there is
-    // never more than one transaction in flight with the same nullifier. Thus it is safe to use the
-    // fee record nullifier (which is always present) as a unique identifier for transactions. This
-    // is kind of a hack. It's standing in for what would be a better solution: a "user_data" field
-    // on transaction notes, preserved across round trips to the validators, which we could use as a
-    // unique ID.
-    pub(crate) pending_txns: HashMap<Nullifier, PendingTransaction>,
-    // the fee nullifiers of transactions expiring at each validator timestamp.
-    pub(crate) expiring_txns: BTreeMap<u64, HashSet<Nullifier>>,
-
-    ////////////////////////////////////////////////////////////////////////////////////////////////
-    // Monotonic data
-    //
-    // asset definitions for which we are an auditor, indexed by code
-    pub(crate) auditable_assets: HashMap<AssetCode, AssetDefinition>,
-    // maps defined asset code to asset definition, seed and description of the asset
-    pub(crate) defined_assets: HashMap<AssetCode, (AssetDefinition, AssetCodeSeed, Vec<u8>)>,
-=======
-    // maps defined asset code to asset definition, seed and description of the asset
-    pub(crate) defined_assets: HashMap<AssetCode, (AssetDefinition, AssetCodeSeed, Vec<u8>)>,
     // set of unconfirmed transactions, indexed by UID
     pub(crate) pending_txns: HashMap<TransactionUID, PendingTransaction>,
     // the UIDs of transactions expiring at each validator timestamp.
@@ -208,6 +186,14 @@
     pub(crate) uids_awaiting_memos: HashMap<u64, TransactionUID>,
     // the transaction owning a particular hash
     pub(crate) transactions: HashMap<ElaboratedTransactionHash, TransactionUID>,
+
+    ////////////////////////////////////////////////////////////////////////////////////////////////
+    // Monotonic data
+    //
+    // asset definitions for which we are an auditor, indexed by code
+    pub(crate) auditable_assets: HashMap<AssetCode, AssetDefinition>,
+    // maps defined asset code to asset definition, seed and description of the asset
+    pub(crate) defined_assets: HashMap<AssetCode, (AssetDefinition, AssetCodeSeed, Vec<u8>)>,
 }
 
 pub type TransactionUID = ElaboratedTransactionHash;
@@ -218,7 +204,6 @@
     uid: TransactionUID,
     fee_nullifier: Nullifier,
     submitter: UserAddress,
->>>>>>> ab793335
 }
 
 #[derive(Clone, Debug, Deserialize, Serialize, PartialEq)]
@@ -229,7 +214,43 @@
     timeout: u64,
 }
 
-<<<<<<< HEAD
+#[derive(Clone, Debug, Deserialize, Serialize, PartialEq, Eq)]
+pub(crate) struct TransactionAwaitingMemos {
+    // The uids of the outputs of this transaction for which memos have not yet been posted.
+    pending_uids: HashSet<u64>,
+}
+
+#[derive(Clone, Copy, Debug, PartialEq, Eq)]
+pub enum TransactionState {
+    Pending,
+    AwaitingMemos,
+    Retired,
+    Rejected,
+    Unknown,
+}
+
+impl std::fmt::Display for TransactionState {
+    fn fmt(&self, f: &mut std::fmt::Formatter) -> std::fmt::Result {
+        match self {
+            Self::Pending => write!(f, "pending"),
+            Self::AwaitingMemos => write!(f, "accepted, waiting for owner memos"),
+            Self::Retired => write!(f, "accepted"),
+            Self::Rejected => write!(f, "rejected"),
+            Self::Unknown => write!(f, "unknown"),
+        }
+    }
+}
+
+impl TransactionState {
+    pub fn is_final(&self) -> bool {
+        matches!(self, Self::Retired | Self::Rejected)
+    }
+
+    pub fn succeeded(&self) -> bool {
+        matches!(self, Self::Retired)
+    }
+}
+
 /// The interface required by the wallet from the persistence layer.
 ///
 /// The persistent storage needed by the wallet is divided into 3 categories, based on usage
@@ -261,44 +282,6 @@
 /// This interface is specified separately from the WalletBackend interface to allow the
 /// implementation to separate the persistence layer from the network layer that implements the rest
 /// of the backend with minimal boilerplate.
-=======
-pub(crate) struct TransactionAwaitingMemos {
-    // The uids of the outputs of this transaction for which memos have not yet been posted.
-    pending_uids: HashSet<u64>,
-}
-
-#[derive(Clone, Copy, Debug, PartialEq, Eq)]
-pub enum TransactionState {
-    Pending,
-    AwaitingMemos,
-    Retired,
-    Rejected,
-    Unknown,
-}
-
-impl std::fmt::Display for TransactionState {
-    fn fmt(&self, f: &mut std::fmt::Formatter) -> std::fmt::Result {
-        match self {
-            Self::Pending => write!(f, "pending"),
-            Self::AwaitingMemos => write!(f, "accepted, waiting for owner memos"),
-            Self::Retired => write!(f, "accepted"),
-            Self::Rejected => write!(f, "rejected"),
-            Self::Unknown => write!(f, "unknown"),
-        }
-    }
-}
-
-impl TransactionState {
-    pub fn is_final(&self) -> bool {
-        matches!(self, Self::Retired | Self::Rejected)
-    }
-
-    pub fn succeeded(&self) -> bool {
-        matches!(self, Self::Retired)
-    }
-}
-
->>>>>>> ab793335
 #[async_trait]
 pub trait WalletStorage<'a> {
     /// Check if there is already a stored wallet with this key.
@@ -725,15 +708,12 @@
 // (block_id, txn_id, [(uid, remember)])
 type CommittedTxn<'a> = (u64, u64, &'a mut [(u64, bool)]);
 
-<<<<<<< HEAD
 // Trait used to indicate that an abstract return type captures a reference with the lifetime 'a.
 // See https://stackoverflow.com/questions/50547766/how-can-i-get-impl-trait-to-use-the-appropriate-lifetime-for-a-mutable-reference
 pub trait Captures<'a> {}
 impl<'a, T: ?Sized> Captures<'a> for T {}
 
-=======
 #[derive(Clone, Debug, PartialEq)]
->>>>>>> ab793335
 pub struct AssetInfo {
     pub asset: AssetDefinition,
     pub mint_info: Option<MintInfo>,
@@ -1068,7 +1048,6 @@
             }
         };
 
-<<<<<<< HEAD
         if let Err(err) = session
             .backend
             .store(&session.key_pair, |mut t| {
@@ -1085,9 +1064,8 @@
             // a warning and move on.
             println!("warning: failed to save wallet state to disk: {}", err);
         }
-=======
+
         summary
->>>>>>> ab793335
     }
 
     async fn clear_pending_transaction<'t>(
@@ -1833,14 +1811,7 @@
                     proof
                 }
             } else {
-<<<<<<< HEAD
-                let proof = session
-                    .backend
-                    .prove_nullifier_unspent(self.nullifiers.hash(), n)
-                    .await?;
-=======
                 let proof = self.prove_nullifier_unspent(session, n).await?;
->>>>>>> ab793335
                 self.nullifiers.remember(n, proof.clone()).unwrap();
                 proof
             };
@@ -1851,8 +1822,7 @@
             txn: note,
             proofs: nullifier_pfs,
         };
-<<<<<<< HEAD
-        self.submit_elaborated_transaction(session, txn, memos, sig, freeze_outputs)
+        self.submit_elaborated_transaction(session, txn, memos, sig, freeze_outputs, None)
             .await
     }
 
@@ -1871,26 +1841,18 @@
     fn submit_elaborated_transaction<'b>(
         &'b mut self,
         session: &'b mut WalletSession<'a, impl WalletBackend<'a>>,
-=======
-        self.submit_elaborated_transaction(session, txn, memos, sig, freeze_outputs, None)
-            .await
-    }
-
-    async fn submit_elaborated_transaction(
-        &mut self,
-        session: &mut WalletSession<'a, impl WalletBackend<'a>>,
->>>>>>> ab793335
         txn: ElaboratedTransaction,
         memos: Vec<ReceiverMemo>,
         sig: Signature,
         freeze_outputs: Vec<RecordOpening>,
-<<<<<<< HEAD
-    ) -> impl 'b + Captures<'a> + Future<Output = Result<(), WalletError>> + Send
+        uid: Option<TransactionUID>,
+    ) -> impl 'b + Captures<'a> + Future<Output = Result<TransactionReceipt, WalletError>> + Send
     where
         'a: 'b,
     {
         async move {
-            self.add_pending_transaction(&txn, memos.clone(), sig.clone(), freeze_outputs);
+            let receipt =
+                self.add_pending_transaction(session, &txn, memos, sig, freeze_outputs, uid);
 
             // Persist the pending transaction.
             if let Err(err) = session
@@ -1909,25 +1871,19 @@
                 // transaction which is not accounted for in our pending transaction data
                 // structures. Instead, we remove the pending transaction from our in-memory data
                 // structures and return the error.
-                self.clear_pending_transaction(session, &txn, Err(ValidationError::Failed {}))
-                    .await;
+                self.clear_pending_transaction(session, &txn, None).await;
                 return Err(err);
             }
 
             // If we succeeded in creating and persisting the pending transaction, submit it to the
             // validators.
-            session.backend.submit(txn).await
-        }
-=======
-        uid: Option<TransactionUID>,
-    ) -> Result<TransactionReceipt, WalletError> {
-        let receipt = self.add_pending_transaction(session, &txn, memos, sig, freeze_outputs, uid);
-        if let Err(err) = session.backend.submit(txn.clone()).await {
-            self.clear_pending_transaction(session, &txn, None).await;
-            return Err(err);
-        }
-        Ok(receipt)
->>>>>>> ab793335
+            if let Err(err) = session.backend.submit(txn.clone()).await {
+                self.clear_pending_transaction(session, &txn, None).await;
+                return Err(err);
+            }
+
+            Ok(receipt)
+        }
     }
 
     fn add_pending_transaction(
@@ -2294,17 +2250,6 @@
                             ..
                         } = &mut *mutex.lock().await;
                         // handle an event
-<<<<<<< HEAD
-                        state.handle_event(session, event).await;
-                        // signal any sync() futures which should complete after the last event
-                        if let Some(handles) = sync_handles.remove(&state.now) {
-                            for handle in handles {
-                                if handle.send(()).is_err() {
-                                    // Errors mean the receiving end has dropped their promise
-                                    // before we could signal it. This signal is a fire-and-forget
-                                    // operation; we don't care if the receiver is listening or not,
-                                    // so just ignore this error.
-=======
                         let summary = state.handle_event(session, event).await;
                         for (txn_uid, status) in summary.updated_txns {
                             // signal any await_transaction() futures which should complete due to a
@@ -2315,7 +2260,6 @@
                                     // It is ok to ignore errors here; they just mean the receiver
                                     // has disconnected.
                                     sender.send(status).ok();
->>>>>>> ab793335
                                 }
                             }
                         }
@@ -2415,19 +2359,14 @@
         description: &[u8],
         policy: AssetPolicy,
     ) -> Result<AssetDefinition, WalletError> {
-<<<<<<< HEAD
-        let (state, session, ..) = &mut *self.mutex.lock().await;
+        let WalletSharedState { state, session, .. } = &mut *self.mutex.lock().await;
         state.define_asset(session, description, policy).await
     }
 
     /// start auditing transactions with a given asset type
     pub async fn audit_asset(&mut self, asset: &AssetDefinition) -> Result<(), WalletError> {
-        let (state, session, ..) = &mut *self.mutex.lock().await;
+        let WalletSharedState { state, session, .. } = &mut *self.mutex.lock().await;
         state.audit_asset(session, asset).await
-=======
-        let WalletSharedState { state, .. } = &mut *self.mutex.lock().await;
-        state.define_asset(description, policy)
->>>>>>> ab793335
     }
 
     /// create a mint note that assign asset to an owner
@@ -2571,6 +2510,12 @@
         assert_eq!(w1.defined_assets, w2.defined_assets);
         assert_eq!(w1.pending_txns, w2.pending_txns);
         assert_eq!(w1.expiring_txns, w2.expiring_txns);
+        assert_eq!(
+            w1.transactions_awaiting_memos,
+            w2.transactions_awaiting_memos
+        );
+        assert_eq!(w1.uids_awaiting_memos, w2.uids_awaiting_memos);
+        assert_eq!(w1.transactions, w2.transactions);
     }
 
     #[derive(Clone, Debug, Default)]
@@ -2601,6 +2546,9 @@
                 working.nullifiers = state.nullifiers.clone();
                 working.pending_txns = state.pending_txns.clone();
                 working.expiring_txns = state.expiring_txns.clone();
+                working.transactions = state.transactions.clone();
+                working.transactions_awaiting_memos = state.transactions_awaiting_memos.clone();
+                working.uids_awaiting_memos = state.uids_awaiting_memos.clone();
             }
             Ok(())
         }
@@ -2800,7 +2748,7 @@
         // has persisted all of its in-memory state at this point.
         let ledger = ledger.lock().unwrap();
         for (wallet, storage) in wallets.iter().zip(&ledger.storage) {
-            let (state, ..) = &*wallet.mutex.lock().await;
+            let WalletSharedState { state, .. } = &*wallet.mutex.lock().await;
             assert_wallet_states_eq(state, storage.lock().await.committed.as_ref().unwrap());
         }
     }
@@ -2849,51 +2797,19 @@
                     now: 0,
                     pending_txns: Default::default(),
                     expiring_txns: Default::default(),
+                    transactions_awaiting_memos: Default::default(),
+                    uids_awaiting_memos: Default::default(),
+                    transactions: Default::default(),
                     auditable_assets: Default::default(),
                     auditor_key_pair: AuditorKeyPair::generate(&mut rng),
                     freezer_key_pair: FreezerKeyPair::generate(&mut rng),
                 }
             };
 
-<<<<<<< HEAD
             // Persist the initial state.
             let mut storage = self.storage().await;
             storage.committed = Some(state.clone());
             storage.working = Some(state.clone());
-=======
-        async fn load(&self, key_pair: &UserKeyPair) -> Result<WalletState<'a>, WalletError> {
-            let ledger = self.ledger.lock().unwrap();
-            assert_eq!(
-                ledger.now(),
-                0,
-                "MockWalletBackend does not support restartability"
-            );
-            let mut rng = ChaChaRng::from_seed(self.seed);
-            Ok(WalletState {
-                validator: ledger.validator.clone(),
-                proving_keys: ledger.proving_keys.clone(),
-                records: {
-                    let mut db: RecordDatabase = Default::default();
-                    for (ro, uid) in self.initial_grants.iter() {
-                        db.insert(ro.clone(), *uid, key_pair);
-                    }
-                    db
-                },
-                nullifiers: ledger.nullifiers.clone(),
-                defined_assets: HashMap::new(),
-                now: 0,
-                pending_txns: Default::default(),
-                expiring_txns: Default::default(),
-                transactions_awaiting_memos: Default::default(),
-                uids_awaiting_memos: Default::default(),
-                transactions: Default::default(),
-                auditable_assets: Default::default(),
-                auditor_key_pair: AuditorKeyPair::generate(&mut rng),
-                freezer_key_pair: FreezerKeyPair::generate(&mut rng),
-                rng,
-            })
-        }
->>>>>>> ab793335
 
             Ok(state)
         }
