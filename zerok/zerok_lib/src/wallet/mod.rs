pub mod cli;
pub mod encryption;
pub mod hd;
pub mod network;
pub mod persistence;
mod secret;

use crate::api;
use crate::node::LedgerEvent;
use crate::state::key_set;
use crate::txn_builder::*;
use crate::util::arbitrary_wrappers::{ArbitraryNullifier, ArbitraryUserKeyPair};
use crate::{
    ledger, ser_test,
    state::{ProverKeySet, ValidationError},
};
use arbitrary::{Arbitrary, Unstructured};
use async_scoped::AsyncScope;
use async_std::sync::{Mutex, MutexGuard};
use async_std::task::block_on;
use async_trait::async_trait;
use chrono::{DateTime, Local};
use core::fmt::Debug;
use futures::{
    channel::oneshot,
    prelude::*,
    stream::{iter, Stream},
};
use jf_txn::{
    errors::TxnApiError,
    keys::{
        AuditorKeyPair, AuditorPubKey, FreezerKeyPair, FreezerPubKey, UserAddress, UserKeyPair,
        UserPubKey,
    },
    structs::{
        AssetCode, AssetCodeSeed, AssetDefinition, AssetPolicy, FreezeFlag, Nullifier,
        ReceiverMemo, RecordOpening,
    },
<<<<<<< HEAD
    transfer::{TransferNote, TransferNoteInput},
    AccMemberWitness, MerkleLeafProof, MerklePath, Signature, TransactionNote,
=======
    MerkleLeafProof, Signature, TransactionNote,
>>>>>>> aed49044
};
use ledger::{
    traits::{
        Block as _, NullifierSet as _, Transaction as _, TransactionKind as _, Validator as _,
    },
    *,
};
use rand_chacha::rand_core::SeedableRng;
use rand_chacha::ChaChaRng;
use serde::{Deserialize, Serialize};
<<<<<<< HEAD
use snafu::{ResultExt, Snafu};
use std::collections::{HashMap, HashSet};
=======
use snafu::Snafu;
use std::collections::HashMap;
>>>>>>> aed49044
use std::convert::TryFrom;
use std::sync::Arc;

#[derive(Debug, Snafu)]
#[snafu(visibility = "pub")]
pub enum WalletError {
<<<<<<< HEAD
    InsufficientBalance {
        asset: AssetCode,
        required: u64,
        actual: u64,
    },
    NoSuchAccount {
        address: UserAddress,
    },
    Fragmentation {
        asset: AssetCode,
        amount: u64,
        suggested_amount: u64,
        max_records: usize,
    },
    TooManyOutputs {
        asset: AssetCode,
        max_records: usize,
        num_receivers: usize,
        num_change_records: usize,
    },
=======
>>>>>>> aed49044
    UndefinedAsset {
        asset: AssetCode,
    },
    InvalidBlock {
        source: ValidationError,
    },
    NullifierAlreadyPublished {
        nullifier: Nullifier,
    },
    TimedOut {},
    Cancelled {},
    CryptoError {
        source: TxnApiError,
    },
    InvalidAddress {
        address: UserAddress,
    },
    AssetNotAuditable {
        asset: AssetDefinition,
    },
    AssetNotFreezable {
        asset: AssetDefinition,
    },
    NetworkError {
        source: phaselock::networking::NetworkError,
    },
    QueryServiceError {
        source: crate::node::QueryServiceError,
    },
    ClientConfigError {
        source: <surf::Client as TryFrom<surf::Config>>::Error,
    },
    ConsensusError {
        #[snafu(source(false))]
        source: Result<phaselock::error::PhaseLockError, String>,
    },
    PersistenceError {
        source: atomic_store::error::PersistenceError,
    },
    IoError {
        source: std::io::Error,
    },
    BincodeError {
        source: bincode::Error,
    },
    EncryptionError {
        source: encryption::Error,
    },
    KeyError {
        source: argon2::Error,
    },
<<<<<<< HEAD
    CannotDecryptMemo {},
=======
    TransactionError {
        source: crate::txn_builder::TransactionError,
    },
>>>>>>> aed49044
    #[snafu(display("{}", msg))]
    Failed {
        msg: String,
    },
}

impl api::FromError for WalletError {
    fn catch_all(msg: String) -> Self {
        Self::Failed { msg }
    }

    fn from_query_service_error(source: crate::node::QueryServiceError) -> Self {
        Self::QueryServiceError { source }
    }

    fn from_validation_error(source: ValidationError) -> Self {
        Self::InvalidBlock { source }
    }

    fn from_consensus_error(source: Result<phaselock::error::PhaseLockError, String>) -> Self {
        Self::ConsensusError { source }
    }
}

<<<<<<< HEAD
#[ser_test(arbitrary, ark(false))]
=======
impl From<crate::txn_builder::TransactionError> for WalletError {
    fn from(source: crate::txn_builder::TransactionError) -> Self {
        Self::TransactionError { source }
    }
}

>>>>>>> aed49044
#[derive(Debug, Clone, Serialize, Deserialize)]
pub(crate) struct BackgroundKeyScan {
    key: UserKeyPair,
    next_event: u64,
    to_event: u64,
    // Record openings we have discovered which belong to these key. These records are kept in a
    // separate pool until the scan is complete so that if the scan encounters an event which spends
    // some of these records, we can remove the spent records without ever reflecting them in the
    // wallet's balance.
    records: HashMap<Nullifier, (RecordOpening, u64, MerklePath)>,
    // Nullifiers which have been published since we started the scan. Since we don't add records to
    // the wallet until the scan is complete, records we add here will not be invalidated by the
    // normal event handling loop. Thus, we must take care not to add records which have been
    // invalidated since the scan started.
    //
    // This means that retroactive scans only need to scan up to the latest event as of the start of
    // the scan, not until the scan catches up with the current event, which guarantees the scan
    // will complete in a finite amount of time.
    new_nullifiers: HashSet<Nullifier>,
}

impl PartialEq<Self> for BackgroundKeyScan {
    fn eq(&self, other: &Self) -> bool {
        self.key.pub_key() == other.key.pub_key()
            && self.next_event == other.next_event
            && self.to_event == other.to_event
            && self.records == other.records
            && self.new_nullifiers == other.new_nullifiers
    }
}

impl<'a> Arbitrary<'a> for BackgroundKeyScan {
    fn arbitrary(u: &mut Unstructured<'a>) -> arbitrary::Result<Self> {
        Ok(Self {
            key: u.arbitrary::<ArbitraryUserKeyPair>()?.into(),
            next_event: u.arbitrary()?,
            to_event: u.arbitrary()?,
            records: Default::default(),
            new_nullifiers: u
                .arbitrary_iter::<ArbitraryNullifier>()?
                .map(|n| Ok(n?.into()))
                .collect::<Result<_, _>>()?,
        })
    }
}

impl BackgroundKeyScan {
    fn process_nullifiers(&mut self, nullifiers: &[Nullifier], new: bool) {
        for n in nullifiers {
            if self.records.remove(n).is_none() && new {
                // If this nullifier is new since we started the scan and the record corresponding
                // to this nullifier was not already in our records, add this nullifier to the set
                // of new nullifiers in case we encounter the corresponding record later.
                self.new_nullifiers.insert(*n);
            }
        }
    }

    fn add_records(&mut self, records: Vec<(RecordOpening, u64, MerklePath)>) {
        for (ro, uid, proof) in records {
            let nullifier = self.key.nullify(
                ro.asset_def.policy_ref().freezer_pub_key(),
                uid,
                &RecordCommitment::from(&ro),
            );
            if !self.new_nullifiers.remove(&nullifier) {
                // Add the record as long as its nullifier has not been invalidated since we started
                // the scan.
                self.records.insert(nullifier, (ro, uid, proof));
            }
        }
    }
}

#[derive(Debug, Clone)]
pub struct WalletState<'a, L: Ledger = AAPLedger> {
    // TODO: Move the mutable keys to the txn state.
    // https://github.com/spectrum-eco/spectrum/issues/6.
    ////////////////////////////////////////////////////////////////////////////////////////////////
    // Static data
    //
    // proving key set. The proving keys are ordered by number of outputs first and number of inputs
    // second, because the wallet is less flexible with respect to number of outputs. If we are
    // building a transaction and find we have too many inputs we can always generate a merge
    // transaction to defragment, but if the user requests a transaction with N independent outputs,
    // there is nothing we can do to decrease that number. So when searching for an appropriate
    // proving key, we will want to find a key with enough outputs first, and then worry about the
    // number of inputs.
    //
    // We keep the prover keys in an Arc because they are large, constant, and depend only on the
    // universal parameters of the system. This allows sharing them, which drastically decreases the
    // memory requirements of applications that create multiple wallets. This is not very realistic
    // for real applications, but it is very important for tests and costs little.
    pub(crate) proving_keys: Arc<ProverKeySet<'a, key_set::OrderByOutputs>>,

    ////////////////////////////////////////////////////////////////////////////////////////////////
    // Dynamic state
    pub(crate) txn_state: TransactionState<L>,
    // background scans triggered by the addition of new keys.
    pub(crate) key_scans: HashMap<UserAddress, BackgroundKeyScan>,

    ////////////////////////////////////////////////////////////////////////////////////////////////
    // Monotonic data
    //
    // asset definitions for which we are an auditor, indexed by code
    pub(crate) auditable_assets: HashMap<AssetCode, AssetDefinition>,
    // audit keys. This is guaranteed to contain the private key for every public key in an asset
    // policy contained in  auditable_assets`, but it may also contain additional keys that the user
    // has generated or imported but not yet attached to a particular asset type.
    pub(crate) audit_keys: HashMap<AuditorPubKey, AuditorKeyPair>,
    // freeze keys.
    pub(crate) freeze_keys: HashMap<FreezerPubKey, FreezerKeyPair>,
    // user keys, for spending owned records
    pub(crate) user_keys: HashMap<UserAddress, UserKeyPair>,
    // maps defined asset code to asset definition, seed and description of the asset
    pub(crate) defined_assets: HashMap<AssetCode, (AssetDefinition, AssetCodeSeed, Vec<u8>)>,
}

#[derive(Clone, Debug, Serialize, Deserialize)]
#[serde(bound = "")]
pub struct TransactionHistoryEntry<L: Ledger> {
    time: DateTime<Local>,
    asset: AssetCode,
    kind: TransactionKind<L>,
    // If we sent this transaction, `sender` records the address of the spending key used to submit
    // it. If we received this transaction from someone else, we may not know who the sender is and
    // this field may be None.
    sender: Option<UserAddress>,
    // Receivers and corresponding amounts.
    receivers: Vec<(UserAddress, u64)>,
    // If we sent this transaction, a receipt to track its progress.
    receipt: Option<TransactionReceipt<L>>,
}

impl<L: Ledger> PartialEq<Self> for TransactionHistoryEntry<L> {
    fn eq(&self, other: &Self) -> bool {
        self.time == other.time
            && self.asset == other.asset
            && self.kind == other.kind
            && self.receivers == other.receivers
            && self.receipt == other.receipt
    }
}

// Type erasure for key pairs so that backend components like storage that don't care about the
// detailed properties of different kinds of keys can just implement a single heterogeneous key
// store.
#[derive(Clone, Debug, Serialize, Deserialize)]
pub enum RoleKeyPair {
    Auditor(AuditorKeyPair),
    Freezer(FreezerKeyPair),
    User(UserKeyPair),
}

impl From<AuditorKeyPair> for RoleKeyPair {
    fn from(key: AuditorKeyPair) -> Self {
        Self::Auditor(key)
    }
}

impl From<FreezerKeyPair> for RoleKeyPair {
    fn from(key: FreezerKeyPair) -> Self {
        Self::Freezer(key)
    }
}

impl From<UserKeyPair> for RoleKeyPair {
    fn from(key: UserKeyPair) -> Self {
        Self::User(key)
    }
}

trait KeyPair: Clone + Into<RoleKeyPair> + TryFrom<RoleKeyPair> + Send + Sync {
    type PubKey: std::hash::Hash + Eq;
    fn pub_key(&self) -> Self::PubKey;
}

impl TryFrom<RoleKeyPair> for AuditorKeyPair {
    type Error = ();
    fn try_from(key: RoleKeyPair) -> Result<Self, ()> {
        match key {
            RoleKeyPair::Auditor(key) => Ok(key),
            _ => Err(()),
        }
    }
}

impl KeyPair for AuditorKeyPair {
    type PubKey = AuditorPubKey;
    fn pub_key(&self) -> Self::PubKey {
        self.pub_key()
    }
}

impl TryFrom<RoleKeyPair> for FreezerKeyPair {
    type Error = ();
    fn try_from(key: RoleKeyPair) -> Result<Self, ()> {
        match key {
            RoleKeyPair::Freezer(key) => Ok(key),
            _ => Err(()),
        }
    }
}

impl KeyPair for FreezerKeyPair {
    type PubKey = FreezerPubKey;
    fn pub_key(&self) -> Self::PubKey {
        self.pub_key()
    }
}

impl TryFrom<RoleKeyPair> for UserKeyPair {
    type Error = ();
    fn try_from(key: RoleKeyPair) -> Result<Self, ()> {
        match key {
            RoleKeyPair::User(key) => Ok(key),
            _ => Err(()),
        }
    }
}

impl KeyPair for UserKeyPair {
    // The PubKey here is supposed to be a conceptual "primary key" for looking up UserKeyPairs. We
    // typically want to look up UserKeyPairs by Address, not PubKey, because if we have a PubKey we
    // can always get and Address to do the lookup.
    type PubKey = UserAddress;
    fn pub_key(&self) -> Self::PubKey {
        self.address()
    }
}

/// The interface required by the wallet from the persistence layer.
///
/// The persistent storage needed by the wallet is divided into 3 categories, based on usage
/// patterns and how often they change.
///
/// 1. Static data. This is data which is initialized when the wallet is created and never changes.
///
///    There is no interface in the WalletStorage trait for storing static data. When a new wallet
///    is created, the Wallet will call WalletBackend::create, which is responsible for working with
///    the storage layer to persist the wallet's static data.
///
///    See WalletState for information on which fields count as static data.
///
/// 2. Dynamic state. This is data which changes frequently, but grows boundedly or very slowly.
///
///    See WalletState for information on which fields count as dynamic state.
///
/// 3. Monotonic data. This is data which grows monotonically and never shrinks.
///
///    The monotonic data of a wallet is the set of auditable assets, and the set of defined assets
///    with their seeds.
///
/// The storage layer must provide a transactional interface. Updates to the individual storage
/// categories have no observable affects (that is, their results will not affect the next call to
/// load()) until commit() succeeds. If there are outstanding changes that have not been committed,
/// revert() can be used to roll back the state of each individual storage category to its state at
/// the most recent commit.
///
/// This interface is specified separately from the WalletBackend interface to allow the
/// implementation to separate the persistence layer from the network layer that implements the rest
/// of the backend with minimal boilerplate.
#[async_trait]
pub trait WalletStorage<'a, L: Ledger> {
    /// Check if there is already a stored wallet with this key.
    fn exists(&self) -> bool;

    /// Load the stored wallet identified by the given key.
    ///
    /// This function may assume `self.exists(key_pair)`.
    async fn load(&mut self) -> Result<WalletState<'a, L>, WalletError>;

    /// Store a snapshot of the wallet's dynamic state.
    async fn store_snapshot(&mut self, state: &WalletState<'a, L>) -> Result<(), WalletError>;

    /// Append a new auditable asset to the growing set.
    async fn store_auditable_asset(&mut self, asset: &AssetDefinition) -> Result<(), WalletError>;

    /// Add a key to the wallet's key set.
    async fn store_key(&mut self, key: &RoleKeyPair) -> Result<(), WalletError>;

    /// Append a new defined asset to the growing set.
    async fn store_defined_asset(
        &mut self,
        asset: &AssetDefinition,
        seed: AssetCodeSeed,
        desc: &[u8],
    ) -> Result<(), WalletError>;

    async fn store_transaction(
        &mut self,
        txn: TransactionHistoryEntry<L>,
    ) -> Result<(), WalletError>;
    async fn transaction_history(&mut self)
        -> Result<Vec<TransactionHistoryEntry<L>>, WalletError>;

    /// Commit to outstanding changes.
    async fn commit(&mut self);

    /// Roll back the persisted state to the previous commit.
    async fn revert(&mut self);
}

/// Interface for atomic storage transactions.
///
/// Any changes made to the persistent storage state through this struct will be part of a single
/// transaction. If any operation in the transaction fails, or if the transaction is dropped before
/// being committed, the entire transaction will be reverted and have no effect.
///
/// This struct should not be constructed directly, but instead a transaction should be obtained
/// through the WalletBackend::store() method, which will automatically commit the transaction after
/// it succeeds.
pub struct StorageTransaction<'a, 'l, L: Ledger, Storage: WalletStorage<'a, L>> {
    storage: MutexGuard<'l, Storage>,
    cancelled: bool,
    _phantom: std::marker::PhantomData<&'a ()>,
    _phantom2: std::marker::PhantomData<L>,
}

impl<'a, 'l, L: Ledger, Storage: WalletStorage<'a, L>> StorageTransaction<'a, 'l, L, Storage> {
    fn new(storage: MutexGuard<'l, Storage>) -> Self {
        Self {
            storage,
            cancelled: false,
            _phantom: Default::default(),
            _phantom2: Default::default(),
        }
    }

    async fn store_snapshot(&mut self, state: &WalletState<'a, L>) -> Result<(), WalletError> {
        if !self.cancelled {
            let res = self.storage.store_snapshot(state).await;
            if res.is_err() {
                self.cancel().await;
            }
            res
        } else {
            Ok(())
        }
    }

    async fn store_auditable_asset(&mut self, asset: &AssetDefinition) -> Result<(), WalletError> {
        if !self.cancelled {
            let res = self.storage.store_auditable_asset(asset).await;
            if res.is_err() {
                self.cancel().await;
            }
            res
        } else {
            Ok(())
        }
    }

    async fn store_key<K: KeyPair>(&mut self, key: &K) -> Result<(), WalletError> {
        if !self.cancelled {
            let res = self.storage.store_key(&key.clone().into()).await;
            if res.is_err() {
                self.cancel().await;
            }
            res
        } else {
            Ok(())
        }
    }

    async fn store_defined_asset(
        &mut self,
        asset: &AssetDefinition,
        seed: AssetCodeSeed,
        desc: &[u8],
    ) -> Result<(), WalletError> {
        if !self.cancelled {
            let res = self.storage.store_defined_asset(asset, seed, desc).await;
            if res.is_err() {
                self.cancel().await;
            }
            res
        } else {
            Ok(())
        }
    }

    async fn store_transaction(
        &mut self,
        transaction: TransactionHistoryEntry<L>,
    ) -> Result<(), WalletError> {
        if !self.cancelled {
            let res = self.storage.store_transaction(transaction).await;
            if res.is_err() {
                self.cancel().await;
            }
            res
        } else {
            Ok(())
        }
    }

    async fn cancel(&mut self) {
        if !self.cancelled {
            self.cancelled = true;
            self.storage.revert().await;
        }
    }
}

impl<'a, 'l, L: Ledger, Storage: WalletStorage<'a, L>> Drop
    for StorageTransaction<'a, 'l, L, Storage>
{
    fn drop(&mut self) {
        block_on(self.cancel())
    }
}

#[async_trait]
pub trait WalletBackend<'a, L: Ledger>: Send {
    type EventStream: 'a + Stream<Item = LedgerEvent<L>> + Unpin + Send;
    type Storage: WalletStorage<'a, L> + Send;

    /// Access the persistent storage layer.
    ///
    /// The interface is specified this way, with the main storage interface in a separate trait and
    /// an accessor function here, to allow implementations of WalletBackend to split the storage
    /// layer from the networking layer, since the two concerns are generally separate.
    ///
    /// Note that the return type of this function requires the implementation to guard the storage
    /// layer with a mutex, even if it is not internally shared between threads. This is meant to
    /// allow shared access to the storage layer internal, not require it. A better interface would
    /// be to have an associated type
    ///         `type<'l> StorageRef: 'l +  Deref<Target = Self::Storage> + DerefMut`
    /// This could be MutexGuard, RwLockWriteGuard, or just `&mut Self::Storage`, depending on the
    /// needs of the implementation. Maybe we can clean this up if and when GATs stabilize.
    async fn storage<'l>(&'l mut self) -> MutexGuard<'l, Self::Storage>;

    async fn load(&mut self) -> Result<WalletState<'a, L>, WalletError> {
        let mut storage = self.storage().await;
        if storage.exists() {
            // If there is a stored wallet with this key pair, load it.
            storage.load().await
        } else {
            // Otherwise, ask the network layer to create and register a brand new wallet.
            drop(storage);
            self.create().await
        }
    }

    /// Make a change to the persisted state using a function describing a transaction.
    ///
    /// # Example
    ///
    /// ```ignore
    /// backend.store(key_pair, |mut t| async move {
    ///     t.store_snapshot(wallet_state).await?;
    ///     // If this store fails, the effects of the previous store will be reverted.
    ///     t.store_auditable_asset(wallet_state, asset).await?;
    ///     Ok(t)
    /// }).await?;
    /// ```
    async fn store<'l, F, Fut>(&'l mut self, update: F) -> Result<(), WalletError>
    where
        F: Send + FnOnce(StorageTransaction<'a, 'l, L, Self::Storage>) -> Fut,
        Fut: Send
            + Future<Output = Result<StorageTransaction<'a, 'l, L, Self::Storage>, WalletError>>,
        Self::Storage: 'l,
    {
        let storage = self.storage().await;
        let fut = update(StorageTransaction::new(storage)).and_then(|mut txn| async move {
            txn.storage.commit().await;
            Ok(())
        });
        fut.await
    }

    // Querying the ledger
    async fn create(&mut self) -> Result<WalletState<'a, L>, WalletError>;
    async fn subscribe(&self, starting_at: u64) -> Self::EventStream;
    async fn get_public_key(&self, address: &UserAddress) -> Result<UserPubKey, WalletError>;
    async fn get_nullifier_proof(
        &self,
        nullifiers: &mut NullifierSet<L>,
        nullifier: Nullifier,
    ) -> Result<(bool, NullifierProof<L>), WalletError>;
    async fn get_transaction(
        &self,
        block_id: u64,
        txn_id: u64,
    ) -> Result<Transaction<L>, WalletError>;
    async fn register_user_key(&mut self, pub_key: &UserPubKey) -> Result<(), WalletError>;

    // Submit a transaction to a validator.
    async fn submit(&mut self, txn: Transaction<L>) -> Result<(), WalletError>;
    async fn post_memos(
        &mut self,
        block_id: u64,
        txn_id: u64,
        memos: Vec<ReceiverMemo>,
        sig: Signature,
    ) -> Result<(), WalletError>;
}

pub struct WalletSession<'a, L: Ledger, Backend: WalletBackend<'a, L>> {
    backend: Backend,
    rng: ChaChaRng,
    _marker: std::marker::PhantomData<&'a ()>,
    _marker2: std::marker::PhantomData<L>,
}

// Trait used to indicate that an abstract return type captures a reference with the lifetime 'a.
// See https://stackoverflow.com/questions/50547766/how-can-i-get-impl-trait-to-use-the-appropriate-lifetime-for-a-mutable-reference
pub trait Captures<'a> {}
impl<'a, T: ?Sized> Captures<'a> for T {}

#[derive(Clone, Debug)]
struct EventSummary<L: Ledger> {
    updated_txns: Vec<(TransactionUID<L>, TransactionStatus)>,
    spent_nullifiers: Vec<(Nullifier, u64)>,
    rejected_nullifiers: Vec<Nullifier>,
    received_memos: Vec<(ReceiverMemo, u64)>,
}

impl<L: Ledger> Default for EventSummary<L> {
    fn default() -> Self {
        Self {
            updated_txns: Default::default(),
            spent_nullifiers: Default::default(),
            rejected_nullifiers: Default::default(),
            received_memos: Default::default(),
        }
    }
}

impl<'a, L: Ledger> WalletState<'a, L> {
<<<<<<< HEAD
    pub fn pub_keys(
        &self,
        _session: &WalletSession<'a, L, impl WalletBackend<'a, L>>,
    ) -> Vec<UserPubKey> {
        self.user_keys.values().map(|key| key.pub_key()).collect()
    }

    pub fn balance(&self, account: &UserAddress, asset: &AssetCode, frozen: FreezeFlag) -> u64 {
        match self.user_keys.get(account) {
            Some(key) => self
                .txn_state
                .records
                .input_records(
                    asset,
                    &key.pub_key(),
                    frozen,
                    self.txn_state.validator.now(),
                )
                .map(|record| record.ro.amount)
                .sum(),
            None => 0,
        }
=======
    pub fn pub_key(&self) -> UserPubKey {
        self.immutable_keys.key_pair.pub_key()
    }

    pub fn balance(&self, asset: &AssetCode, frozen: FreezeFlag) -> u64 {
        self.txn_state.balance(asset, &self.pub_key(), frozen)
>>>>>>> aed49044
    }

    pub fn assets(&self) -> HashMap<AssetCode, AssetInfo> {
        // Get the asset definitions of each record we own.
        let mut assets = self.txn_state.assets();
        // Add any assets that we know about through auditing.
        for (code, def) in &self.auditable_assets {
            assets.insert(*code, AssetInfo::from(def.clone()));
        }
        // Add the minting information (seed and description) for each asset we've defined.
        for (code, (def, seed, desc)) in &self.defined_assets {
            assets.insert(
                *code,
                AssetInfo::new(def.clone(), MintInfo::new(*seed, desc.clone())),
            );
        }
        assets
    }

    pub async fn transaction_status(
        &mut self,
        session: &mut WalletSession<'a, L, impl WalletBackend<'a, L>>,
        receipt: &TransactionReceipt<L>,
    ) -> Result<TransactionStatus, WalletError> {
        match self.txn_state.transactions.status(&receipt.uid) {
            TransactionStatus::Unknown => {
                // If the transactions database returns Unknown, it means the transaction is not in-
                // flight (the database only tracks in-flight transactions). So it must be retired,
                // rejected, or a foreign transaction that we were never tracking to begin with.
                // Check if it has been accepted by seeing if its fee nullifier is spent.
                let (spent, _) = session
                    .backend
                    .get_nullifier_proof(&mut self.txn_state.nullifiers, receipt.fee_nullifier)
                    .await?;
                if spent {
                    Ok(TransactionStatus::Retired)
                } else {
                    // If the transaction isn't in our pending data structures, but its fee record
                    // has not been spent, then either it was rejected, or it's someone else's
                    // transaction that we haven't been tracking through the lifecycle.
                    if self.user_keys.contains_key(&receipt.submitter) {
                        Ok(TransactionStatus::Rejected)
                    } else {
                        Ok(TransactionStatus::Unknown)
                    }
                }
            }

            state => Ok(state),
        }
    }

    async fn handle_event(
        &mut self,
        session: &mut WalletSession<'a, L, impl WalletBackend<'a, L>>,
        event: LedgerEvent<L>,
    ) -> EventSummary<L> {
        self.txn_state.now += 1;
        let mut summary = EventSummary::default();
        match event {
            LedgerEvent::Commit {
                block,
                block_id,
                state_comm,
            } => {
                // Don't trust the network connection that provided us this event; validate it
                // against our local mirror of the ledger and bail out if it is invalid.
                let mut uids = match self.txn_state.validator.validate_and_apply(block.clone()) {
                    Ok(uids) => {
                        if state_comm != self.txn_state.validator.commit() {
                            // Received a block which validates, but our state commitment does not
                            // match that of the event source. Since the block validates, we will
                            // accept it, but this must indicate that the event source is lying or
                            // mistaken about the state commitment. This would be a good time to
                            // switch to a different query server or something, but for now we'll
                            // just log the problem.
                            println!("received valid block with invalid state commitment");
                        }

                        // Get a list of new uids and whether we want to remember them in our record
                        // Merkle tree. Initially, set `remember` to false for all uids, to maximize
                        // sparseness. If any of the consumers of this block (for example, the
                        // auditor component, or the owner of this wallet) care about a uid, they
                        // will set its `remember` flag to true.
                        uids.into_iter().map(|uid| (uid, false)).collect::<Vec<_>>()
                    }
                    Err(val_err) => {
                        //todo !jeb.bearer handle this case more robustly. If we get here, it means
                        // the event stream has lied to us, so recovery is quite tricky and may
                        // require us to fail over to a different query service.
                        panic!("received invalid block: {:?}, {:?}", block, val_err);
                    }
                };

                // Update our full copies of sparse validator data structures to be consistent with
                // the validator state.
                for txn in block.txns() {
                    let nullifiers = txn.note().nullifiers();
                    // Remove spent records.
<<<<<<< HEAD
                    for n in &nullifiers {
                        if let Some(record) = self.txn_state.records.remove_by_nullifier(*n) {
                            self.forget_merkle_leaf(record.uid);
=======
                    for n in txn.note().nullifiers() {
                        if let Some(record) = self.txn_state.records.remove_by_nullifier(n) {
                            self.txn_state.forget_merkle_leaf(record.uid);
>>>>>>> aed49044
                        }
                    }
                    // Insert new records.
                    for o in txn.note().output_commitments() {
                        self.txn_state.append_merkle_leaf(o);
                    }
                    // Update background scans with newly published nullifiers.
                    for scan in self.key_scans.values_mut() {
                        scan.process_nullifiers(&nullifiers, true);
                    }
                }
                // Update nullifier set
                let nullifier_proofs = block
                    .txns()
                    .into_iter()
                    .flat_map(|txn| {
                        txn.note()
                            .nullifiers()
                            .into_iter()
                            .zip(txn.proofs().to_vec())
                    })
                    .collect::<Vec<_>>();
                if self
                    .txn_state
                    .nullifiers
                    .multi_insert(&nullifier_proofs)
                    .is_err()
                {
                    //todo !jeb.bearer handle this case more robustly. If we get here, it means the
                    // event stream has lied to us, so recovery is quite tricky and may require us
                    // to fail over to a different query service.
                    panic!("received block with invalid nullifier proof");
                }

                for (txn_id, txn) in block.txns().into_iter().enumerate() {
                    // Split the uids corresponding to this transaction off the front of `uids`.
                    let mut this_txn_uids = uids;
                    uids = this_txn_uids.split_off(txn.note().output_len());

                    assert_eq!(this_txn_uids.len(), txn.note().output_len());
                    summary.spent_nullifiers.extend(
                        txn.note()
                            .nullifiers()
                            .into_iter()
                            .zip(this_txn_uids.iter().map(|(uid, _)| *uid)),
                    );

                    // Different concerns within the wallet consume transactions in different ways.
                    // Now we give each concern a chance to consume this transaction, performing any
                    // processing they need to do and possibly setting the `remember` flag for
                    // output records they care about.
                    //
                    // This is a transaction we submitted and have been
                    // awaiting confirmation.
                    if let Some(pending) = self
                        .clear_pending_transaction(
                            session,
                            &txn,
                            Some((block_id, txn_id as u64, &mut this_txn_uids)),
                        )
                        .await
                    {
                        summary
                            .updated_txns
                            .push((pending.uid, TransactionStatus::AwaitingMemos));
                    }

                    // This is someone else's transaction but we can audit it.
                    self.audit_transaction(session, txn.note(), &mut this_txn_uids)
                        .await;

                    // Prune the record Merkle tree of records we don't care about.
                    for (uid, remember) in this_txn_uids {
                        if !remember {
                            self.txn_state.forget_merkle_leaf(uid);
                        }
                    }
                }

                // Some transactions may have expired when we stepped the validator state. Remove
                // them from our pending transaction data structures.
                //
                // This maintains the invariant that everything in `pending_transactions` must
                // correspond to an on-hold record, because everything which corresponds to a record
                // whose hold just expired will be removed from the set now.
                for txn_uid in self.txn_state.clear_expired_transactions() {
                    summary
                        .updated_txns
                        .push((txn_uid, TransactionStatus::Rejected));
                }
            }

            LedgerEvent::Memos {
                outputs,
                transaction,
            } => {
                let completed = self
                    .txn_state
                    .transactions
                    .received_memos(outputs.iter().map(|info| info.2));
                let self_published = !completed.is_empty();
                summary.updated_txns.extend(
                    completed
                        .into_iter()
                        .map(|txn_uid| (txn_uid, TransactionStatus::Retired))
                        .collect::<Vec<_>>(),
                );

<<<<<<< HEAD
                summary
                    .received_memos
                    .extend(outputs.iter().map(|(memo, _, uid, _)| (memo.clone(), *uid)));
                for key_pair in self.user_keys.values().cloned().collect::<Vec<_>>() {
                    let records = self
                        .try_open_memos(session, &key_pair, &outputs, transaction, !self_published)
                        .await;
                    self.add_records(&key_pair, records);
=======
                let mut received_assets = Vec::new();
                for (memo, comm, uid, proof) in outputs {
                    summary.received_memos.push((memo.clone(), uid));
                    if let Ok(record_opening) =
                        memo.decrypt(&self.immutable_keys.key_pair, &comm, &[])
                    {
                        if !record_opening.is_dummy() {
                            // If this record is for us (i.e. its corresponding memo decrypts under
                            // our key) and not a dummy, then add it to our owned records.
                            received_assets.push((
                                record_opening.asset_def.code,
                                record_opening.amount,
                                record_opening.freeze_flag,
                            ));
                            self.txn_state.records.insert(
                                record_opening,
                                uid,
                                &self.immutable_keys.key_pair,
                            );
                            if !self.txn_state.remember_merkle_leaf(
                                uid,
                                &MerkleLeafProof::new(comm.to_field_element(), proof),
                            ) {
                                println!(
                                    "error: got bad merkle proof from backend for commitment {:?}",
                                    comm
                                );
                            }
                        }
                    }
                }

                if !self_published && !received_assets.is_empty() {
                    if let Some((block_id, txn_id)) = transaction {
                        // If this batch of memos didn't complete one of our own transactions (i.e.
                        // it wasn't published by us) but it was _for_ us, then we will add a
                        // transaction history entry for the received transaction using the
                        // information decrypted from the memos.
                        //
                        // First we need to fetch the actual transaction for these memos to figure
                        // out what type it was.
                        let kind = match session.backend.get_transaction(block_id, txn_id).await {
                            Ok(txn) => {
                                let kind = txn.kind();
                                if kind == TransactionKind::<L>::send() {
                                    TransactionKind::<L>::receive()
                                } else if kind == TransactionKind::<L>::freeze()
                                    && received_assets[0].2 == FreezeFlag::Unfrozen
                                {
                                    TransactionKind::<L>::unfreeze()
                                } else {
                                    kind
                                }
                            }
                            Err(err) => {
                                println!(
                                    "Error fetching received transaction ({}, {}) from network: {}. \
                                        Transaction will be recorded with unknown type.",
                                    block_id, txn_id, err
                                );
                                TransactionKind::<L>::unknown()
                            }
                        };

                        let txn_asset = received_assets[0].0;
                        let history = TransactionHistoryEntry {
                            time: Local::now(),
                            asset: txn_asset,
                            kind,
                            receivers: received_assets
                                .clone()
                                .into_iter()
                                .filter_map(|(asset, amount, _)| {
                                    if asset == txn_asset {
                                        Some((self.immutable_keys.key_pair.address(), amount))
                                    } else {
                                        println!(
                                            "Received transaction ({}, {}) contains outputs with \
                                            multiple asset types. Ignoring some of them.",
                                            block_id, txn_id
                                        );
                                        None
                                    }
                                })
                                .collect(),
                            receipt: None,
                        };

                        if let Err(err) = session
                            .backend
                            .store(|mut t| async move {
                                t.store_transaction(history).await?;
                                Ok(t)
                            })
                            .await
                        {
                            println!(
                                "Failed to store transaction history for ({}, {}): {}.",
                                block_id, txn_id, err
                            );
                        }
                    }
>>>>>>> aed49044
                }
            }

            LedgerEvent::Reject { block, error } => {
                for mut txn in block.txns() {
                    summary
                        .rejected_nullifiers
                        .append(&mut txn.note().nullifiers());
                    if let Some(pending) = self.clear_pending_transaction(session, &txn, None).await
                    {
                        // Try to resubmit if the error is recoverable.
                        if let ValidationError::BadNullifierProof {} = &error {
                            if self
                                .update_nullifier_proofs(session, &mut txn)
                                .await
                                .is_ok()
                                && self
                                    .submit_elaborated_transaction(
                                        session,
                                        &pending.account,
                                        txn,
                                        pending.receiver_memos,
                                        pending.signature,
                                        pending.freeze_outputs,
                                        None,
                                        Some(pending.uid.clone()),
                                    )
                                    .await
                                    .is_ok()
                            {
                                // The transaction has been successfully resubmitted. It is still in
                                // the same state (pending) so we don't need to add it to
                                // `updated_txns`.
                            } else {
                                // If we failed to resubmit, then the rejection is final.
                                summary
                                    .updated_txns
                                    .push((pending.uid, TransactionStatus::Rejected));
                            }
                        } else {
                            summary
                                .updated_txns
                                .push((pending.uid, TransactionStatus::Rejected));
                        }
                    }
                }
            }
        };

        if let Err(err) = session
            .backend
            .store(|mut t| async {
                t.store_snapshot(self).await?;
                Ok(t)
            })
            .await
        {
            // We can ignore errors when saving the snapshot. If the save fails and then we crash,
            // we will replay this event when we load from the previously saved snapshot. Just print
            // a warning and move on.
            println!("warning: failed to save wallet state to disk: {}", err);
        }

        summary
    }

    async fn handle_retroactive_event(
        &mut self,
        session: &mut WalletSession<'a, L, impl WalletBackend<'a, L>>,
        key: &UserKeyPair,
        event: LedgerEvent<L>,
    ) {
        let scan = match event {
            LedgerEvent::Memos {
                outputs,
                transaction,
                ..
            } => {
                let records = self
                    .try_open_memos(session, key, &outputs, transaction, true)
                    .await;
                let scan = self.key_scans.get_mut(&key.address()).unwrap();
                scan.add_records(records);
                scan
            }

            LedgerEvent::Commit { block, .. } => {
                let nullifiers = block
                    .txns()
                    .into_iter()
                    .flat_map(|txn| txn.note().nullifiers())
                    .collect::<Vec<_>>();
                let scan = self.key_scans.get_mut(&key.address()).unwrap();
                scan.process_nullifiers(&nullifiers, false);
                scan
            }

            _ => self.key_scans.get_mut(&key.address()).unwrap(),
        };

        scan.next_event += 1;
        if let Err(err) = session
            .backend
            .store(|mut t| async {
                t.store_snapshot(self).await?;
                Ok(t)
            })
            .await
        {
            println!(
                "warning: failed to save background scan state to disk: {}",
                err
            );
        }
    }

    async fn try_open_memos(
        &mut self,
        session: &mut WalletSession<'a, L, impl WalletBackend<'a, L>>,
        key_pair: &UserKeyPair,
        memos: &[(ReceiverMemo, RecordCommitment, u64, MerklePath)],
        transaction: Option<(u64, u64)>,
        add_to_history: bool,
    ) -> Vec<(RecordOpening, u64, MerklePath)> {
        let mut records = Vec::new();
        for (memo, comm, uid, proof) in memos {
            if let Ok(record_opening) = memo.decrypt(key_pair, comm, &[]) {
                if !record_opening.is_dummy() {
                    // If this record is for us (i.e. its corresponding memo decrypts under
                    // our key) and not a dummy, then add it to our owned records.
                    records.push((record_opening, *uid, proof.clone()));
                }
            }
        }

        if add_to_history && !records.is_empty() {
            if let Some((block_id, txn_id)) = transaction {
                // To add a transaction history entry, we need to fetch the actual transaction to
                // figure out what type it was.
                let kind = match session.backend.get_transaction(block_id, txn_id).await {
                    Ok(txn) => {
                        let kind = txn.kind();
                        if kind == TransactionKind::<L>::send() {
                            TransactionKind::<L>::receive()
                        } else if kind == TransactionKind::<L>::freeze()
                            && records[0].0.freeze_flag == FreezeFlag::Unfrozen
                        {
                            TransactionKind::<L>::unfreeze()
                        } else {
                            kind
                        }
                    }
                    Err(err) => {
                        println!(
                            "Error fetching received transaction ({}, {}) from network: {}. \
                                Transaction will be recorded with unknown type.",
                            block_id, txn_id, err
                        );
                        TransactionKind::<L>::unknown()
                    }
                };

                let txn_asset = records[0].0.asset_def.code;
                let history = TransactionHistoryEntry {
                    time: Local::now(),
                    asset: txn_asset,
                    kind,
                    sender: None,
                    // When we receive transactions, we can't tell from the protocol
                    // who sent it to us.
                    receivers: records
                        .iter()
                        .filter_map(|(ro, _, _)| {
                            if ro.asset_def.code == txn_asset {
                                Some((ro.pub_key.address(), ro.amount))
                            } else {
                                println!(
                                    "Received transaction ({}, {}) contains outputs with \
                                    multiple asset types. Ignoring some of them.",
                                    block_id, txn_id
                                );
                                None
                            }
                        })
                        .collect(),
                    receipt: None,
                };

                if let Err(err) = session
                    .backend
                    .store(|mut t| async move {
                        t.store_transaction(history).await?;
                        Ok(t)
                    })
                    .await
                {
                    println!(
                        "Failed to store transaction history for ({}, {}): {}.",
                        block_id, txn_id, err
                    );
                }
            }
        }

        records
    }

    fn add_records(
        &mut self,
        key_pair: &UserKeyPair,
        records: Vec<(RecordOpening, u64, MerklePath)>,
    ) {
        for (record, uid, proof) in records {
            let comm = RecordCommitment::from(&record);
            if !self
                .remember_merkle_leaf(uid, &MerkleLeafProof::new(comm.to_field_element(), proof))
            {
                println!(
                    "error: got bad merkle proof from backend for commitment {:?}",
                    comm
                );
            }

            self.txn_state.records.insert(record, uid, key_pair);
        }
    }

    async fn import_memo(
        &mut self,
        session: &mut WalletSession<'a, L, impl WalletBackend<'a, L>>,
        memo: ReceiverMemo,
        comm: RecordCommitment,
        uid: u64,
        proof: MerklePath,
    ) -> Result<(), WalletError> {
        for key in self.user_keys.values().cloned().collect::<Vec<_>>() {
            let records = self
                .try_open_memos(
                    session,
                    &key,
                    &[(memo.clone(), comm, uid, proof.clone())],
                    None,
                    false,
                )
                .await;
            if !records.is_empty() {
                self.add_records(&key, records);
                return Ok(());
            }
        }

        Err(WalletError::CannotDecryptMemo {})
    }

    async fn clear_pending_transaction<'t>(
        &mut self,
        session: &mut WalletSession<'a, L, impl WalletBackend<'a, L>>,
        txn: &Transaction<L>,
        res: Option<CommittedTxn<'t>>,
    ) -> Option<PendingTransaction<L>> {
        let pending = self.txn_state.clear_pending_transaction(txn, &res);

        // If this was a successful transaction, post its receiver memos and add all of its
        // frozen/unfrozen outputs to our freezable database (for freeze/unfreeze transactions).
        if let Some((block_id, txn_id, uids)) = res {
            if let Some(pending) = &pending {
                // Post receiver memos.
                if let Err(err) = session
                    .backend
                    .post_memos(
                        block_id,
                        txn_id,
                        pending.receiver_memos.clone(),
                        pending.signature.clone(),
                    )
                    .await
                {
                    println!(
                        "Error: failed to post receiver memos for transaction ({}:{}): {:?}",
                        block_id, txn_id, err
                    );
                } else {
                    self.txn_state
                        .transactions
                        .await_memos(pending.uid.clone(), uids.iter().map(|(uid, _)| *uid));
                }

                // the first uid corresponds to the fee change output, which is not one of the
                // `freeze_outputs`, so we skip that one
                for ((uid, remember), ro) in uids.iter_mut().skip(1).zip(&pending.freeze_outputs) {
                    self.txn_state.records.insert_freezable(
                        ro.clone(),
                        *uid,
                        &self.freeze_keys[ro.asset_def.policy_ref().freezer_pub_key()],
                    );
                    *remember = true;
                }
            }
        }

        pending
    }

    async fn audit_transaction(
        &mut self,
        session: &mut WalletSession<'a, L, impl WalletBackend<'a, L>>,
        txn: &TransactionNote,
        uids: &mut [(u64, bool)],
    ) {
        // Try to decrypt auditor memos.
        let audit_data = match txn {
            TransactionNote::Transfer(xfr) => {
                let mut assets = self.auditable_assets.values();
                loop {
                    if let Some(asset) = assets.next() {
                        let audit_key = &self.audit_keys[asset.policy_ref().auditor_pub_key()];
                        if let Ok(data) = audit_key.open_transfer_audit_memo(asset, xfr) {
                            break Some((asset, data));
                        }
                    } else {
                        break None;
                    }
                }
            }
            TransactionNote::Mint(mint) => self
                .audit_keys
                .get(mint.mint_asset_def.policy_ref().auditor_pub_key())
                .and_then(|audit_key| {
                    audit_key
                        .open_mint_audit_memo(mint)
                        .ok()
                        .map(|audit_output| (&mint.mint_asset_def, (vec![], vec![audit_output])))
                }),
            TransactionNote::Freeze(_) => None,
        };
        if let Some((asset_def, (_, audit_outputs))) = audit_data {
            //todo !jeb.bearer eventually, we will probably want to save all the audit memos for
            // the whole transaction (inputs and outputs) regardless of whether any of the outputs
            // are freezeable, just for general auditing purposes.

            // the first uid corresponds to the fee change output, which has no audit memo, so skip
            // that one
            for ((uid, remember), output) in uids.iter_mut().skip(1).zip(audit_outputs) {
                let pub_key = match output.user_address {
                    Some(address) => session.backend.get_public_key(&address).await.ok(),
                    None => None,
                };
                if let (Some(pub_key), Some(amount), Some(blind)) =
                    (pub_key, output.amount, output.blinding_factor)
                {
                    // If the audit memo contains all the information we need to potentially freeze
                    // this record, save it in our database for later freezing.
                    if let Some(freeze_key) = self
                        .freeze_keys
                        .get(asset_def.policy_ref().freezer_pub_key())
                    {
                        let record_opening = RecordOpening {
                            amount,
                            asset_def: asset_def.clone(),
                            pub_key,
                            freeze_flag: FreezeFlag::Unfrozen,
                            blind,
                        };
                        self.txn_state
                            .records
                            .insert_freezable(record_opening, *uid, freeze_key);
                        *remember = true;
                    }
                }
            }
        }
    }

    async fn update_nullifier_proofs(
        &mut self,
        session: &mut WalletSession<'a, L, impl WalletBackend<'a, L>>,
        txn: &mut Transaction<L>,
    ) -> Result<(), WalletError> {
        let mut proofs = Vec::new();
        for n in txn.note().nullifiers() {
            let (spent, proof) = session
                .backend
                .get_nullifier_proof(&mut self.txn_state.nullifiers, n)
                .await?;
            if spent {
                return Err(WalletError::NullifierAlreadyPublished { nullifier: n });
            }
            proofs.push(proof);
        }
        txn.set_proofs(proofs);
        Ok(())
    }

    // This function ran into the same mystifying compiler behavior as
    // `submit_elaborated_transaction`, where the default async desugaring loses track of the `Send`
    // impl for the result type. As with the other function, this can be fixed by manually
    // desugaring the type signature.
    fn define_asset<'b>(
        &'b mut self,
        session: &'b mut WalletSession<'a, L, impl WalletBackend<'a, L>>,
        description: &'b [u8],
        policy: AssetPolicy,
    ) -> impl 'b + Captures<'a> + Future<Output = Result<AssetDefinition, WalletError>> + Send
    where
        'a: 'b,
    {
        async move {
            let (seed, code, asset_definition) =
                self.txn_state
                    .define_asset(&mut session.rng, description, policy)?;
            let desc = description.to_vec();

            // If the policy lists ourself as the auditor, we will automatically start auditing
            // transactions involving this asset.
            let audit = self
                .audit_keys
                .contains_key(asset_definition.policy_ref().auditor_pub_key());

            // Persist the change that we're about to make before updating our in-memory state. We
            // can't report success until we know the new asset has been saved to disk (otherwise we
            // might lose the seed if we crash at the wrong time) and we don't want it in our
            // in-memory state if we're not going to report success.
            session
                .backend
                .store(|mut t| async {
                    t.store_defined_asset(&asset_definition, seed, &desc)
                        .await?;
                    if audit {
                        // If we are going to be an auditor of the new asset, we must also persist
                        // that information to disk before doing anything to the in-memory state.
                        t.store_auditable_asset(&asset_definition).await?;
                    }
                    Ok(t)
                })
                .await?;

            // Now we can add the asset definition to the in-memory state.
            self.defined_assets
                .insert(code, (asset_definition.clone(), seed, desc));
            if audit {
                self.auditable_assets
                    .insert(asset_definition.code, asset_definition.clone());
            }
            Ok(asset_definition)
        }
    }

    /// Use `audit_asset` to start auditing transactions with a given asset type, when the asset
    /// type was defined by someone else and sent to us out of band. The audit key for `asset` must
    /// already be in this wallet's key set.
    ///
    /// Auditing of assets created by this user with an appropriate asset policy begins
    /// automatically. Calling this function is unnecessary.
    pub async fn audit_asset(
        &mut self,
        session: &mut WalletSession<'a, L, impl WalletBackend<'a, L>>,
        asset: &AssetDefinition,
    ) -> Result<(), WalletError> {
        if self.auditable_assets.contains_key(&asset.code) {
            // Don't add the same asset twice.
            return Ok(());
        }
        if !self
            .audit_keys
            .contains_key(asset.policy_ref().auditor_pub_key())
        {
            return Err(WalletError::AssetNotAuditable {
                asset: asset.clone(),
            });
        }

        // Store the new asset on disk before adding it to our in-memory data structure. We don't
        // want to update the in-memory structure if the persistent store fails.
        session
            .backend
            .store(|mut t| async {
                t.store_auditable_asset(asset).await?;
                Ok(t)
            })
            .await?;
        self.auditable_assets.insert(asset.code, asset.clone());
        Ok(())
    }

    pub async fn add_user_key(
        &mut self,
        session: &mut WalletSession<'a, L, impl WalletBackend<'a, L>>,
        user_key: UserKeyPair,
        scan_from: Option<u64>,
    ) -> Result<(), WalletError> {
        Self::add_key(session, &mut self.user_keys, user_key.clone()).await?;

        // Register the new public key with the public address->key mapping.
        session
            .backend
            .register_user_key(&user_key.pub_key())
            .await?;

        if let Some(scan_from) = scan_from {
            // Register a background scan of the ledger to import records belonging to this key.
            // Note that the caller is responsible for actually starting the task which processes
            // this scan, since the Wallet (not the WalletState) has the data structures needed to
            // manage tasks (the AsyncScope, mutexes, etc.).
            self.key_scans.insert(
                user_key.address(),
                BackgroundKeyScan {
                    key: user_key.clone(),
                    next_event: scan_from,
                    to_event: self.txn_state.now,
                    records: Default::default(),
                    new_nullifiers: Default::default(),
                },
            );
        }

        Ok(())
    }

    pub async fn add_audit_key(
        &mut self,
        session: &mut WalletSession<'a, L, impl WalletBackend<'a, L>>,
        audit_key: AuditorKeyPair,
    ) -> Result<(), WalletError> {
        Self::add_key(session, &mut self.audit_keys, audit_key).await
    }

    pub async fn add_freeze_key(
        &mut self,
        session: &mut WalletSession<'a, L, impl WalletBackend<'a, L>>,
        freeze_key: FreezerKeyPair,
    ) -> Result<(), WalletError> {
        Self::add_key(session, &mut self.freeze_keys, freeze_key).await
    }

    async fn add_key<K: KeyPair>(
        session: &mut WalletSession<'a, L, impl WalletBackend<'a, L>>,
        keys: &mut HashMap<K::PubKey, K>,
        key: K,
    ) -> Result<(), WalletError> {
        if keys.contains_key(&key.pub_key()) {
            return Ok(());
        }

        session
            .backend
            .store(|mut t| async {
                t.store_key(&key).await?;
                Ok(t)
            })
            .await?;
        keys.insert(key.pub_key(), key);
        Ok(())
    }

    pub async fn transfer(
        &mut self,
        session: &mut WalletSession<'a, L, impl WalletBackend<'a, L>>,
        account: &UserAddress,
        asset: &AssetCode,
        receivers: &[(UserAddress, u64)],
        fee: u64,
    ) -> Result<TransactionReceipt<L>, WalletError> {
        let receivers = iter(receivers)
            .then(|(addr, amt)| {
                let session = &session;
                async move {
                    Ok::<(UserPubKey, u64), WalletError>((
                        session.backend.get_public_key(addr).await?,
                        *amt,
                    ))
                }
            })
            .try_collect::<Vec<_>>()
            .await?;

        if *asset == AssetCode::native() {
            self.transfer_native(session, account, &receivers, fee)
                .await
        } else {
            self.transfer_non_native(session, account, asset, &receivers, fee)
                .await
        }
    }

    pub async fn mint(
        &mut self,
        session: &mut WalletSession<'a, L, impl WalletBackend<'a, L>>,
        account: &UserAddress,
        fee: u64,
        asset_code: &AssetCode,
        amount: u64,
        owner: UserAddress,
    ) -> Result<TransactionReceipt<L>, WalletError> {
<<<<<<< HEAD
        let (asset_def, seed, asset_description) = self
=======
        let asset = self
>>>>>>> aed49044
            .defined_assets
            .get(asset_code)
            .ok_or(WalletError::UndefinedAsset { asset: *asset_code })?;
        let (mint_note, recv_memos, signature) = self.txn_state.mint(
            &self.immutable_keys.key_pair,
            &self.proving_keys.mint,
            fee,
            asset,
            amount,
<<<<<<< HEAD
            asset_def: asset_def.clone(),
            pub_key: session.backend.get_public_key(&owner).await?,
            freeze_flag: FreezeFlag::Unfrozen,
            blind: BlindFactor::rand(&mut session.rng),
        };

        let fee_input = self.find_fee_input(account, fee)?;
        let (fee_info, fee_out_rec) = TxnFeeInfo::new(&mut session.rng, fee_input, fee).unwrap();
        let rng = &mut session.rng;
        let recv_memos = vec![&fee_out_rec, &mint_record]
            .into_iter()
            .map(|r| ReceiverMemo::from_ro(rng, r, &[]))
            .collect::<Result<Vec<_>, _>>()
            .unwrap();
        let (mint_note, sig_key) = jf_txn::mint::MintNote::generate(
=======
            session.backend.get_public_key(&owner).await?,
>>>>>>> aed49044
            &mut session.rng,
        )?;
        self.submit_transaction(
            session,
            account,
            TransactionNote::Mint(Box::new(mint_note)),
            recv_memos,
            signature,
            vec![],
            TransactionHistoryEntry {
                time: Local::now(),
                asset: *asset_code,
                kind: TransactionKind::<L>::mint(),
                sender: Some(account.clone()),
                receivers: vec![(owner, amount)],
                receipt: None,
            },
        )
        .await
    }

    /// Freeze at least `amount` of a particular asset owned by a given user.
    ///
    /// In order to freeze an asset, this wallet must be an auditor of that asset type, and it must
    /// have observed enough transactions to determine that the target user owns at least `amount`
    /// of that asset.
    ///
    /// Freeze transactions do not currently support change, so the amount frozen will be at least
    /// `amount` but might be more, depending on the distribution of the freezable records we have
    /// for the target user.
    ///
    /// Some of these restrictions can be rolled back in the future:
    /// * An API can be provided for freezing without being an auditor, if a freezable record
    ///   opening is provided to us out of band by an auditor.
    /// * `freeze` uses the same allocation scheme for input records as transfers, which tries to
    ///   minimize fragmentation. But freeze transactions do not increase fragmentation because they
    ///   have no change output, so we could use a different allocation scheme that tries to
    ///   minimize change, which would limit the amount we can over-freeze, and would guarantee that
    ///   we freeze the exact amount if it is possible to make exact change with the freezable
    ///   records we have.
    pub async fn freeze(
        &mut self,
        session: &mut WalletSession<'a, L, impl WalletBackend<'a, L>>,
        account: &UserAddress,
        fee: u64,
        asset: &AssetDefinition,
        amount: u64,
        owner: UserAddress,
    ) -> Result<TransactionReceipt<L>, WalletError> {
        self.freeze_or_unfreeze(
            session,
            account,
            fee,
            asset,
            amount,
            owner,
            FreezeFlag::Frozen,
        )
        .await
    }

    /// Unfreeze at least `amount` of a particular asset owned by a given user.
    ///
    /// This wallet must have previously been used to freeze (without an intervening `unfreeze`) at
    /// least `amount` of the given asset for the given user.
    ///
    /// Similar restrictions on change apply as for `freeze`.
    pub async fn unfreeze(
        &mut self,
        session: &mut WalletSession<'a, L, impl WalletBackend<'a, L>>,
        account: &UserAddress,
        fee: u64,
        asset: &AssetDefinition,
        amount: u64,
        owner: UserAddress,
    ) -> Result<TransactionReceipt<L>, WalletError> {
        self.freeze_or_unfreeze(
            session,
            account,
            fee,
            asset,
            amount,
            owner,
            FreezeFlag::Unfrozen,
        )
        .await
    }

    #[allow(clippy::too_many_arguments)]
    async fn freeze_or_unfreeze(
        &mut self,
        session: &mut WalletSession<'a, L, impl WalletBackend<'a, L>>,
        account: &UserAddress,
        fee: u64,
        asset: &AssetDefinition,
        amount: u64,
        owner: UserAddress,
        outputs_frozen: FreezeFlag,
    ) -> Result<TransactionReceipt<L>, WalletError> {
        let freeze_key = match self.freeze_keys.get(asset.policy_ref().freezer_pub_key()) {
            Some(key) => key,
            None => {
                return Err(WalletError::AssetNotFreezable {
                    asset: asset.clone(),
                });
            }
        };

<<<<<<< HEAD
        let owner = session.backend.get_public_key(&owner).await?;

        // find input records of the asset type to freeze (this does not include the fee input)
        let inputs_frozen = match outputs_frozen {
            FreezeFlag::Frozen => FreezeFlag::Unfrozen,
            FreezeFlag::Unfrozen => FreezeFlag::Frozen,
        };
        let (input_records, _) =
            self.find_records(&asset.code, &owner, inputs_frozen, amount, None)?;

        // prepare inputs
        let mut inputs = vec![];
        for (ro, uid) in input_records.into_iter() {
            let witness = self.get_merkle_proof(uid);
            inputs.push(FreezeNoteInput {
                ro,
                acc_member_witness: witness,
                keypair: freeze_key,
            })
        }
        let fee_input = self.find_fee_input(account, fee)?;

        // find a proving key which can handle this transaction size
        let proving_key = Self::freeze_proving_key(
            &mut session.rng,
=======
        let (note, recv_memos, sig, outputs) = self.txn_state.freeze_or_unfreeze(
            &self.immutable_keys.key_pair,
            freeze_key,
>>>>>>> aed49044
            &self.proving_keys.freeze,
            fee,
            asset,
            amount,
            session.backend.get_public_key(&owner).await?,
            outputs_frozen,
            &mut session.rng,
        )?;

        self.submit_transaction(
            session,
            account,
            TransactionNote::Freeze(Box::new(note)),
            recv_memos,
            sig,
            outputs,
            TransactionHistoryEntry {
                time: Local::now(),
                asset: asset.code,
                kind: match outputs_frozen {
                    FreezeFlag::Frozen => TransactionKind::<L>::freeze(),
                    FreezeFlag::Unfrozen => TransactionKind::<L>::unfreeze(),
                },
<<<<<<< HEAD
                sender: Some(account.clone()),
                receivers: vec![(owner.address(), amount)],
=======
                receivers: vec![(owner, amount)],
>>>>>>> aed49044
                receipt: None,
            },
        )
        .await
    }

    async fn transfer_native(
        &mut self,
        session: &mut WalletSession<'a, L, impl WalletBackend<'a, L>>,
        account: &UserAddress,
        receivers: &[(UserPubKey, u64)],
        fee: u64,
    ) -> Result<TransactionReceipt<L>, WalletError> {
<<<<<<< HEAD
        let total_output_amount: u64 =
            receivers.iter().fold(0, |sum, (_, amount)| sum + *amount) + fee;
        let key_pair = match self.user_keys.get(account) {
            Some(key_pair) => key_pair,
            None => {
                return Err(WalletError::NoSuchAccount {
                    address: account.clone(),
                })
            }
        };

        // find input records which account for at least the total amount, and possibly some change.
        let (input_records, _change) = self.find_records(
            &AssetCode::native(),
            &key_pair.pub_key(),
            FreezeFlag::Unfrozen,
            total_output_amount,
            None,
        )?;

        // prepare inputs
        let mut inputs = vec![];
        for (ro, uid) in input_records {
            let acc_member_witness = self.get_merkle_proof(uid);
            inputs.push(TransferNoteInput {
                ro,
                acc_member_witness,
                owner_keypair: key_pair,
                cred: None,
            });
        }

        // prepare outputs, excluding fee change (which will be automatically generated)
        let mut outputs = vec![];
        for (pub_key, amount) in receivers {
            outputs.push(RecordOpening::new(
                &mut session.rng,
                *amount,
                AssetDefinition::native(),
                pub_key.clone(),
                FreezeFlag::Unfrozen,
            ));
        }

        // find a proving key which can handle this transaction size
        let (proving_key, dummy_inputs) = Self::xfr_proving_key(
            &mut session.rng,
            key_pair.pub_key(),
=======
        let (note, recv_memos, sig) = self.txn_state.transfer_native(
            &self.immutable_keys.key_pair,
>>>>>>> aed49044
            &self.proving_keys.xfr,
            receivers,
            fee,
            &mut session.rng,
        )?;
        self.submit_transaction(
            session,
            account,
            TransactionNote::Transfer(Box::new(note)),
            recv_memos,
            sig,
            vec![],
            TransactionHistoryEntry {
                time: Local::now(),
                asset: AssetCode::native(),
                kind: TransactionKind::<L>::send(),
                sender: Some(account.clone()),
                receivers: receivers
                    .iter()
                    .map(|(pub_key, amount)| (pub_key.address(), *amount))
                    .collect(),
                receipt: None,
            },
        )
        .await
    }

    async fn transfer_non_native(
        &mut self,
        session: &mut WalletSession<'a, L, impl WalletBackend<'a, L>>,
        account: &UserAddress,
        asset: &AssetCode,
        receivers: &[(UserPubKey, u64)],
        fee: u64,
    ) -> Result<TransactionReceipt<L>, WalletError> {
<<<<<<< HEAD
        assert_ne!(
            *asset,
            AssetCode::native(),
            "call `transfer_native()` instead"
        );
        let total_output_amount: u64 = receivers.iter().fold(0, |sum, (_, amount)| sum + *amount);
        let key_pair = match self.user_keys.get(account) {
            Some(key_pair) => key_pair,
            None => {
                return Err(WalletError::NoSuchAccount {
                    address: account.clone(),
                })
            }
        };

        // find input records of the asset type to spend (this does not include the fee input)
        let (input_records, change) = self.find_records(
            asset,
            &key_pair.pub_key(),
            FreezeFlag::Unfrozen,
            total_output_amount,
            None,
        )?;
        let asset = input_records[0].0.asset_def.clone();

        // prepare inputs
        let mut inputs = vec![];
        for (ro, uid) in input_records.into_iter() {
            let witness = self.get_merkle_proof(uid);
            inputs.push(TransferNoteInput {
                ro,
                acc_member_witness: witness,
                owner_keypair: key_pair,
                cred: None, // TODO support credentials
            })
        }
        let fee_input = self.find_fee_input(account, fee)?;

        // prepare outputs, excluding fee change (which will be automatically generated)
        let mut outputs = vec![];
        for (pub_key, amount) in receivers {
            outputs.push(RecordOpening::new(
                &mut session.rng,
                *amount,
                asset.clone(),
                pub_key.clone(),
                FreezeFlag::Unfrozen,
            ));
        }
        // change in the asset type being transfered (not fee change)
        if change > 0 {
            let change_ro = RecordOpening::new(
                &mut session.rng,
                change,
                asset.clone(),
                key_pair.pub_key(),
                FreezeFlag::Unfrozen,
            );
            outputs.push(change_ro);
        }

        // find a proving key which can handle this transaction size
        let (proving_key, dummy_inputs) = Self::xfr_proving_key(
            &mut session.rng,
            key_pair.pub_key(),
            &self.proving_keys.xfr,
            &asset,
            &mut inputs,
            &mut outputs,
            change > 0,
=======
        let (note, recv_memos, sig) = self.txn_state.transfer_non_native(
            &self.immutable_keys.key_pair,
            &self.proving_keys.xfr,
            asset,
            receivers,
            fee,
            &mut session.rng,
>>>>>>> aed49044
        )?;
        self.submit_transaction(
            session,
            account,
            TransactionNote::Transfer(Box::new(note)),
            recv_memos,
            sig,
            vec![],
            TransactionHistoryEntry {
                time: Local::now(),
                asset: *asset,
                kind: TransactionKind::<L>::send(),
                sender: Some(account.clone()),
                receivers: receivers
                    .iter()
                    .map(|(pub_key, amount)| (pub_key.address(), *amount))
                    .collect(),
                receipt: None,
            },
        )
        .await
    }

    #[allow(clippy::too_many_arguments)]
    async fn submit_transaction(
        &mut self,
        session: &mut WalletSession<'a, L, impl WalletBackend<'a, L>>,
        account: &UserAddress,
        note: TransactionNote,
        memos: Vec<ReceiverMemo>,
        sig: Signature,
        freeze_outputs: Vec<RecordOpening>,
        history: TransactionHistoryEntry<L>,
    ) -> Result<TransactionReceipt<L>, WalletError> {
        let mut nullifier_pfs = Vec::new();
        for n in note.nullifiers() {
            let (spent, proof) = session
                .backend
                .get_nullifier_proof(&mut self.txn_state.nullifiers, n)
                .await?;
            if spent {
                return Err(WalletError::NullifierAlreadyPublished { nullifier: n });
            }
            nullifier_pfs.push(proof);
        }

        let txn = Transaction::<L>::new(note, nullifier_pfs);
        self.submit_elaborated_transaction(
            session,
            account,
            txn,
            memos,
            sig,
            freeze_outputs,
            Some(history),
            None,
        )
        .await
    }

    // For reasons that are not clearly understood, the default async desugaring for this function
    // loses track of the fact that the result type implements Send, which causes very confusing
    // error messages farther up the call stack (apparently at the point where this function is
    // monomorphized) which do not point back to this location. This is likely due to a bug in type
    // inference, or at least a deficiency around async sugar combined with a bug in diagnostics.
    //
    // As a work-around, we do the desugaring manually so that we can explicitly specify that the
    // return type implements Send. The return type also captures a reference with lifetime 'a,
    // which is different from (but related to) the lifetime 'b of the returned Future, and
    // `impl 'a + 'b + ...` does not work, so we use the work-around described at
    // https://stackoverflow.com/questions/50547766/how-can-i-get-impl-trait-to-use-the-appropriate-lifetime-for-a-mutable-reference
    // to indicate the captured lifetime using the Captures trait.
    #[allow(clippy::too_many_arguments)]
    fn submit_elaborated_transaction<'b>(
        &'b mut self,
        session: &'b mut WalletSession<'a, L, impl WalletBackend<'a, L>>,
        account: &'b UserAddress,
        txn: Transaction<L>,
        memos: Vec<ReceiverMemo>,
        sig: Signature,
        freeze_outputs: Vec<RecordOpening>,
        history: Option<TransactionHistoryEntry<L>>,
        uid: Option<TransactionUID<L>>,
    ) -> impl 'b + Captures<'a> + Future<Output = Result<TransactionReceipt<L>, WalletError>> + Send
    where
        'a: 'b,
    {
        async move {
            let receipt =
                self.add_pending_transaction(account, &txn, memos, sig, freeze_outputs, uid);

            // Persist the pending transaction.
            if let Err(err) = session
                .backend
                .store(|mut t| async {
                    t.store_snapshot(self).await?;

                    // If we're submitting this transaction for the first time (as opposed to
                    // updating and resubmitting a failed transaction) add it to the history.
                    if let Some(mut history) = history {
                        history.receipt = Some(receipt.clone());
                        t.store_transaction(history).await?;
                    }

                    Ok(t)
                })
                .await
            {
                // If we failed to persist the pending transaction, we cannot submit it, because if
                // we then exit and reload the process from storage, there will be an in-flight
                // transaction which is not accounted for in our pending transaction data
                // structures. Instead, we remove the pending transaction from our in-memory data
                // structures and return the error.
                self.clear_pending_transaction(session, &txn, None).await;
                return Err(err);
            }

            // If we succeeded in creating and persisting the pending transaction, submit it to the
            // validators.
            if let Err(err) = session.backend.submit(txn.clone()).await {
                self.clear_pending_transaction(session, &txn, None).await;
                return Err(err);
            }

            Ok(receipt)
        }
    }

    fn add_pending_transaction(
        &mut self,
        account: &UserAddress,
        txn: &Transaction<L>,
        receiver_memos: Vec<ReceiverMemo>,
        signature: Signature,
        freeze_outputs: Vec<RecordOpening>,
        uid: Option<TransactionUID<L>>,
    ) -> TransactionReceipt<L> {
<<<<<<< HEAD
        let now = self.txn_state.validator.now();
        let timeout = now + RECORD_HOLD_TIME;
        let hash = txn.hash();
        let uid = uid.unwrap_or_else(|| TransactionUID(hash.clone()));

        for nullifier in txn.note().nullifiers() {
            // hold the record corresponding to this nullifier until the transaction is committed,
            // rejected, or expired.
            if let Some(record) = self.txn_state.records.record_with_nullifier_mut(&nullifier) {
                assert!(!record.on_hold(now));
                record.hold_until(timeout);
            }
        }

        // Add the transaction to `transactions`.
        let pending = PendingTransaction {
            account: account.clone(),
=======
        self.txn_state.add_pending_transaction(
            txn,
>>>>>>> aed49044
            receiver_memos,
            signature,
            freeze_outputs,
            uid,
<<<<<<< HEAD
            fee_nullifier: txn.note().nullifiers()[0],
            submitter: account.clone(),
        }
    }

    #[allow(clippy::type_complexity)]
    fn find_records(
        &self,
        asset: &AssetCode,
        owner: &UserPubKey,
        frozen: FreezeFlag,
        amount: u64,
        max_records: Option<usize>,
    ) -> Result<(Vec<(RecordOpening, u64)>, u64), WalletError> {
        let now = self.txn_state.validator.now();

        // If we have a record with the exact size required, use it to avoid fragmenting big records
        // into smaller change records.
        if let Some(record) = self
            .txn_state
            .records
            .input_record_with_amount(asset, owner, frozen, amount, now)
        {
            return Ok((vec![(record.ro.clone(), record.uid)], 0));
        }

        // Take the biggest records we have until they exceed the required amount, as a heuristic to
        // try and get the biggest possible change record. This is a simple algorithm that
        // guarantees we will always return the minimum number of blocks, and thus we always succeed
        // in making a transaction if it is possible to do so within the allowed number of inputs.
        //
        // This algorithm is not optimal, though. For instance, it's possible we might be able to
        // make exact change using combinations of larger and smaller blocks. We can replace this
        // with something more sophisticated later.
        let mut result = vec![];
        let mut current_amount = 0u64;
        for record in self
            .txn_state
            .records
            .input_records(asset, owner, frozen, now)
        {
            if let Some(max_records) = max_records {
                if result.len() >= max_records {
                    // Too much fragmentation: we can't make the required amount using few enough
                    // records. This should be less likely once we implement a better allocation
                    // strategy (or, any allocation strategy).
                    //
                    // In this case, we could either simply return an error, or we could
                    // automatically generate a merge transaction to defragment our assets.
                    // Automatically merging assets would implicitly incur extra transaction fees,
                    // so for now we do the simple, uncontroversial thing and error out.
                    return Err(WalletError::Fragmentation {
                        asset: *asset,
                        amount,
                        suggested_amount: current_amount,
                        max_records,
                    });
                }
            }
            current_amount += record.ro.amount;
            result.push((record.ro.clone(), record.uid));
            if current_amount >= amount {
                return Ok((result, current_amount - amount));
            }
        }

        Err(WalletError::InsufficientBalance {
            asset: *asset,
            required: amount,
            actual: current_amount,
        })
    }

    /// find a record of the native asset type with enough funds to pay a transaction fee
    fn find_fee_input(
        &'_ self,
        account: &UserAddress,
        fee: u64,
    ) -> Result<FeeInput<'_>, WalletError> {
        let key_pair = match self.user_keys.get(account) {
            Some(key_pair) => key_pair,
            None => {
                return Err(WalletError::NoSuchAccount {
                    address: account.clone(),
                })
            }
        };
        let (ro, uid) = self
            .find_records(
                &AssetCode::native(),
                &key_pair.pub_key(),
                FreezeFlag::Unfrozen,
                fee,
                Some(1),
            )
            .map(|(ros, _change)| ros.into_iter().next().unwrap())?;

        Ok(FeeInput {
            ro,
            acc_member_witness: self.get_merkle_proof(uid),
            owner_keypair: key_pair,
        })
    }

    // Find a proving key large enough to prove the given transaction, returning the number of dummy
    // inputs needed to pad the transaction.
    //
    // `proving_keys` should always be `&self.proving_key`. This is a non-member function in order
    // to prove to the compiler that the result only borrows from `&self.proving_key`, not all of
    // `&self`.
    #[allow(clippy::too_many_arguments)]
    fn xfr_proving_key<'k>(
        rng: &mut ChaChaRng,
        me: UserPubKey,
        proving_keys: &'k KeySet<TransferProvingKey<'a>, key_set::OrderByOutputs>,
        asset: &AssetDefinition,
        inputs: &mut Vec<TransferNoteInput<'k>>,
        outputs: &mut Vec<RecordOpening>,
        change_record: bool,
    ) -> Result<(&'k TransferProvingKey<'a>, usize), WalletError> {
        let total_output_amount = outputs.iter().map(|ro| ro.amount).sum();
        // non-native transfers have an extra fee input, which is not included in `inputs`.
        let fee_inputs = if *asset == AssetDefinition::native() {
            0
        } else {
            1
        };
        // both native and non-native transfers have an extra fee change output which is
        // automatically generated and not included in `outputs`.
        let fee_outputs = 1;

        let num_inputs = inputs.len() + fee_inputs;
        let num_outputs = outputs.len() + fee_outputs;
        let (key_inputs, key_outputs, proving_key) = proving_keys
            .best_fit_key(num_inputs, num_outputs)
            .map_err(|(max_inputs, max_outputs)| {
                if max_outputs >= num_outputs {
                    // If there is a key that can fit the correct number of outputs had we only
                    // managed to find fewer inputs, call this a fragmentation error.
                    WalletError::Fragmentation {
                        asset: asset.code,
                        amount: total_output_amount,
                        suggested_amount: inputs
                            .iter()
                            .take(max_inputs - fee_inputs)
                            .map(|input| input.ro.amount)
                            .sum(),
                        max_records: max_inputs,
                    }
                } else {
                    // Otherwise, we just have too many outputs for any of our available keys. There
                    // is nothing we can do about that on the wallet side.
                    WalletError::TooManyOutputs {
                        asset: asset.code,
                        max_records: max_outputs,
                        num_receivers: outputs.len() - change_record as usize,
                        num_change_records: 1 + change_record as usize,
                    }
                }
            })?;
        assert!(num_inputs <= key_inputs);
        assert!(num_outputs <= key_outputs);

        if num_outputs < key_outputs {
            // pad with dummy (0-amount) outputs,leaving room for the fee change output
            loop {
                outputs.push(RecordOpening::new(
                    rng,
                    0,
                    asset.clone(),
                    me.clone(),
                    FreezeFlag::Unfrozen,
                ));
                if outputs.len() >= key_outputs - fee_outputs {
                    break;
                }
            }
        }

        // Return the required number of dummy inputs. We can't easily create the dummy inputs here,
        // because it requires creating a new dummy key pair and then borrowing from the key pair to
        // form the transfer input, so the key pair must be owned by the caller.
        let dummy_inputs = key_inputs.saturating_sub(num_inputs);
        Ok((proving_key, dummy_inputs))
    }

    fn freeze_proving_key<'k>(
        rng: &mut ChaChaRng,
        proving_keys: &'k KeySet<FreezeProvingKey<'a>, key_set::OrderByOutputs>,
        asset: &AssetDefinition,
        inputs: &mut Vec<FreezeNoteInput<'k>>,
        keypair: &'k FreezerKeyPair,
    ) -> Result<&'k FreezeProvingKey<'a>, WalletError> {
        let total_output_amount = inputs.iter().map(|input| input.ro.amount).sum();

        let num_inputs = inputs.len() + 1; // make sure to include fee input
        let num_outputs = num_inputs; // freeze transactions always have equal outputs and inputs
        let (key_inputs, key_outputs, proving_key) = proving_keys
            .best_fit_key(num_inputs, num_outputs)
            .map_err(|(max_inputs, _)| {
                WalletError::Fragmentation {
                    asset: asset.code,
                    amount: total_output_amount,
                    suggested_amount: inputs
                        .iter()
                        .take(max_inputs - 1) // leave room for fee input
                        .map(|input| input.ro.amount)
                        .sum(),
                    max_records: max_inputs,
                }
            })?;
        assert!(num_inputs <= key_inputs);
        assert!(num_outputs <= key_outputs);

        if num_inputs < key_inputs {
            // pad with dummy inputs, leaving room for the fee input

            loop {
                let (ro, _) = RecordOpening::dummy(rng, FreezeFlag::Unfrozen);
                inputs.push(FreezeNoteInput {
                    ro,
                    acc_member_witness: AccMemberWitness::dummy(MERKLE_HEIGHT),
                    keypair,
                });
                if inputs.len() >= key_inputs - 1 {
                    break;
                }
            }
        }

        Ok(proving_key)
    }

    fn forget_merkle_leaf(&mut self, leaf: u64) {
        if leaf < self.txn_state.record_mt.num_leaves() - 1 {
            self.txn_state.record_mt.forget(leaf);
        } else {
            assert_eq!(leaf, self.txn_state.record_mt.num_leaves() - 1);
            // We can't forget the last leaf in a Merkle tree. Instead, we just note that we want to
            // forget this leaf, and we'll forget it when we append a new last leaf.
            //
            // There can only be one `merkle_leaf_to_forget` at a time, because we will forget the
            // leaf and clear this field as soon as we append a new leaf.
            assert!(self.txn_state.merkle_leaf_to_forget.is_none());
            self.txn_state.merkle_leaf_to_forget = Some(leaf);
        }
    }

    #[must_use]
    fn remember_merkle_leaf(&mut self, leaf: u64, proof: &MerkleLeafProof) -> bool {
        // If we were planning to forget this leaf once a new leaf is appended, stop planning that.
        if self.txn_state.merkle_leaf_to_forget == Some(leaf) {
            self.txn_state.merkle_leaf_to_forget = None;
            // `merkle_leaf_to_forget` is always represented in the tree, so we don't have to call
            // `remember` in this case.
            assert!(self.txn_state.record_mt.get_leaf(leaf).expect_ok().is_ok());
            true
        } else {
            self.txn_state.record_mt.remember(leaf, proof).is_ok()
        }
    }

    fn append_merkle_leaf(&mut self, comm: RecordCommitment) {
        self.txn_state.record_mt.push(comm.to_field_element());

        // Now that we have appended a new leaf to the Merkle tree, we can forget the old last leaf,
        // if needed.
        if let Some(uid) = self.txn_state.merkle_leaf_to_forget.take() {
            assert!(uid < self.txn_state.record_mt.num_leaves() - 1);
            self.txn_state.record_mt.forget(uid);
        }
    }

    fn get_merkle_proof(&self, leaf: u64) -> AccMemberWitness {
        // The wallet never needs a Merkle proof that isn't guaranteed to already be in the Merkle
        // tree, so this unwrap() should never fail.
        AccMemberWitness::lookup_from_tree(&self.txn_state.record_mt, leaf)
            .expect_ok()
            .unwrap()
            .1
=======
            self.immutable_keys.key_pair.address(),
        )
>>>>>>> aed49044
    }
}

/// Note: it is a soundness requirement that the destructor of a `Wallet` run when the `Wallet` is
/// dropped. Therefore, `std::mem::forget` must not be used to forget a `Wallet` without running its
/// destructor.
pub struct Wallet<'a, Backend: WalletBackend<'a, L>, L: Ledger = AAPLedger> {
    // Data shared between the main thread and the event handling thread:
    //  * the trusted, persistent wallet state
    //  * the trusted, ephemeral wallet session
    //  * promise completion handles for futures returned by sync(), indexed by the timestamp at
    //    which the corresponding future is supposed to complete. Handles are added in sync() (main
    //    thread) and removed and completed in the event thread
    mutex: Arc<Mutex<WalletSharedState<'a, L, Backend>>>,
    // Handle for the background tasks running the event handling loop and retroactive ledger scans.
    // When dropped, this handle will cancel the tasks.
    task_scope: AsyncScope<'a, ()>,
}

struct WalletSharedState<'a, L: Ledger, Backend: WalletBackend<'a, L>> {
    state: WalletState<'a, L>,
    session: WalletSession<'a, L, Backend>,
    sync_handles: HashMap<u64, Vec<oneshot::Sender<()>>>,
    txn_subscribers: HashMap<TransactionUID<L>, Vec<oneshot::Sender<TransactionStatus>>>,
    pending_foreign_txns: HashMap<Nullifier, Vec<oneshot::Sender<TransactionStatus>>>,
}

impl<'a, L: 'static + Ledger, Backend: 'a + WalletBackend<'a, L> + Send + Sync>
    Wallet<'a, Backend, L>
{
    pub async fn new(mut backend: Backend) -> Result<Wallet<'a, Backend, L>, WalletError> {
        let state = backend.load().await?;
        let mut events = backend.subscribe(state.txn_state.now).await;
        let mut key_scans = vec![];
        for scan in state.key_scans.values() {
            assert!(scan.next_event < scan.to_event);
            key_scans.push((
                scan.key.clone(),
                backend
                    .subscribe(scan.next_event)
                    .await
                    .take((scan.to_event - scan.next_event) as usize),
            ));
        }
        let session = WalletSession {
            backend,
            rng: ChaChaRng::from_entropy(),
            _marker: Default::default(),
            _marker2: Default::default(),
        };
        let sync_handles = HashMap::new();
        let txn_subscribers = HashMap::new();
        let pending_foreign_txns = HashMap::new();
        let mutex = Arc::new(Mutex::new(WalletSharedState {
            state,
            session,
            sync_handles,
            txn_subscribers,
            pending_foreign_txns,
        }));

        let mut scope = unsafe {
            // Creating an AsyncScope is considered unsafe because `std::mem::forget` is allowed
            // in safe code, and forgetting an AsyncScope can allow its inner futures to
            // continue to be scheduled to run after the lifetime of the scope ends, since
            // normally the destructor of the scope ensures that its futures are driven to
            // completion before its lifetime ends.
            //
            // Since we are immediately going to store `scope` in the resulting `Wallet`, its
            // lifetime will be the same as the `Wallet`, and its destructor will run as long as
            // no one calls `forget` on the `Wallet` -- which no one should ever have any reason
            // to.
            AsyncScope::create()
        };

        // Start the event loop.
        {
            let mutex = mutex.clone();
            scope.spawn_cancellable(
                async move {
                    let mut foreign_txns_awaiting_memos = HashMap::new();
                    while let Some(event) = events.next().await {
                        let WalletSharedState {
                            state,
                            session,
                            sync_handles,
                            txn_subscribers,
                            pending_foreign_txns,
                            ..
                        } = &mut *mutex.lock().await;
                        // handle an event
                        let summary = state.handle_event(session, event).await;
                        for (txn_uid, status) in summary.updated_txns {
                            // signal any await_transaction() futures which should complete due to a
                            // transaction having been completed.
                            if status.is_final() {
                                for sender in txn_subscribers.remove(&txn_uid).into_iter().flatten()
                                {
                                    // It is ok to ignore errors here; they just mean the receiver
                                    // has disconnected.
                                    sender.send(status).ok();
                                }
                            }
                        }
                        // For any await_transaction() futures waiting on foreign transactions which
                        // were just accepted, move them to the awaiting memos state.
                        for (n, uid) in summary.spent_nullifiers {
                            if let Some(subscribers) = pending_foreign_txns.remove(&n) {
                                foreign_txns_awaiting_memos
                                    .entry(uid)
                                    .or_insert_with(Vec::new)
                                    .extend(subscribers);
                            }
                        }
                        // Signal await_transaction() futures with a Rejected state for all rejected
                        // nullifiers.
                        for n in summary.rejected_nullifiers {
                            for sender in pending_foreign_txns.remove(&n).into_iter().flatten() {
                                sender.send(TransactionStatus::Rejected).ok();
                            }
                        }
                        // Signal any await_transaction() futures that are waiting on foreign
                        // transactions whose memos just arrived.
                        for (_, uid) in summary.received_memos {
                            for sender in foreign_txns_awaiting_memos
                                .remove(&uid)
                                .into_iter()
                                .flatten()
                            {
                                sender.send(TransactionStatus::Retired).ok();
                            }
                        }

                        // signal any sync() futures which should complete after the last event
                        for handle in sync_handles
                            .remove(&state.txn_state.now)
                            .into_iter()
                            .flatten()
                        {
                            handle.send(()).ok();
                        }
                    }
                },
                || (),
            );
        };

        let mut wallet = Self {
            mutex,
            task_scope: scope,
        };

        // Spawn background tasks for any scans which were in progress when the wallet was last shut
        // down.
        for (key, events) in key_scans {
            wallet.spawn_key_scan(key, events);
        }

        Ok(wallet)
    }

    pub async fn pub_keys(&self) -> Vec<UserPubKey> {
        let WalletSharedState { state, session, .. } = &*self.mutex.lock().await;
        state.pub_keys(session)
    }

    pub async fn auditor_pub_keys(&self) -> Vec<AuditorPubKey> {
        let WalletSharedState { state, .. } = &*self.mutex.lock().await;
        state.audit_keys.keys().cloned().collect()
    }

    pub async fn freezer_pub_keys(&self) -> Vec<FreezerPubKey> {
        let WalletSharedState { state, .. } = &*self.mutex.lock().await;
        state.freeze_keys.keys().cloned().collect()
    }

<<<<<<< HEAD
    pub async fn balance(&self, account: &UserAddress, asset: &AssetCode) -> u64 {
        let WalletSharedState { state, .. } = &*self.mutex.lock().await;
        state.balance(account, asset, FreezeFlag::Unfrozen)
    }

    pub async fn frozen_balance(&self, account: &UserAddress, asset: &AssetCode) -> u64 {
        let WalletSharedState { state, .. } = &*self.mutex.lock().await;
        state.balance(account, asset, FreezeFlag::Frozen)
=======
    pub fn address(&self) -> UserAddress {
        self.pub_key().address()
    }

    pub async fn balance(&self, asset: &AssetCode) -> u64 {
        let WalletSharedState { state, .. } = &*self.mutex.lock().await;
        state.balance(asset, FreezeFlag::Unfrozen)
    }

    pub async fn frozen_balance(&self, asset: &AssetCode) -> u64 {
        let WalletSharedState { state, .. } = &*self.mutex.lock().await;
        state.balance(asset, FreezeFlag::Frozen)
>>>>>>> aed49044
    }

    pub async fn assets(&self) -> HashMap<AssetCode, AssetInfo> {
        let WalletSharedState { state, .. } = &*self.mutex.lock().await;
        state.assets()
    }

    pub async fn transaction_history(
        &self,
    ) -> Result<Vec<TransactionHistoryEntry<L>>, WalletError> {
        let WalletSharedState { session, .. } = &mut *self.mutex.lock().await;
        let mut storage = session.backend.storage().await;
        storage.transaction_history().await
    }

    pub async fn transfer(
        &mut self,
        account: &UserAddress,
        asset: &AssetCode,
        receivers: &[(UserAddress, u64)],
        fee: u64,
    ) -> Result<TransactionReceipt<L>, WalletError> {
        let WalletSharedState { state, session, .. } = &mut *self.mutex.lock().await;
        state
            .transfer(session, account, asset, receivers, fee)
            .await
    }

    /// define a new asset and store secret info for minting
    pub async fn define_asset(
        &mut self,
        description: &[u8],
        policy: AssetPolicy,
    ) -> Result<AssetDefinition, WalletError> {
        let WalletSharedState { state, session, .. } = &mut *self.mutex.lock().await;
        state.define_asset(session, description, policy).await
    }

    /// start auditing transactions with a given asset type
    pub async fn audit_asset(&mut self, asset: &AssetDefinition) -> Result<(), WalletError> {
        let WalletSharedState { state, session, .. } = &mut *self.mutex.lock().await;
        state.audit_asset(session, asset).await
    }

    /// add an auditor key to the wallet's key set
    pub async fn add_audit_key(&mut self, audit_key: AuditorKeyPair) -> Result<(), WalletError> {
        let WalletSharedState { state, session, .. } = &mut *self.mutex.lock().await;
        state.add_audit_key(session, audit_key).await
    }

    /// generate a new auditor key and add it to the wallet's key set
    pub async fn generate_audit_key(&mut self) -> Result<AuditorPubKey, WalletError> {
        let WalletSharedState { state, session, .. } = &mut *self.mutex.lock().await;
        let audit_key = AuditorKeyPair::generate(&mut session.rng);
        state.add_audit_key(session, audit_key.clone()).await?;
        Ok(audit_key.pub_key())
    }

    /// add a freezer key to the wallet's key set
    pub async fn add_freeze_key(&mut self, freeze_key: FreezerKeyPair) -> Result<(), WalletError> {
        let WalletSharedState { state, session, .. } = &mut *self.mutex.lock().await;
        state.add_freeze_key(session, freeze_key).await
    }

    /// generate a new freezer key and add it to the wallet's key set
    pub async fn generate_freeze_key(&mut self) -> Result<FreezerPubKey, WalletError> {
        let WalletSharedState { state, session, .. } = &mut *self.mutex.lock().await;
        let freeze_key = FreezerKeyPair::generate(&mut session.rng);
        state.add_freeze_key(session, freeze_key.clone()).await?;
        Ok(freeze_key.pub_key())
    }

    /// add a user/spender key to the wallet's key set
    pub async fn add_user_key(
        &mut self,
        user_key: UserKeyPair,
        scan_from: u64,
    ) -> Result<(), WalletError> {
        let mut guard = self.mutex.lock().await;
        let WalletSharedState { state, session, .. } = &mut *guard;
        state
            .add_user_key(session, user_key.clone(), Some(scan_from))
            .await?;

        // Start a background task to scan for records belonging to the new key.
        let events = session
            .backend
            .subscribe(scan_from)
            .await
            .take((state.txn_state.now - scan_from) as usize);
        drop(guard);
        self.spawn_key_scan(user_key, events);
        Ok(())
    }

    /// generate a new freezer key and add it to the wallet's key set
    pub async fn generate_user_key(&mut self) -> Result<UserPubKey, WalletError> {
        let WalletSharedState { state, session, .. } = &mut *self.mutex.lock().await;
        let user_key = UserKeyPair::generate(&mut session.rng);
        state.add_user_key(session, user_key.clone(), None).await?;
        Ok(user_key.pub_key())
    }

    pub async fn import_memo(
        &mut self,
        memo: ReceiverMemo,
        comm: RecordCommitment,
        uid: u64,
        proof: MerklePath,
    ) -> Result<(), WalletError> {
        let WalletSharedState { state, session, .. } = &mut *self.mutex.lock().await;
        state.import_memo(session, memo, comm, uid, proof).await
    }

    /// create a mint note that assign asset to an owner
    pub async fn mint(
        &mut self,
        account: &UserAddress,
        fee: u64,
        asset_code: &AssetCode,
        amount: u64,
        owner: UserAddress,
    ) -> Result<TransactionReceipt<L>, WalletError> {
        let WalletSharedState { state, session, .. } = &mut *self.mutex.lock().await;
        state
            .mint(session, account, fee, asset_code, amount, owner)
            .await
    }

    pub async fn freeze(
        &mut self,
        account: &UserAddress,
        fee: u64,
        asset: &AssetDefinition,
        amount: u64,
        owner: UserAddress,
    ) -> Result<TransactionReceipt<L>, WalletError> {
        let WalletSharedState { state, session, .. } = &mut *self.mutex.lock().await;
        state
            .freeze(session, account, fee, asset, amount, owner)
            .await
    }

    pub async fn unfreeze(
        &mut self,
        account: &UserAddress,
        fee: u64,
        asset: &AssetDefinition,
        amount: u64,
        owner: UserAddress,
    ) -> Result<TransactionReceipt<L>, WalletError> {
        let WalletSharedState { state, session, .. } = &mut *self.mutex.lock().await;
        state
            .unfreeze(session, account, fee, asset, amount, owner)
            .await
    }

    pub async fn transaction_status(
        &self,
        receipt: &TransactionReceipt<L>,
    ) -> Result<TransactionStatus, WalletError> {
        let WalletSharedState { state, session, .. } = &mut *self.mutex.lock().await;
        state.transaction_status(session, receipt).await
    }

    pub async fn await_transaction(
        &self,
        receipt: &TransactionReceipt<L>,
    ) -> Result<TransactionStatus, WalletError> {
        let mut guard = self.mutex.lock().await;
        let WalletSharedState {
            state,
            session,
            txn_subscribers,
            pending_foreign_txns,
            ..
        } = &mut *guard;

        let status = state.transaction_status(session, receipt).await?;
        if status.is_final() {
            Ok(status)
        } else {
            let (sender, receiver) = oneshot::channel();

            if state.user_keys.contains_key(&receipt.submitter) {
                // If we submitted this transaction, we have all the information we need to track it
                // through the lifecycle based on its uid alone.
                txn_subscribers
                    .entry(receipt.uid.clone())
                    .or_insert_with(Vec::new)
                    .push(sender);
            } else {
                // Transaction uids are unique only to a given wallet, so if we're trying to track
                // somebody else's transaction, the best we can do is wait for one of its nullifiers
                // to be published on the ledger.
                pending_foreign_txns
                    .entry(receipt.fee_nullifier)
                    .or_insert_with(Vec::new)
                    .push(sender);
            }
            drop(guard);
            receiver.await.map_err(|_| WalletError::Cancelled {})
        }
    }

    pub async fn sync(&self, t: u64) -> Result<(), oneshot::Canceled> {
        let mut guard = self.mutex.lock().await;
        let WalletSharedState {
            state,
            sync_handles,
            ..
        } = &mut *guard;

        if state.txn_state.now < t {
            let (sender, receiver) = oneshot::channel();
            sync_handles.entry(t).or_insert_with(Vec::new).push(sender);
            drop(guard);
            receiver.await
        } else {
            Ok(())
        }
    }

    fn spawn_key_scan(
        &mut self,
        key: UserKeyPair,
        mut events: impl 'a + Stream<Item = LedgerEvent<L>> + Unpin + Send,
    ) {
        let mutex = self.mutex.clone();
        self.task_scope.spawn_cancellable(
            async move {
                while let Some(event) = events.next().await {
                    let WalletSharedState { state, session, .. } = &mut *mutex.lock().await;
                    state.handle_retroactive_event(session, &key, event).await;
                }

                let WalletSharedState { state, session, .. } = &mut *mutex.lock().await;
                let scan = state.key_scans.remove(&key.address()).unwrap();
                state.add_records(&key, scan.records.into_values().collect());
                session
                    .backend
                    .store(|mut t| async {
                        t.store_snapshot(state).await?;
                        Ok(t)
                    })
                    .await
                    .ok();
            },
            || (),
        );
    }
}

pub fn new_key_pair() -> UserKeyPair {
    UserKeyPair::generate(&mut ChaChaRng::from_entropy())
}

#[cfg(any(test, fuzzing))]
pub mod test_helpers {
    use super::*;
    use crate::{
        api::FromError,
        node,
        state::{
            Block, ElaboratedBlock, ElaboratedTransaction, SetMerkleProof, SetMerkleTree,
            ValidatorState, VerifierKeySet, MERKLE_HEIGHT,
        },
        universal_params::UNIVERSAL_PARAM,
    };
    use chrono::Duration;
    use futures::channel::mpsc as channel;
    use futures::future;
    use itertools::izip;
    use jf_txn::{structs::RecordCommitment, MerkleTree, TransactionVerifyingKey};
    use key_set::KeySet;
    use phaselock::traits::state::State;
    use phaselock::BlockContents;
    use rand_chacha::rand_core::RngCore;
    use snafu::ResultExt;
    use std::iter::once;
    use std::pin::Pin;
    use std::sync::Mutex as SyncMutex;
    use std::time::Instant;

    // This function checks probabilistic equality for two wallet states, comparing hashes for
    // fields that cannot directly be compared for equality. It is sufficient for tests that want
    // to compare wallet states (like round-trip serialization tests) but since it is deterministic,
    // we shouldn't make it into a PartialEq instance.
    pub fn assert_wallet_states_eq(w1: &WalletState, w2: &WalletState) {
        assert_eq!(w1.txn_state.now, w2.txn_state.now);
        assert_eq!(
            w1.txn_state.validator.commit(),
            w2.txn_state.validator.commit()
        );
        assert_eq!(w1.proving_keys, w2.proving_keys);
        assert_eq!(w1.txn_state.records, w2.txn_state.records);
        assert_eq!(w1.auditable_assets, w2.auditable_assets);
        assert_eq!(
            w1.audit_keys.keys().collect::<Vec<_>>(),
            w2.audit_keys.keys().collect::<Vec<_>>()
        );
        assert_eq!(
            w1.freeze_keys.keys().collect::<Vec<_>>(),
            w2.freeze_keys.keys().collect::<Vec<_>>()
        );
        assert_eq!(
            w1.txn_state.nullifiers.hash(),
            w2.txn_state.nullifiers.hash()
        );
        assert_eq!(
            w1.txn_state.record_mt.commitment(),
            w2.txn_state.record_mt.commitment()
        );
        assert_eq!(w1.defined_assets, w2.defined_assets);
        assert_eq!(w1.txn_state.transactions, w2.txn_state.transactions);
        assert_eq!(w1.key_scans, w2.key_scans);
    }

    #[derive(Clone, Debug)]
    pub struct TxnHistoryWithTimeTolerantEq(pub TransactionHistoryEntry<AAPLedger>);

    impl PartialEq<Self> for TxnHistoryWithTimeTolerantEq {
        fn eq(&self, other: &Self) -> bool {
            let time_tolerance = Duration::minutes(5);
            let times_eq = if self.0.time < other.0.time {
                other.0.time - self.0.time < time_tolerance
            } else {
                self.0.time - other.0.time < time_tolerance
            };
            times_eq
                && self.0.asset == other.0.asset
                && self.0.kind == other.0.kind
                && self.0.receivers == other.0.receivers
                && self.0.receipt == other.0.receipt
        }
    }

    #[derive(Clone, Debug, Default)]
    pub struct MockWalletStorage<'a> {
        committed: Option<WalletState<'a>>,
        working: Option<WalletState<'a>>,
        txn_history: Vec<TransactionHistoryEntry<AAPLedger>>,
    }

    #[async_trait]
    impl<'a> WalletStorage<'a, AAPLedger> for MockWalletStorage<'a> {
        fn exists(&self) -> bool {
            self.committed.is_some()
        }

        async fn load(&mut self) -> Result<WalletState<'a>, WalletError> {
            Ok(self.committed.as_ref().unwrap().clone())
        }

        async fn store_snapshot(&mut self, state: &WalletState<'a>) -> Result<(), WalletError> {
            if let Some(working) = &mut self.working {
                working.txn_state = state.txn_state.clone();
                working.key_scans = state.key_scans.clone();
            }
            Ok(())
        }

        async fn store_auditable_asset(
            &mut self,
            asset: &AssetDefinition,
        ) -> Result<(), WalletError> {
            if let Some(working) = &mut self.working {
                working.auditable_assets.insert(asset.code, asset.clone());
            }
            Ok(())
        }

        async fn store_key(&mut self, key: &RoleKeyPair) -> Result<(), WalletError> {
            if let Some(working) = &mut self.working {
                match key {
                    RoleKeyPair::Auditor(key) => {
                        working.audit_keys.insert(key.pub_key(), key.clone());
                    }
                    RoleKeyPair::Freezer(key) => {
                        working.freeze_keys.insert(key.pub_key(), key.clone());
                    }
                    RoleKeyPair::User(key) => {
                        working.user_keys.insert(key.address(), key.clone());
                    }
                }
            }
            Ok(())
        }

        async fn store_defined_asset(
            &mut self,
            asset: &AssetDefinition,
            seed: AssetCodeSeed,
            desc: &[u8],
        ) -> Result<(), WalletError> {
            if let Some(working) = &mut self.working {
                working
                    .defined_assets
                    .insert(asset.code, (asset.clone(), seed, desc.to_vec()));
            }
            Ok(())
        }

        async fn store_transaction(
            &mut self,
            txn: TransactionHistoryEntry<AAPLedger>,
        ) -> Result<(), WalletError> {
            self.txn_history.push(txn);
            Ok(())
        }

        async fn transaction_history(
            &mut self,
        ) -> Result<Vec<TransactionHistoryEntry<AAPLedger>>, WalletError> {
            Ok(self.txn_history.clone())
        }

        async fn commit(&mut self) {
            self.committed = self.working.clone();
        }

        async fn revert(&mut self) {
            self.working = self.committed.clone();
        }
    }

    pub struct MockLedger<'a> {
        pub validator: ValidatorState,
        nullifiers: SetMerkleTree,
        records: MerkleTree,
        subscribers: Vec<channel::UnboundedSender<LedgerEvent>>,
        current_block: ElaboratedBlock,
        committed_blocks: Vec<(ElaboratedBlock, Vec<Vec<u64>>)>,
        block_size: usize,
        hold_next_transaction: bool,
        held_transaction: Option<ElaboratedTransaction>,
        proving_keys: Arc<ProverKeySet<'a, key_set::OrderByOutputs>>,
        address_map: HashMap<UserAddress, UserPubKey>,
        events: Vec<LedgerEvent>,
        storage: Vec<Arc<Mutex<MockWalletStorage<'a>>>>,
    }

    impl<'a> MockLedger<'a> {
        pub fn now(&self) -> u64 {
            self.events.len() as u64
        }

        fn generate_event(&mut self, e: LedgerEvent) {
            println!(
                "generating event {}: {}",
                self.events.len(),
                match &e {
                    LedgerEvent::Commit { .. } => "Commit",
                    LedgerEvent::Reject { .. } => "Reject",
                    LedgerEvent::Memos { .. } => "Memos",
                }
            );
            self.events.push(e.clone());
            self.subscribers = std::mem::take(&mut self.subscribers)
                .into_iter()
                .filter_map(|mut s| {
                    if s.start_send(e.clone()).is_ok() {
                        // Errors indicate that the subscriber has disconnected, so we only want to
                        // retain the subscriber if the send is successful.
                        Some(s)
                    } else {
                        None
                    }
                })
                .collect();
        }

        pub fn flush(&mut self) {
            if self.current_block.block.0.is_empty() {
                return;
            }

            let block = std::mem::replace(&mut self.current_block, self.validator.next_block());
            match self.validator.validate_and_apply(
                self.validator.prev_commit_time + 1,
                block.block.clone(),
                block.proofs.clone(),
            ) {
                Ok(mut uids) => {
                    // Add nullifiers
                    for txn in &block.block.0 {
                        for nullifier in txn.nullifiers() {
                            self.nullifiers.insert(nullifier);
                        }
                        for record in txn.output_commitments() {
                            self.records.push(record.to_field_element())
                        }
                    }

                    // Broadcast the new block
                    self.generate_event(LedgerEvent::Commit {
                        block: block.clone(),
                        block_id: self.committed_blocks.len() as u64,
                        state_comm: self.validator.commit(),
                    });

                    // Store the block in the history
                    let mut block_uids = vec![];
                    for txn in block.block.0.iter() {
                        let mut this_txn_uids = uids;
                        uids = this_txn_uids.split_off(txn.output_len());
                        assert_eq!(this_txn_uids.len(), txn.output_len());
                        block_uids.push(this_txn_uids);
                    }
                    self.committed_blocks.push((block, block_uids));
                }
                Err(error) => self.generate_event(LedgerEvent::Reject { block, error }),
            }
        }

        pub fn hold_next_transaction(&mut self) {
            self.hold_next_transaction = true;
        }

        pub fn release_held_transaction(&mut self) -> Option<ElaboratedTransaction> {
            if let Some(txn) = self.held_transaction.take() {
                self.submit(txn.clone());
                Some(txn)
            } else {
                None
            }
        }

        pub fn submit(&mut self, txn: ElaboratedTransaction) {
            if self.hold_next_transaction {
                self.held_transaction = Some(txn);
                self.hold_next_transaction = false;
                return;
            }

            match self.current_block.add_transaction_raw(&txn) {
                Ok(block) => {
                    self.current_block = block;
                    // self.current_memos.push(memos);
                    if self.current_block.block.0.len() >= self.block_size {
                        self.flush();
                    }
                }
                Err(error) => {
                    let rejected = ElaboratedBlock {
                        block: Block(vec![txn.txn]),
                        proofs: vec![txn.proofs],
                    };
                    self.generate_event(LedgerEvent::<AAPLedger>::Reject {
                        block: rejected,
                        error,
                    });
                }
            }
        }

        pub fn post_memos(
            &mut self,
            block_id: u64,
            txn_id: u64,
            memos: Vec<ReceiverMemo>,
            sig: Signature,
        ) -> Result<(), WalletError> {
            let (block, block_uids) = &self.committed_blocks[block_id as usize];
            let txn = &block.block.0[txn_id as usize];
            let comms = txn.output_commitments();
            let uids = block_uids[txn_id as usize].clone();

            txn.verify_receiver_memos_signature(&memos, &sig)
                .context(CryptoError)?;

            let merkle_paths = uids
                .iter()
                .map(|uid| {
                    self.records
                        .get_leaf(*uid)
                        .expect_ok()
                        .map(|(_, proof)| (proof.leaf.0, proof.path))
                        .unwrap()
                        .1
                })
                .collect::<Vec<_>>();
            self.generate_event(LedgerEvent::<AAPLedger>::Memos {
                outputs: izip!(memos, comms, uids, merkle_paths).collect(),
                transaction: Some((block_id, txn_id)),
            });

            Ok(())
        }
    }

    pub async fn sync<'a>(
        ledger: &Arc<SyncMutex<MockLedger<'a>>>,
        wallets: &[(
            Wallet<'a, impl 'a + WalletBackend<'a, AAPLedger> + Send + Sync>,
            UserAddress,
        )],
    ) {
        let t = {
            let mut ledger = ledger.lock().unwrap();
            ledger.flush();
            if let Some(LedgerEvent::Commit { block, .. }) = ledger.events.last() {
                // If the last event is a Commit, wait until all of the senders from the block
                // receive the Commit event and post the receiver memos, generating new Memos events.
                ledger.now() + (block.block.0.len() as u64)
            } else {
                ledger.now()
            }
        };
        sync_with(wallets, t).await;

        // Since we're syncing with the time stamp from the most recent event, the wallets should
        // be in a stable state once they have processed up to that event. Check that each wallet
        // has persisted all of its in-memory state at this point.
        let ledger = ledger.lock().unwrap();
        for ((wallet, _), storage) in wallets.iter().zip(&ledger.storage) {
            let WalletSharedState { state, .. } = &*wallet.mutex.lock().await;
            assert_wallet_states_eq(state, storage.lock().await.committed.as_ref().unwrap());
        }
    }

    pub async fn sync_with<'a>(
        wallets: &[(
            Wallet<'a, impl 'a + WalletBackend<'a, AAPLedger> + Send + Sync>,
            UserAddress,
        )],
        t: u64,
    ) {
        println!("waiting for sync point {}", t);
        future::join_all(wallets.iter().map(|(wallet, _)| wallet.sync(t))).await;
    }

    #[derive(Clone)]
    pub struct MockWalletBackend<'a> {
        key_pair: UserKeyPair,
        ledger: Arc<SyncMutex<MockLedger<'a>>>,
        initial_grants: Vec<(RecordOpening, u64)>,
        seed: [u8; 32],
        storage: Arc<Mutex<MockWalletStorage<'a>>>,
    }

    #[async_trait]
    impl<'a> WalletBackend<'a, AAPLedger> for MockWalletBackend<'a> {
        type EventStream = Pin<Box<dyn Stream<Item = LedgerEvent> + Send>>;
        type Storage = MockWalletStorage<'a>;

        async fn storage<'l>(&'l mut self) -> MutexGuard<'l, Self::Storage> {
            self.storage.lock().await
        }

        async fn create(&mut self) -> Result<WalletState<'a>, WalletError> {
            let state = {
                let ledger = self.ledger.lock().unwrap();

                WalletState {
                    proving_keys: ledger.proving_keys.clone(),
                    txn_state: TransactionState {
                        validator: ledger.validator.clone(),

                        records: {
                            let mut db: RecordDatabase = Default::default();
                            for (ro, uid) in self.initial_grants.iter() {
                                db.insert(ro.clone(), *uid, &self.key_pair);
                            }
                            db
                        },
                        nullifiers: ledger.nullifiers.clone(),
                        record_mt: ledger.records.clone(),
                        merkle_leaf_to_forget: None,

                        now: 0,
                        transactions: Default::default(),
                    },
                    key_scans: Default::default(),
                    auditable_assets: Default::default(),
                    audit_keys: Default::default(),
                    freeze_keys: Default::default(),
                    user_keys: Default::default(),
                    defined_assets: HashMap::new(),
                }
            };

            // Persist the initial state.
            let mut storage = self.storage().await;
            storage.committed = Some(state.clone());
            storage.working = Some(state.clone());

            Ok(state)
        }

        async fn subscribe(&self, starting_at: u64) -> Self::EventStream {
            let mut ledger = self.ledger.lock().unwrap();

            assert!(
                starting_at <= ledger.now(),
                "subscribing from a future state is not supported in the MockWalletBackend"
            );
            let past_events = ledger
                .events
                .iter()
                .skip(starting_at as usize)
                .cloned()
                .collect::<Vec<_>>();

            let (sender, receiver) = channel::unbounded();
            ledger.subscribers.push(sender);

            Box::pin(iter(past_events).chain(receiver))
        }

        async fn get_public_key(&self, address: &UserAddress) -> Result<UserPubKey, WalletError> {
            let ledger = self.ledger.lock().unwrap();
            match ledger.address_map.get(address) {
                Some(key) => Ok(key.clone()),
                None => Err(WalletError::InvalidAddress {
                    address: address.clone(),
                }),
            }
        }

        async fn get_nullifier_proof(
            &self,
            set: &mut SetMerkleTree,
            nullifier: Nullifier,
        ) -> Result<(bool, SetMerkleProof), WalletError> {
            let ledger = self.ledger.lock().unwrap();
            if set.hash() == ledger.nullifiers.hash() {
                Ok(ledger.nullifiers.contains(nullifier).unwrap())
            } else {
                Err(WalletError::QueryServiceError {
                    source: node::QueryServiceError::InvalidNullifierRoot {},
                })
            }
        }

        async fn get_transaction(
            &self,
            block_id: u64,
            txn_id: u64,
        ) -> Result<ElaboratedTransaction, WalletError> {
            let ledger = self.ledger.lock().unwrap();
            let block = &ledger
                .committed_blocks
                .get(block_id as usize)
                .ok_or_else(|| {
                    WalletError::from_query_service_error(node::QueryServiceError::InvalidBlockId {
                        index: block_id as usize,
                        num_blocks: ledger.committed_blocks.len(),
                    })
                })?
                .0;

            if txn_id as usize >= block.block.0.len() {
                return Err(WalletError::from_query_service_error(
                    node::QueryServiceError::InvalidTxnId {},
                ));
            }
            let txn = block.block.0[txn_id as usize].clone();
            let proofs = block.proofs[txn_id as usize].clone();
            Ok(ElaboratedTransaction { txn, proofs })
        }

        async fn register_user_key(&mut self, pub_key: &UserPubKey) -> Result<(), WalletError> {
            let mut ledger = self.ledger.lock().unwrap();
            ledger
                .address_map
                .insert(pub_key.address(), pub_key.clone());
            Ok(())
        }

        async fn submit(&mut self, txn: ElaboratedTransaction) -> Result<(), WalletError> {
            self.ledger.lock().unwrap().submit(txn);
            Ok(())
        }

        async fn post_memos(
            &mut self,
            block_id: u64,
            txn_id: u64,
            memos: Vec<ReceiverMemo>,
            sig: Signature,
        ) -> Result<(), WalletError> {
            self.ledger
                .lock()
                .unwrap()
                .post_memos(block_id, txn_id, memos, sig)
        }
    }

    pub async fn create_test_network<'a>(
        xfr_sizes: &[(usize, usize)],
        initial_grants: Vec<u64>,
        now: &mut Instant,
    ) -> (
        Arc<SyncMutex<MockLedger<'a>>>,
        Vec<(Wallet<'a, MockWalletBackend<'a>>, UserAddress)>,
    ) {
        let mut rng = ChaChaRng::from_seed([42u8; 32]);

        // Populate the unpruned record merkle tree with an initial record commitment for each
        // non-zero initial grant. Collect user-specific info (keys and record openings
        // corresponding to grants) in `users`, which will be used to create the wallets later.
        let mut record_merkle_tree = MerkleTree::new(MERKLE_HEIGHT).unwrap();
        let mut users = vec![];
        for amount in initial_grants {
            let key = UserKeyPair::generate(&mut rng);
            if amount > 0 {
                let ro = RecordOpening::new(
                    &mut rng,
                    amount,
                    AssetDefinition::native(),
                    key.pub_key(),
                    FreezeFlag::Unfrozen,
                );
                let comm = RecordCommitment::from(&ro);
                let uid = record_merkle_tree.num_leaves();
                record_merkle_tree.push(comm.to_field_element());
                users.push((key, vec![(ro, uid)]));
            } else {
                users.push((key, vec![]));
            }
        }

        // Create the validator using the ledger state containing the initial grants, computed above.
        println!(
            "Generating validator keys: {}s",
            now.elapsed().as_secs_f32()
        );
        *now = Instant::now();

        let mut xfr_prove_keys = vec![];
        let mut xfr_verif_keys = vec![];
        for (num_inputs, num_outputs) in xfr_sizes {
            let (xfr_prove_key, xfr_verif_key, _) = jf_txn::proof::transfer::preprocess(
                &*UNIVERSAL_PARAM,
                *num_inputs,
                *num_outputs,
                MERKLE_HEIGHT,
            )
            .unwrap();
            xfr_prove_keys.push(xfr_prove_key);
            xfr_verif_keys.push(TransactionVerifyingKey::Transfer(xfr_verif_key));
        }
        let (mint_prove_key, mint_verif_key, _) =
            jf_txn::proof::mint::preprocess(&*UNIVERSAL_PARAM, MERKLE_HEIGHT).unwrap();
        let (freeze_prove_key, freeze_verif_key, _) =
            jf_txn::proof::freeze::preprocess(&*UNIVERSAL_PARAM, 2, MERKLE_HEIGHT).unwrap();
        let nullifiers: SetMerkleTree = Default::default();
        let validator = ValidatorState::new(
            VerifierKeySet {
                xfr: KeySet::new(xfr_verif_keys.into_iter()).unwrap(),
                mint: TransactionVerifyingKey::Mint(mint_verif_key),
                freeze: KeySet::new(
                    vec![TransactionVerifyingKey::Freeze(freeze_verif_key)].into_iter(),
                )
                .unwrap(),
            },
            record_merkle_tree.clone(),
        );

        let comm = validator.commit();
        println!(
            "Validator set up with state {:x?}: {}s",
            comm,
            now.elapsed().as_secs_f32()
        );

        let current_block = validator.next_block();
        let mut storage = Vec::new();
        for _ in &users {
            storage.push(Arc::new(Mutex::new(MockWalletStorage::default())));
        }
        let ledger = Arc::new(SyncMutex::new(MockLedger {
            validator,
            nullifiers,
            records: record_merkle_tree,
            subscribers: Vec::new(),
            current_block,
            committed_blocks: Vec::new(),
            block_size: 2,
            hold_next_transaction: false,
            held_transaction: None,
            proving_keys: Arc::new(ProverKeySet {
                xfr: KeySet::new(xfr_prove_keys.into_iter()).unwrap(),
                mint: mint_prove_key,
                freeze: KeySet::new(vec![freeze_prove_key].into_iter()).unwrap(),
            }),
            address_map: users
                .iter()
                .map(|(key, _)| (key.address(), key.pub_key()))
                .collect(),
            events: Vec::new(),
            storage: storage.clone(),
        }));

        // Create a wallet for each user based on the validator and the per-user information
        // computed above.
        let wallets = iter(users)
            .zip(iter(storage))
            .then(|((key_pair, initial_grants), storage)| {
                let mut rng = ChaChaRng::from_rng(&mut rng).unwrap();
                let ledger = ledger.clone();
                async move {
                    let mut seed = [0u8; 32];
                    rng.fill_bytes(&mut seed);
                    let mut wallet = Wallet::new(MockWalletBackend {
                        ledger,
                        initial_grants,
                        seed,
                        storage,
                        key_pair: key_pair.clone(),
                    })
                    .await
                    .unwrap();
                    wallet.add_user_key(key_pair.clone(), 0).await.unwrap();
                    (wallet, key_pair.address())
                }
            })
            .collect()
            .await;

        println!("Wallets set up: {}s", now.elapsed().as_secs_f32());
        *now = Instant::now();
        (ledger, wallets)
    }

    /*
     * This test is very similar to test_two_wallets, but it is parameterized on the number of users,
     * number of asset types, initial ledger state, and transactions to do, so it can be used with
     * quickcheck or proptest to do randomized fuzzing.
     */
    #[allow(clippy::type_complexity)]
    pub async fn test_multixfr_wallet(
        // List of blocks containing (def,key1,key2,amount) transfer specs
        // An asset def of 0 in a transfer spec or record indicates the native asset type; other
        // asset types are indexed startin from 1.
        txs: Vec<Vec<(u8, u8, u8, u64)>>,
        nkeys: u8,
        ndefs: u8,
        // (def,key,amount)
        init_rec: (u8, u8, u64),
        init_recs: Vec<(u8, u8, u64)>,
    ) {
        println!(
            "multixfr_wallet test: {} users, {} assets, {} records, {} transfers",
            nkeys,
            ndefs,
            init_recs.len() + 1,
            txs.iter().flatten().count()
        );
        let mut now = Instant::now();

        let xfr_sizes = &[
            (1, 2), // basic native transfer
            (2, 2), // basic non-native transfer, or native merge
            (2, 3), // non-native transfer with change output
            (3, 2), // non-native merge
        ];
        let mut balances = vec![vec![0; ndefs as usize + 1]; nkeys as usize];
        // `histories` is a map from wallet indices to vectors of blocks of history entries. The
        // reason for blocking the history entries is that entries corresponding to transactions
        // that were validated in the same block can be recorded by the wallets in any order.
        let mut histories = vec![vec![vec![]]; nkeys as usize];
        let grants =
            // The issuer (wallet 0) gets 1 coin per initial record, to pay transaction fees while
            // it mints and distributes the records, and 1 coin per transaction, to pay transaction
            // fees while minting additional records if test wallets run out of balance during the
            // test.
            once((1 + init_recs.len() + txs.iter().flatten().count()) as u64).chain(
                (0..nkeys)
                    .map(|i| {
                        // The remaining wallets (the test wallets) get 1 coin for each transaction
                        // in which they are the sender, to pay transaction fees, plus...
                        let txn_fees = txs.iter()
                            .flatten()
                            .map(|(_, sender, _, _)| {
                                if sender % nkeys == i {1} else {0}
                            })
                            .sum::<u64>();
                        balances[i as usize][0] += txn_fees;
                        txn_fees +
                        // ...one record for each native asset type initial record that they own,
                        // plus...
                        once(&init_rec).chain(&init_recs)
                            .map(|(def, owner, amount)| {
                                let def = (def % (ndefs + 1)) as usize;
                                let owner = (owner % nkeys) as usize;
                                if def == 0 && owner == (i as usize) {
                                    balances[owner][def] += amount;
                                    *amount
                                } else {
                                    0
                                }
                            })
                            .sum::<u64>() +
                        // We want to prevent transfers of the native asset type from failing due to
                        // insufficient funds, or worse, from dipping into native coins which were
                        // intended to be used later as transaction fees. Unlike non-native
                        // transfers, we can't mint more native coins during the test if we find
                        // that one of the wallets is low on balance. So we give each wallet an
                        // extra grant of native coins large enough to cover all the native
                        // transactions it will need to make, when combined with its original grant
                        // of native coins.
                        {
                            let total_txn_amount: u64 = txs.iter()
                                .flatten()
                                .map(|(def, sender, _, amount)| {
                                    if (def % (ndefs + 1)) == 0 && (sender % nkeys) == i {
                                        *amount
                                    } else {
                                        0
                                    }
                                })
                                .sum();
                            if txn_fees + total_txn_amount > balances[i as usize][0] {
                                let extra = txn_fees + total_txn_amount - balances[i as usize][0];
                                balances[i as usize][0] += extra;
                                extra
                            } else {
                                0
                            }
                        }
                    })
            ).collect();

        let (ledger, mut wallets) = create_test_network(xfr_sizes, grants, &mut now).await;
        println!(
            "ceremony complete, minting initial records: {}s",
            now.elapsed().as_secs_f32()
        );
        now = Instant::now();

        fn push_history(
            wallet_ix: usize,
            histories: &mut [Vec<Vec<TransactionHistoryEntry<AAPLedger>>>],
            entry: TransactionHistoryEntry<AAPLedger>,
        ) {
            histories[wallet_ix].last_mut().unwrap().push(entry);
        }
        fn close_history_block(histories: &mut [Vec<Vec<TransactionHistoryEntry<AAPLedger>>>]) {
            for history in histories {
                history.push(vec![])
            }
        }

        // Define all of the test assets and mint initial records.
        let mut assets = vec![];
        for i in 0..ndefs {
            assets.push(
                wallets[0]
                    .0
                    .define_asset(format!("Asset {}", i).as_bytes(), Default::default())
                    .await
                    .unwrap(),
            );
        }
        for (asset, owner, amount) in once(init_rec).chain(init_recs) {
            let asset = (asset % (ndefs + 1)) as usize;
            if asset == 0 {
                // can't mint native assets
                continue;
            }
            let minter = wallets[0].1.clone();
            let address = wallets[(owner % nkeys) as usize + 1].1.clone();
            balances[(owner % nkeys) as usize][asset] += amount;
            wallets[0]
                .0
                .mint(&minter, 1, &assets[asset - 1].code, amount, address.clone())
                .await
                .unwrap();
            push_history(
                (owner % nkeys) as usize,
                &mut histories,
                TransactionHistoryEntry {
                    time: Local::now(),
                    asset: assets[asset - 1].code,
                    kind: TransactionKind::<AAPLedger>::mint(),
                    sender: None,
                    receivers: vec![(address, amount)],
                    receipt: None,
                },
            );
            sync(&ledger, &wallets).await;
            close_history_block(&mut histories);
        }

        println!("assets minted: {}s", now.elapsed().as_secs_f32());
        now = Instant::now();

        // Check initial balances. This cannot be a closure because rust infers the wrong lifetime
        // for the references (it tries to use 'a, which is longer than we want to borrow `wallets`
        // for).
        async fn check_balances<'a>(
            wallets: &[(Wallet<'a, MockWalletBackend<'a>>, UserAddress)],
            balances: &[Vec<u64>],
            assets: &[AssetDefinition],
        ) {
            for (i, balance) in balances.iter().enumerate() {
                let (wallet, address) = &wallets[i + 1];

                // Check native asset balance.
                assert_eq!(
                    wallet.balance(address, &AssetCode::native()).await,
                    balance[0]
                );
                for (j, asset) in assets.iter().enumerate() {
                    assert_eq!(wallet.balance(address, &asset.code).await, balance[j + 1]);
                }
            }
        }
        check_balances(&wallets, &balances, &assets).await;

        async fn check_histories<'a>(
            wallets: &[(Wallet<'a, MockWalletBackend<'a>>, UserAddress)],
            histories: &[Vec<Vec<TransactionHistoryEntry<AAPLedger>>>],
        ) {
            assert_eq!(wallets.len(), histories.len() + 1);
            for ((wallet, _), history) in wallets.iter().skip(1).zip(histories) {
                let mut wallet_history = wallet.transaction_history().await.unwrap();
                assert_eq!(
                    wallet_history.len(),
                    history.iter().map(|block| block.len()).sum::<usize>()
                );

                for block in history {
                    let remaining = wallet_history.split_off(block.len());
                    let wallet_block = wallet_history;
                    wallet_history = remaining;

                    // Compare the blocks, allowing for slight deviations in the timestamps of
                    // corresponding entries. We compare blocks modulo order by checking that they
                    // have the same length and that every entry in one is in the other, and vice
                    // versa.
                    assert_eq!(wallet_block.len(), block.len());
                    let wallet_block = wallet_block
                        .into_iter()
                        .map(TxnHistoryWithTimeTolerantEq)
                        .collect::<Vec<_>>();
                    let block = block
                        .iter()
                        .map(|txn| TxnHistoryWithTimeTolerantEq(txn.clone()))
                        .collect::<Vec<_>>();
                    for txn in wallet_block.iter() {
                        assert!(block.contains(txn));
                    }
                    for txn in block.iter() {
                        assert!(wallet_block.contains(txn));
                    }
                }
            }
        }
        check_histories(&wallets, &histories).await;

        // Run the test transactions.
        for (i, block) in txs.iter().enumerate() {
            println!(
                "Starting block {}/{}: {}s",
                i + 1,
                txs.len(),
                now.elapsed().as_secs_f32()
            );
            now = Instant::now();

            for (j, (asset_ix, sender_ix, receiver_ix, amount)) in block.iter().enumerate() {
                println!(
                    "Starting txn {}.{}/{}:{:?}: {}s",
                    i + 1,
                    j + 1,
                    block.len(),
                    (asset_ix, sender_ix, receiver_ix, amount),
                    now.elapsed().as_secs_f32()
                );

                let asset_ix = (asset_ix % (ndefs + 1)) as usize;
                let sender_ix = (sender_ix % nkeys) as usize;
                let receiver_ix = (receiver_ix % nkeys) as usize;
                let native = AssetDefinition::native();
                let asset = if asset_ix == 0 {
                    &native
                } else {
                    &assets[asset_ix - 1]
                };
                let receiver = wallets[receiver_ix + 1].1.clone();
                let sender_address = wallets[sender_ix + 1].1.clone();
                let sender_balance = balances[sender_ix][asset_ix];

                let mut amount = if *amount <= sender_balance {
                    *amount
                } else if sender_balance > 0 {
                    // If we don't have enough to make the whole transfer, but we have some,
                    // transfer half of what we have.
                    let new_amount = std::cmp::max(sender_balance / 2, 1);
                    println!(
                        "decreasing transfer amount due to insufficient balance: {} -> {}: {}s",
                        *amount,
                        new_amount,
                        now.elapsed().as_secs_f32()
                    );
                    now = Instant::now();
                    new_amount
                } else {
                    // If we don't have any of this asset type, mint more.
                    assert_ne!(asset, &AssetDefinition::native());
                    println!(
                        "minting {} more of asset {:?}: {}s",
                        *amount,
                        &asset.code,
                        now.elapsed().as_secs_f32()
                    );
                    now = Instant::now();
                    let (minter, minter_address) = &mut wallets[0];
                    minter
                        .mint(
                            minter_address,
                            1,
                            &asset.code,
                            2 * amount,
                            sender_address.clone(),
                        )
                        .await
                        .unwrap();
                    sync(&ledger, &wallets).await;
                    balances[sender_ix][asset_ix] += 2 * amount;
                    push_history(
                        sender_ix,
                        &mut histories,
                        TransactionHistoryEntry {
                            time: Local::now(),
                            asset: asset.code,
                            kind: TransactionKind::<AAPLedger>::mint(),
                            sender: None,
                            receivers: vec![(sender_address.clone(), 2 * amount)],
                            receipt: None,
                        },
                    );

                    println!("asset minted: {}s", now.elapsed().as_secs_f32());
                    now = Instant::now();
                    *amount
                };

                ledger.lock().unwrap().hold_next_transaction();
                let sender = &mut wallets[sender_ix + 1].0;
                let receipt = match sender
                    .transfer(
                        &sender_address,
                        &asset.code,
                        &[(receiver.clone(), amount)],
                        1,
                    )
                    .await
                {
                    Ok(receipt) => receipt,
                    Err(WalletError::TransactionError {
                        source:
                            TransactionError::Fragmentation {
                                suggested_amount, ..
                            },
                    }) => {
                        // Allow fragmentation. Without merge transactions, there's not much we can
                        // do to prevent it, and merge transactions require multiple transaction
                        // arities, which requires either dummy records or multiple verifier keys in
                        // the validator.
                        if suggested_amount > 0 {
                            // If the wallet suggested a transaction amount that it _can_ process,
                            // try again with that amount.
                            println!(
                                "decreasing transfer amount due to fragmentation: {} -> {}: {}s",
                                amount,
                                suggested_amount,
                                now.elapsed().as_secs_f32()
                            );
                            now = Instant::now();

                            amount = suggested_amount;
                            sender
                                .transfer(
                                    &sender_address,
                                    &asset.code,
                                    &[(receiver.clone(), amount)],
                                    1,
                                )
                                .await
                                .unwrap()
                        } else {
                            println!(
                                "skipping transfer due to fragmentation: {}s",
                                now.elapsed().as_secs_f32()
                            );
                            now = Instant::now();
                            continue;
                        }
                    }
                    Err(WalletError::TransactionError {
                        source: TransactionError::InsufficientBalance { .. },
                    }) => {
                        // We should always have enough balance to make the transaction, because we
                        // adjusted the transaction amount (and potentially minted more of the
                        // asset) above, so that the transaction is covered by our most up-to-date
                        // balance.
                        //
                        // If we fail due to insufficient balance, it is likely because a record we
                        // need is on hold as part of a previous transaction, and we haven't gotten
                        // the change yet because the transaction is buffered in a block. The
                        // transaction should succeed after we flush any pending transactions.
                        println!("flushing pending blocks to retrieve change");
                        ledger.lock().unwrap().flush();
                        sync(&ledger, &wallets).await;
                        let sender = &mut wallets[sender_ix + 1].0;
                        sender
                            .transfer(
                                &sender_address,
                                &asset.code,
                                &[(receiver.clone(), amount)],
                                1,
                            )
                            .await
                            .unwrap()
                    }
                    Err(err) => {
                        panic!("transaction failed: {:?}", err)
                    }
                };
                println!(
                    "Generated txn {}.{}/{}: {}s",
                    i + 1,
                    j + 1,
                    block.len(),
                    now.elapsed().as_secs_f32()
                );
                now = Instant::now();

                balances[sender_ix][0] -= 1; // transaction fee
                balances[sender_ix][asset_ix] -= amount;
                balances[receiver_ix][asset_ix] += amount;

                push_history(
                    sender_ix,
                    &mut histories,
                    TransactionHistoryEntry {
                        time: Local::now(),
                        asset: asset.code,
                        kind: TransactionKind::<AAPLedger>::send(),
                        sender: Some(sender_address),
                        receivers: vec![(receiver.clone(), amount)],
                        receipt: Some(receipt),
                    },
                );
                if receiver_ix != sender_ix {
                    push_history(
                        receiver_ix,
                        &mut histories,
                        TransactionHistoryEntry {
                            time: Local::now(),
                            asset: asset.code,
                            kind: TransactionKind::<AAPLedger>::receive(),
                            sender: None,
                            receivers: vec![(receiver, amount)],
                            receipt: None,
                        },
                    );
                }

                ledger.lock().unwrap().release_held_transaction();
            }

            sync(&ledger, &wallets).await;
            close_history_block(&mut histories);
            check_balances(&wallets, &balances, &assets).await;
            check_histories(&wallets, &histories).await;

            println!(
                "Finished block {}/{}: {}s",
                i + 1,
                block.len(),
                now.elapsed().as_secs_f32()
            );
        }
    }
}

#[cfg(test)]
mod tests {
    use super::*;
    use crate::state::ValidatorState;
    use async_std::task::block_on;
    use jf_txn::NodeValue;
    use proptest::collection::vec;
    use proptest::strategy::Strategy;
    use std::time::Instant;
    use test_helpers::*;

    /*
     * Test idea: simulate two wallets transferring funds back and forth. After initial
     * setup, the wallets only receive publicly visible information (e.g. block commitment
     * events and receiver memos posted on bulletin boards). Check that both wallets are
     * able to maintain accurate balance statements and enough state to construct new transfers.
     *
     * - Alice magically starts with some coins, Bob starts empty.
     * - Alice transfers some coins to Bob using exact change.
     * - Alice and Bob check their balances, then Bob transfers some coins back to Alice, in an
     *   amount that requires a fee change record.
     *
     * Limitations:
     * - Parts of the system are mocked (e.g. consensus is replaced by one omniscient validator,
     *   info event streams, query services, and bulletin boards is provided directly to the
     *   wallets by the test)
     */
    #[allow(unused_assignments)]
    async fn test_two_wallets(native: bool) {
        let mut now = Instant::now();

        // One more input and one more output than we will ever need, to test dummy records.
        let num_inputs = 3;
        let num_outputs = 4;

        // Give Alice an initial grant of 5 native coins. If using non-native transfers, give Bob an
        // initial grant with which to pay his transaction fee, since he will not be receiving any
        // native coins from Alice.
        let alice_grant = 5;
        let bob_grant = if native { 0 } else { 1 };
        let (ledger, mut wallets) = create_test_network(
            &[(num_inputs, num_outputs)],
            vec![alice_grant, bob_grant],
            &mut now,
        )
        .await;
        let alice_address = wallets[0].1.clone();
        let bob_address = wallets[1].1.clone();

        // Verify initial wallet state.
        assert_ne!(alice_address, bob_address);
        assert_eq!(
            wallets[0]
                .0
                .balance(&alice_address, &AssetCode::native())
                .await,
            alice_grant
        );
        assert_eq!(
            wallets[1]
                .0
                .balance(&bob_address, &AssetCode::native())
                .await,
            bob_grant
        );

        let coin = if native {
            AssetDefinition::native()
        } else {
            let coin = wallets[0]
                .0
                .define_asset("Alice's asset".as_bytes(), Default::default())
                .await
                .unwrap();
            // Alice gives herself an initial grant of 5 coins.
            wallets[0]
                .0
                .mint(&alice_address, 1, &coin.code, 5, alice_address.clone())
                .await
                .unwrap();
            sync(&ledger, &wallets).await;
            println!("Asset minted: {}s", now.elapsed().as_secs_f32());
            now = Instant::now();

            assert_eq!(wallets[0].0.balance(&alice_address, &coin.code).await, 5);
            assert_eq!(wallets[1].0.balance(&bob_address, &coin.code).await, 0);

            coin
        };

        let alice_initial_native_balance = wallets[0]
            .0
            .balance(&alice_address, &AssetCode::native())
            .await;
        let bob_initial_native_balance = wallets[1]
            .0
            .balance(&bob_address, &AssetCode::native())
            .await;

        // Construct a transaction to transfer some coins from Alice to Bob.
        wallets[0]
            .0
            .transfer(&alice_address, &coin.code, &[(bob_address.clone(), 3)], 1)
            .await
            .unwrap();
        sync(&ledger, &wallets).await;
        println!("Transfer generated: {}s", now.elapsed().as_secs_f32());
        now = Instant::now();

        // Check that both wallets reflect the new balances (less any fees). This cannot be a
        // closure because rust infers the wrong lifetime for the references (it tries to use 'a,
        // which is longer than we want to borrow `wallets` for).
        async fn check_balance<'a>(
            wallet: &(Wallet<'a, MockWalletBackend<'a>>, UserAddress),
            expected_coin_balance: u64,
            starting_native_balance: u64,
            fees_paid: u64,
            coin: &AssetDefinition,
            native: bool,
        ) {
            if native {
                assert_eq!(
                    wallet.0.balance(&wallet.1, &coin.code).await,
                    expected_coin_balance - fees_paid
                );
            } else {
                assert_eq!(
                    wallet.0.balance(&wallet.1, &coin.code).await,
                    expected_coin_balance
                );
                assert_eq!(
                    wallet.0.balance(&wallet.1, &AssetCode::native()).await,
                    starting_native_balance - fees_paid
                );
            }
        }
        check_balance(
            &wallets[0],
            2,
            alice_initial_native_balance,
            1,
            &coin,
            native,
        )
        .await;
        check_balance(&wallets[1], 3, bob_initial_native_balance, 0, &coin, native).await;

        // Check that Bob's wallet has sufficient information to access received funds by
        // transferring some back to Alice.
        //
        // This transaction should also result in a non-zero fee change record being
        // transferred back to Bob, since Bob's only sufficient record has an amount of 3 coins, but
        // the sum of the outputs and fee of this transaction is only 2.
        wallets[1]
            .0
            .transfer(&bob_address, &coin.code, &[(alice_address, 1)], 1)
            .await
            .unwrap();
        sync(&ledger, &wallets).await;
        println!("Transfer generated: {}s", now.elapsed().as_secs_f32());
        now = Instant::now();

        check_balance(
            &wallets[0],
            3,
            alice_initial_native_balance,
            1,
            &coin,
            native,
        )
        .await;
        check_balance(&wallets[1], 2, bob_initial_native_balance, 1, &coin, native).await;
    }

    #[async_std::test]
    async fn test_two_wallets_native() -> std::io::Result<()> {
        test_two_wallets(true).await;
        Ok(())
    }

    #[async_std::test]
    async fn test_two_wallets_non_native() -> std::io::Result<()> {
        test_two_wallets(false).await;
        Ok(())
    }

    // Test transactions that fail to complete.
    //
    // If `native`, the transaction is a native asset transfer.
    // If `!native && !mint && !freeze`, the transaction is a non-native asset transfer.
    // If `!native && mint`, the transaction is a non-native asset mint.
    // If `!native && freeze`, the transaction is a non-native asset freeze.
    //
    // If `timeout`, the failed transaction times out with no explicit rejection event. Otherwise,
    // the failed transaction fails to verify and a Reject event is emitted.
    //
    // (native, mint), (native, freeze), and (mint, freeze) are pairs of mutually exclusive flags.
    async fn test_wallet_rejected(native: bool, mint: bool, freeze: bool, timeout: bool) {
        assert!(!(native && mint));
        assert!(!(native && freeze));
        assert!(!(mint && freeze));

        let mut now = Instant::now();

        // Native transfers have extra fee/change inputs/outputs.
        let num_inputs = if native { 1 } else { 2 };
        let num_outputs = if native { 2 } else { 3 };

        // The sender wallet (wallets[0]) gets an initial grant of 2 for a transaction fee and a
        // payment (or, for non-native transfers, a transaction fee and a mint fee). wallets[1] will
        // act as the receiver, and wallets[2] will be a third party which generates
        // RECORD_HOLD_TIME transfers while a transfer from wallets[0] is pending, causing the
        // transfer to time out.
        let (ledger, mut wallets) = create_test_network(
            &[(num_inputs, num_outputs)],
            // If native, wallets[0] gets 1 coin to transfer and 1 for a transaction fee. Otherwise,
            // it gets
            //  * 1 transaction fee
            //  * 1 mint fee for its initial non-native record, if the test itself is not minting
            //    that record
            //  * 1 mint fee for wallets[2]'s initial non-native record in the timeout test.
            vec![
                if native {
                    2
                } else {
                    1 + !mint as u64 + timeout as u64
                },
                0,
                2 * RECORD_HOLD_TIME,
            ],
            &mut now,
        )
        .await;

        let asset = if native {
            AssetDefinition::native()
        } else {
            let mut rng = ChaChaRng::from_seed([42u8; 32]);
            let audit_key = AuditorKeyPair::generate(&mut rng);
            let freeze_key = FreezerKeyPair::generate(&mut rng);
            let policy = AssetPolicy::default()
                .set_auditor_pub_key(audit_key.pub_key())
                .set_freezer_pub_key(freeze_key.pub_key())
                .reveal_record_opening()
                .unwrap();
            wallets[0].0.add_audit_key(audit_key).await.unwrap();
            wallets[0].0.add_freeze_key(freeze_key).await.unwrap();
            let asset = wallets[0]
                .0
                .define_asset("test asset".as_bytes(), policy)
                .await
                .unwrap();

            if !mint {
                // If we're freezing, the transaction is essentially taking balance away from
                // wallets[1], so wallets[1] gets 1 coin to start with. Otherwise, the transaction
                // is transferring balance from wallets[0] to wallets[1], so  wallets[0] gets 1
                // coin. We only need this if the test itself is not minting the asset later on.
                let dst = if freeze {
                    wallets[1].1.clone()
                } else {
                    wallets[0].1.clone()
                };
                let src = wallets[0].1.clone();
                wallets[0]
                    .0
                    .mint(&src, 1, &asset.code, 1, dst)
                    .await
                    .unwrap();
                sync(&ledger, &wallets).await;
            }

            if timeout {
                // If doing a timeout test, wallets[2] (the sender that will generate enough
                // transactions to cause wallets[0]'s transaction to timeout) gets RECORD_HOLD_TIME
                // coins.
                let src = wallets[0].1.clone();
                let dst = wallets[2].1.clone();
                wallets[0]
                    .0
                    .mint(&src, 1, &asset.code, RECORD_HOLD_TIME, dst)
                    .await
                    .unwrap();
                sync(&ledger, &wallets).await;
            }

            asset
        };

        // Start a transfer that will ultimately get rejected.
        println!(
            "generating a transfer which will fail: {}s",
            now.elapsed().as_secs_f32()
        );
        now = Instant::now();
        ledger.lock().unwrap().hold_next_transaction();
        let receiver = wallets[1].1.clone();
        let sender = wallets[0].1.clone();
        if mint {
            wallets[0]
                .0
                .mint(&sender, 1, &asset.code, 1, receiver.clone())
                .await
                .unwrap();
        } else if freeze {
            wallets[0]
                .0
                .freeze(&sender, 1, &asset, 1, receiver.clone())
                .await
                .unwrap();
        } else {
            wallets[0]
                .0
                .transfer(&sender, &asset.code, &[(receiver.clone(), 1)], 1)
                .await
                .unwrap();
        }
        println!("transfer generated: {}s", now.elapsed().as_secs_f32());
        now = Instant::now();

        // Check that the sender's balance is on hold (for the fee and the payment).
        assert_eq!(
            wallets[0]
                .0
                .balance(&wallets[0].1, &AssetCode::native())
                .await,
            0
        );
        if !freeze {
            assert_eq!(wallets[0].0.balance(&wallets[0].1, &asset.code).await, 0);
        }

        // Now do something that causes the sender's transaction to not go through
        if timeout {
            // Generate RECORD_HOLD_TIME transactions to cause `txn` to time out.
            println!(
                "generating {} transfers to time out the original transfer: {}s",
                RECORD_HOLD_TIME,
                now.elapsed().as_secs_f32()
            );
            now = Instant::now();
            for _ in 0..RECORD_HOLD_TIME {
                // Check that the sender's balance is still on hold.
                assert_eq!(
                    wallets[0]
                        .0
                        .balance(&wallets[0].1, &AssetCode::native())
                        .await,
                    0
                );
                if !freeze {
                    assert_eq!(wallets[0].0.balance(&wallets[0].1, &asset.code).await, 0);
                }

                let sender = wallets[2].1.clone();
                wallets[2]
                    .0
                    .transfer(&sender, &asset.code, &[(receiver.clone(), 1)], 1)
                    .await
                    .unwrap();
                sync(&ledger, &wallets).await;
            }
        } else {
            {
                let mut ledger = ledger.lock().unwrap();

                // Change the validator state, so that the wallet's transaction (built against the
                // old validator state) will fail to validate.
                let old_record_merkle_commitment = ledger.validator.record_merkle_commitment;
                ledger.validator.record_merkle_commitment.root_value = NodeValue::from(0);

                println!(
                    "validating invalid transaction: {}s",
                    now.elapsed().as_secs_f32()
                );
                now = Instant::now();
                ledger.release_held_transaction();
                ledger.flush();

                // The sender gets back in sync with the validator after their transaction is
                // rejected.
                ledger.validator.record_merkle_commitment = old_record_merkle_commitment;
            }

            sync(&ledger, &wallets).await;
        }

        // Check that the sender got their balance back.
        if native {
            assert_eq!(
                wallets[0]
                    .0
                    .balance(&wallets[0].1, &AssetCode::native())
                    .await,
                2
            );
        } else {
            assert_eq!(
                wallets[0]
                    .0
                    .balance(&wallets[0].1, &AssetCode::native())
                    .await,
                1
            );
            if !(mint || freeze) {
                // in the mint and freeze cases, we never had a non-native balance to start with
                assert_eq!(wallets[0].0.balance(&wallets[0].1, &asset.code).await, 1);
            }
        }
        assert_eq!(
            wallets[1].0.balance(&wallets[1].1, &asset.code).await,
            (if timeout { RECORD_HOLD_TIME } else { 0 }) + (if freeze { 1 } else { 0 })
        );

        // Now check that they can use the un-held record if their state gets back in sync with the
        // validator.
        println!(
            "transferring un-held record: {}s",
            now.elapsed().as_secs_f32()
        );
        if mint {
            wallets[0]
                .0
                .mint(&sender, 1, &asset.code, 1, receiver)
                .await
                .unwrap();
        } else if freeze {
            wallets[0]
                .0
                .freeze(&sender, 1, &asset, 1, receiver)
                .await
                .unwrap();
        } else {
            wallets[0]
                .0
                .transfer(&sender, &asset.code, &[(receiver, 1)], 1)
                .await
                .unwrap();
        }
        sync(&ledger, &wallets).await;
        assert_eq!(
            wallets[0]
                .0
                .balance(&wallets[0].1, &AssetCode::native())
                .await,
            0
        );
        assert_eq!(wallets[0].0.balance(&wallets[0].1, &asset.code).await, 0);
        assert_eq!(
            wallets[1].0.balance(&wallets[1].1, &asset.code).await,
            (if timeout { RECORD_HOLD_TIME } else { 0 }) + (if freeze { 0 } else { 1 })
        );
    }

    #[async_std::test]
    async fn test_wallet_rejected_native_xfr_invalid() -> std::io::Result<()> {
        test_wallet_rejected(true, false, false, false).await;
        Ok(())
    }

    #[async_std::test]
    async fn test_wallet_rejected_native_xfr_timeout() -> std::io::Result<()> {
        test_wallet_rejected(true, false, false, true).await;
        Ok(())
    }

    #[async_std::test]
    async fn test_wallet_rejected_non_native_xfr_invalid() -> std::io::Result<()> {
        test_wallet_rejected(false, false, false, false).await;
        Ok(())
    }

    #[async_std::test]
    async fn test_wallet_rejected_non_native_xfr_timeout() -> std::io::Result<()> {
        test_wallet_rejected(false, false, false, true).await;
        Ok(())
    }

    #[async_std::test]
    async fn test_wallet_rejected_non_native_mint_invalid() -> std::io::Result<()> {
        test_wallet_rejected(false, true, false, false).await;
        Ok(())
    }

    #[async_std::test]
    async fn test_wallet_rejected_non_native_mint_timeout() -> std::io::Result<()> {
        test_wallet_rejected(false, true, false, true).await;
        Ok(())
    }

    #[async_std::test]
    async fn test_wallet_rejected_non_native_freeze_invalid() -> std::io::Result<()> {
        test_wallet_rejected(false, false, true, false).await;
        Ok(())
    }

    #[async_std::test]
    async fn test_wallet_rejected_non_native_freeze_timeout() -> std::io::Result<()> {
        test_wallet_rejected(false, false, true, true).await;
        Ok(())
    }

    #[async_std::test]
    async fn test_resubmit() -> std::io::Result<()> {
        let mut now = Instant::now();

        // The sender wallet (wallets[0]) gets an initial grant of 2 for a transaction fee and a
        // payment. wallets[1] will act as the receiver, and wallets[2] will be a third party
        // which generates RECORD_ROOT_HISTORY_SIZE-1 transfers while a transfer from wallets[0] is
        // pending, after which we will check if the pending transaction can be updated and
        // resubmitted.
        let (ledger, mut wallets) = create_test_network(
            &[(1, 2)],
            vec![
                2,
                0,
                2 * (ValidatorState::RECORD_ROOT_HISTORY_SIZE - 1) as u64,
            ],
            &mut now,
        )
        .await;

        println!("generating transaction: {}s", now.elapsed().as_secs_f32());
        now = Instant::now();
        ledger.lock().unwrap().hold_next_transaction();
        let sender = wallets[0].1.clone();
        let receiver = wallets[1].1.clone();
        wallets[0]
            .0
            .transfer(&sender, &AssetCode::native(), &[(receiver.clone(), 1)], 1)
            .await
            .unwrap();
        println!("transfer generated: {}s", now.elapsed().as_secs_f32());
        now = Instant::now();

        // Generate a transaction, invalidating the pending transfer.
        println!(
            "generating {} transfers to invalidate the original transfer: {}s",
            ValidatorState::RECORD_ROOT_HISTORY_SIZE - 1,
            now.elapsed().as_secs_f32(),
        );
        now = Instant::now();
        for _ in 0..ValidatorState::RECORD_ROOT_HISTORY_SIZE - 1 {
            let sender = wallets[2].1.clone();
            wallets[2]
                .0
                .transfer(&sender, &AssetCode::native(), &[(receiver.clone(), 1)], 1)
                .await
                .unwrap();
            sync(&ledger, &wallets).await;
        }

        // Check that the pending transaction eventually succeeds, after being automatically
        // resubmitted by the wallet.
        println!(
            "submitting invalid transaction: {}s",
            now.elapsed().as_secs_f32()
        );
        let ledger_time = ledger.lock().unwrap().now();
        ledger.lock().unwrap().release_held_transaction().unwrap();
        ledger.lock().unwrap().flush();
        // Wait for the Reject event.
        sync_with(&wallets, ledger_time + 1).await;
        // Wait for the Commit and Memos events after the wallet resubmits.
        ledger.lock().unwrap().flush();
        sync_with(&wallets, ledger_time + 3).await;
        assert_eq!(
            wallets[0]
                .0
                .balance(&wallets[0].1, &AssetCode::native())
                .await,
            0
        );
        assert_eq!(
            wallets[1]
                .0
                .balance(&wallets[1].1, &AssetCode::native())
                .await,
            1 + (ValidatorState::RECORD_ROOT_HISTORY_SIZE - 1) as u64
        );

        Ok(())
    }

    #[async_std::test]
    async fn test_wallet_freeze() -> std::io::Result<()> {
        let mut now = Instant::now();

        // The sender wallet (wallets[0]) gets an initial grant of 1 for a transfer fee. wallets[1]
        // will act as the receiver, and wallets[2] will be a third party which issues and freezes
        // some of wallets[0]'s assets. It gets a grant of 3, for a mint fee, a freeze fee and an
        // unfreeze fee.
        //
        // Note that the transfer proving key size (3, 4) used here is chosen to be 1 larger than
        // necessary in both inputs and outputs, to test dummy records.
        let (ledger, mut wallets) = create_test_network(&[(3, 4)], vec![1, 0, 3], &mut now).await;

        let asset = {
            let mut rng = ChaChaRng::from_seed([42u8; 32]);
            let audit_key = AuditorKeyPair::generate(&mut rng);
            let freeze_key = FreezerKeyPair::generate(&mut rng);
            let policy = AssetPolicy::default()
                .set_auditor_pub_key(audit_key.pub_key())
                .set_freezer_pub_key(freeze_key.pub_key())
                .reveal_record_opening()
                .unwrap();
            wallets[2].0.add_audit_key(audit_key).await.unwrap();
            wallets[2].0.add_freeze_key(freeze_key).await.unwrap();
            let asset = wallets[2]
                .0
                .define_asset("test asset".as_bytes(), policy)
                .await
                .unwrap();

            // wallets[0] gets 1 coin to transfer to wallets[1].
            let src = wallets[2].1.clone();
            let dst = wallets[0].1.clone();
            wallets[2]
                .0
                .mint(&src, 1, &asset.code, 1, dst)
                .await
                .unwrap();
            sync(&ledger, &wallets).await;

            asset
        };
        assert_eq!(wallets[0].0.balance(&wallets[0].1, &asset.code).await, 1);
        assert_eq!(
            wallets[0]
                .0
                .frozen_balance(&wallets[0].1, &asset.code)
                .await,
            0
        );

        // Now freeze wallets[0]'s record.
        println!(
            "generating a freeze transaction: {}s",
            now.elapsed().as_secs_f32()
        );
        now = Instant::now();
        let src = wallets[2].1.clone();
        let dst = wallets[0].1.clone();
        ledger.lock().unwrap().hold_next_transaction();
        wallets[2]
            .0
            .freeze(&src, 1, &asset, 1, dst.clone())
            .await
            .unwrap();

        // Check that, like transfer inputs, freeze inputs are placed on hold and unusable while a
        // freeze that uses them is pending.
<<<<<<< HEAD
        match wallets[2].0.freeze(&src, 1, &asset, 1, dst).await {
            Err(WalletError::InsufficientBalance { .. }) => {}
=======
        match wallets[2].freeze(1, &asset, 1, dst).await {
            Err(WalletError::TransactionError {
                source: TransactionError::InsufficientBalance { .. },
            }) => {}
>>>>>>> aed49044
            ret => panic!("expected InsufficientBalance, got {:?}", ret.map(|_| ())),
        }

        // Now go ahead with the original freeze.
        ledger.lock().unwrap().release_held_transaction();
        sync(&ledger, &wallets).await;
        assert_eq!(wallets[0].0.balance(&wallets[0].1, &asset.code).await, 0);
        assert_eq!(
            wallets[0]
                .0
                .frozen_balance(&wallets[0].1, &asset.code)
                .await,
            1
        );

        // Check that trying to transfer fails due to frozen balance.
        println!("generating a transfer: {}s", now.elapsed().as_secs_f32());
        now = Instant::now();
<<<<<<< HEAD
        let src = wallets[0].1.clone();
        let dst = wallets[1].1.clone();
        match wallets[0]
            .0
            .transfer(&src, &asset.code, &[(dst, 1)], 1)
            .await
        {
            Err(WalletError::InsufficientBalance { .. }) => {
=======
        let dst = wallets[1].address();
        match wallets[0].transfer(&asset.code, &[(dst, 1)], 1).await {
            Err(WalletError::TransactionError {
                source: TransactionError::InsufficientBalance { .. },
            }) => {
>>>>>>> aed49044
                println!(
                    "transfer correctly failed due to frozen balance: {}s",
                    now.elapsed().as_secs_f32()
                );
                now = Instant::now();
            }
            ret => panic!("expected InsufficientBalance, got {:?}", ret.map(|_| ())),
        }

        // Now unfreeze the asset and try again.
        println!(
            "generating an unfreeze transaction: {}s",
            now.elapsed().as_secs_f32()
        );
        now = Instant::now();
        let src = wallets[2].1.clone();
        let dst = wallets[0].1.clone();
        wallets[2]
            .0
            .unfreeze(&src, 1, &asset, 1, dst)
            .await
            .unwrap();
        sync(&ledger, &wallets).await;
        assert_eq!(wallets[0].0.balance(&wallets[0].1, &asset.code).await, 1);
        assert_eq!(
            wallets[0]
                .0
                .frozen_balance(&wallets[0].1, &asset.code)
                .await,
            0
        );

        println!("generating a transfer: {}s", now.elapsed().as_secs_f32());
        let src = wallets[0].1.clone();
        let dst = wallets[1].1.clone();
        let xfr_receipt = wallets[0]
            .0
            .transfer(&src, &asset.code, &[(dst, 1)], 1)
            .await
            .unwrap();
        sync(&ledger, &wallets).await;
        assert_eq!(wallets[0].0.balance(&wallets[0].1, &asset.code).await, 0);
        assert_eq!(
            wallets[0]
                .0
                .frozen_balance(&wallets[0].1, &asset.code)
                .await,
            0
        );
        assert_eq!(wallets[1].0.balance(&wallets[1].1, &asset.code).await, 1);

        // Check that the history properly accounts for freezes and unfreezes.
        let expected_history = vec![
            TransactionHistoryEntry {
                time: Local::now(),
                asset: asset.code,
                kind: TransactionKind::<AAPLedger>::mint(),
                sender: None,
                receivers: vec![(wallets[0].1.clone(), 1)],
                receipt: None,
            },
            TransactionHistoryEntry {
                time: Local::now(),
                asset: asset.code,
                kind: TransactionKind::<AAPLedger>::freeze(),
                sender: None,
                receivers: vec![(wallets[0].1.clone(), 1)],
                receipt: None,
            },
            TransactionHistoryEntry {
                time: Local::now(),
                asset: asset.code,
                kind: TransactionKind::<AAPLedger>::unfreeze(),
                sender: None,
                receivers: vec![(wallets[0].1.clone(), 1)],
                receipt: None,
            },
            TransactionHistoryEntry {
                time: Local::now(),
                asset: asset.code,
                kind: TransactionKind::<AAPLedger>::send(),
                sender: Some(wallets[0].1.clone()),
                receivers: vec![(wallets[1].1.clone(), 1)],
                receipt: Some(xfr_receipt),
            },
        ]
        .into_iter()
        .map(TxnHistoryWithTimeTolerantEq)
        .collect::<Vec<_>>();
        let actual_history = wallets[0]
            .0
            .transaction_history()
            .await
            .unwrap()
            .into_iter()
            .map(TxnHistoryWithTimeTolerantEq)
            .collect::<Vec<_>>();
        assert_eq!(actual_history, expected_history);

        Ok(())
    }

    #[async_std::test]
    async fn test_multixfr_wallet_simple() -> std::io::Result<()> {
        let alice_grant = (0, 0, 3); // Alice gets 3 of coin 0 to start
        let bob_grant = (1, 1, 3); // Bob gets 3 of coin 1 to start
        let txns = vec![vec![
            (1, 0, 1, 2), // Alice sends 2 of coin 1 to Bob
            (2, 1, 0, 2), // Bob sends 2 of coin 2 to Alice
            (1, 1, 0, 1), // Bob sends 1 of coin 1 to Alice
        ]];
        test_multixfr_wallet(txns, 2, 2, alice_grant, vec![bob_grant]).await;
        Ok(())
    }

    #[async_std::test]
    async fn test_multixfr_wallet_multi_xfr_block() -> std::io::Result<()> {
        // Alice and Bob each get 1 native token to start.
        let alice_grant = (0, 0, 1);
        let bob_grant = (0, 1, 1);
        // Alice and Bob make independent transactions, so that the transactions can end up in the
        // same block.
        let txns = vec![vec![
            (0, 0, 1, 1), // Alice sends 1 coin to Bob
            (0, 1, 0, 1), // Bob sends 1 coin to Alice
        ]];
        test_multixfr_wallet(txns, 2, 1, alice_grant, vec![bob_grant]).await;
        Ok(())
    }

    #[async_std::test]
    async fn test_multixfr_wallet_various_kinds() -> std::io::Result<()> {
        let txns = vec![vec![
            (0, 0, 1, 1), // native asset transfer
            (1, 0, 1, 1), // non-native asset transfer with change output
            (1, 0, 1, 2), // non-native asset transfer with exact change
        ]];
        let native_grant = (0, 0, 1);
        let non_native_grant = (1, 0, 3);
        test_multixfr_wallet(txns, 2, 1, native_grant, vec![non_native_grant]).await;
        Ok(())
    }

    struct MultiXfrParams {
        max_txns: usize,
        max_blocks: usize,
        max_keys: u8,
        max_defs: u8,
        max_amt: u64,
        max_recs: usize,
    }

    impl MultiXfrParams {
        const fn new(txns: usize, max_amt: u64) -> Self {
            // divide txns into 5 blocks
            let max_txns = if txns > 5 { txns / 5 } else { 1 };
            let max_blocks = if txns > 5 { 5 } else { txns };
            // fewer users than txns so we get multiple txns with same key
            let max_keys = (txns / 2 + 2) as u8;
            // fewer defs than txns so we get multiple txns with same def
            let max_defs = (txns / 2 + 1) as u8;
            // enough records to give everyone 1 of each type, on average
            // Reasoning for /4:
            //      E[nkeys] = max_keys/2
            //      E[ndefs] = max_defs/2
            // So
            //      E[nkeys*ndefs] = max_keys*max_defs/4
            let max_recs = max_keys as usize * max_defs as usize / 4;

            MultiXfrParams {
                max_txns,
                max_blocks,
                max_keys,
                max_defs,
                max_amt,
                max_recs,
            }
        }

        fn def(&self) -> impl Strategy<Value = u8> {
            // range is inclusive because def 0 is the native asset, and other asset defs are
            // 1-indexed
            0..=self.max_defs
        }

        fn key(&self) -> impl Strategy<Value = u8> {
            0..self.max_keys
        }

        fn txn_amt(&self) -> impl Strategy<Value = u64> {
            // Transaction amounts are smaller than record amounts because we don't want to burn a
            // whole record in one transaction.
            1..=std::cmp::max(self.max_amt / 5, 2)
        }

        fn amt(&self) -> impl Strategy<Value = u64> {
            1..=self.max_amt
        }

        fn txs(&self) -> impl Strategy<Value = Vec<Vec<(u8, u8, u8, u64)>>> {
            vec(
                vec(
                    (self.def(), self.key(), self.key(), self.txn_amt()),
                    self.max_txns,
                ),
                self.max_blocks,
            )
        }

        fn nkeys(&self) -> impl Strategy<Value = u8> {
            2..=self.max_keys
        }

        fn ndefs(&self) -> impl Strategy<Value = u8> {
            1..=self.max_defs
        }

        fn rec(&self) -> impl Strategy<Value = (u8, u8, u64)> {
            (self.def(), self.key(), self.amt())
        }

        fn recs(&self) -> impl Strategy<Value = Vec<(u8, u8, u64)>> {
            vec(self.rec(), self.max_recs)
        }
    }

    const MULTI_XFR_SMALL: MultiXfrParams = MultiXfrParams::new(5, 1000);
    const MULTI_XFR_LARGE: MultiXfrParams = MultiXfrParams::new(50, 1000);

    proptest! {
        #![proptest_config(proptest::test_runner::Config {
            cases: 1,
            .. proptest::test_runner::Config::default()
        })]

        #[test]
        fn proptest_multixfr_wallet_small(
            txs in MULTI_XFR_SMALL.txs(),
            nkeys in MULTI_XFR_SMALL.nkeys(),
            ndefs in MULTI_XFR_SMALL.ndefs(),
            init_rec in MULTI_XFR_SMALL.rec(),
            init_recs in MULTI_XFR_SMALL.recs(),
        ) {
            block_on(test_multixfr_wallet(txs, nkeys, ndefs, init_rec, init_recs));
        }
    }

    proptest! {
        #![proptest_config(proptest::test_runner::Config {
            cases: 10,
            .. proptest::test_runner::Config::default()
        })]

        #[test]
        #[ignore]
        fn proptest_multixfr_wallet_many_small_tests(
            txs in MULTI_XFR_SMALL.txs(),
            nkeys in MULTI_XFR_SMALL.nkeys(),
            ndefs in MULTI_XFR_SMALL.ndefs(),
            init_rec in MULTI_XFR_SMALL.rec(),
            init_recs in MULTI_XFR_SMALL.recs(),
        ) {
            block_on(test_multixfr_wallet(txs, nkeys, ndefs, init_rec, init_recs));
        }
    }

    proptest! {
        #![proptest_config(proptest::test_runner::Config {
            cases: 1,
            .. proptest::test_runner::Config::default()
        })]

        #[test]
        #[ignore]
        fn proptest_multixfr_wallet_one_big_test(
            txs in MULTI_XFR_LARGE.txs(),
            nkeys in MULTI_XFR_LARGE.nkeys(),
            ndefs in MULTI_XFR_LARGE.ndefs(),
            init_rec in MULTI_XFR_LARGE.rec(),
            init_recs in MULTI_XFR_LARGE.recs(),
        ) {
            block_on(test_multixfr_wallet(txs, nkeys, ndefs, init_rec, init_recs));
        }
    }
}<|MERGE_RESOLUTION|>--- conflicted
+++ resolved
@@ -34,14 +34,9 @@
     },
     structs::{
         AssetCode, AssetCodeSeed, AssetDefinition, AssetPolicy, FreezeFlag, Nullifier,
-        ReceiverMemo, RecordOpening,
+        ReceiverMemo, RecordCommitment, RecordOpening,
     },
-<<<<<<< HEAD
-    transfer::{TransferNote, TransferNoteInput},
-    AccMemberWitness, MerkleLeafProof, MerklePath, Signature, TransactionNote,
-=======
-    MerkleLeafProof, Signature, TransactionNote,
->>>>>>> aed49044
+    MerkleLeafProof, MerklePath, Signature, TransactionNote,
 };
 use ledger::{
     traits::{
@@ -52,42 +47,14 @@
 use rand_chacha::rand_core::SeedableRng;
 use rand_chacha::ChaChaRng;
 use serde::{Deserialize, Serialize};
-<<<<<<< HEAD
-use snafu::{ResultExt, Snafu};
+use snafu::Snafu;
 use std::collections::{HashMap, HashSet};
-=======
-use snafu::Snafu;
-use std::collections::HashMap;
->>>>>>> aed49044
 use std::convert::TryFrom;
 use std::sync::Arc;
 
 #[derive(Debug, Snafu)]
 #[snafu(visibility = "pub")]
 pub enum WalletError {
-<<<<<<< HEAD
-    InsufficientBalance {
-        asset: AssetCode,
-        required: u64,
-        actual: u64,
-    },
-    NoSuchAccount {
-        address: UserAddress,
-    },
-    Fragmentation {
-        asset: AssetCode,
-        amount: u64,
-        suggested_amount: u64,
-        max_records: usize,
-    },
-    TooManyOutputs {
-        asset: AssetCode,
-        max_records: usize,
-        num_receivers: usize,
-        num_change_records: usize,
-    },
-=======
->>>>>>> aed49044
     UndefinedAsset {
         asset: AssetCode,
     },
@@ -139,13 +106,13 @@
     KeyError {
         source: argon2::Error,
     },
-<<<<<<< HEAD
+    NoSuchAccount {
+        address: UserAddress,
+    },
     CannotDecryptMemo {},
-=======
     TransactionError {
         source: crate::txn_builder::TransactionError,
     },
->>>>>>> aed49044
     #[snafu(display("{}", msg))]
     Failed {
         msg: String,
@@ -170,16 +137,13 @@
     }
 }
 
-<<<<<<< HEAD
-#[ser_test(arbitrary, ark(false))]
-=======
 impl From<crate::txn_builder::TransactionError> for WalletError {
     fn from(source: crate::txn_builder::TransactionError) -> Self {
         Self::TransactionError { source }
     }
 }
 
->>>>>>> aed49044
+#[ser_test(arbitrary, ark(false))]
 #[derive(Debug, Clone, Serialize, Deserialize)]
 pub(crate) struct BackgroundKeyScan {
     key: UserKeyPair,
@@ -711,37 +675,15 @@
 }
 
 impl<'a, L: Ledger> WalletState<'a, L> {
-<<<<<<< HEAD
-    pub fn pub_keys(
-        &self,
-        _session: &WalletSession<'a, L, impl WalletBackend<'a, L>>,
-    ) -> Vec<UserPubKey> {
+    pub fn pub_keys(&self) -> Vec<UserPubKey> {
         self.user_keys.values().map(|key| key.pub_key()).collect()
     }
 
     pub fn balance(&self, account: &UserAddress, asset: &AssetCode, frozen: FreezeFlag) -> u64 {
         match self.user_keys.get(account) {
-            Some(key) => self
-                .txn_state
-                .records
-                .input_records(
-                    asset,
-                    &key.pub_key(),
-                    frozen,
-                    self.txn_state.validator.now(),
-                )
-                .map(|record| record.ro.amount)
-                .sum(),
+            Some(key) => self.txn_state.balance(asset, &key.pub_key(), frozen),
             None => 0,
         }
-=======
-    pub fn pub_key(&self) -> UserPubKey {
-        self.immutable_keys.key_pair.pub_key()
-    }
-
-    pub fn balance(&self, asset: &AssetCode, frozen: FreezeFlag) -> u64 {
-        self.txn_state.balance(asset, &self.pub_key(), frozen)
->>>>>>> aed49044
     }
 
     pub fn assets(&self) -> HashMap<AssetCode, AssetInfo> {
@@ -841,15 +783,9 @@
                 for txn in block.txns() {
                     let nullifiers = txn.note().nullifiers();
                     // Remove spent records.
-<<<<<<< HEAD
                     for n in &nullifiers {
                         if let Some(record) = self.txn_state.records.remove_by_nullifier(*n) {
-                            self.forget_merkle_leaf(record.uid);
-=======
-                    for n in txn.note().nullifiers() {
-                        if let Some(record) = self.txn_state.records.remove_by_nullifier(n) {
                             self.txn_state.forget_merkle_leaf(record.uid);
->>>>>>> aed49044
                         }
                     }
                     // Insert new records.
@@ -958,7 +894,6 @@
                         .collect::<Vec<_>>(),
                 );
 
-<<<<<<< HEAD
                 summary
                     .received_memos
                     .extend(outputs.iter().map(|(memo, _, uid, _)| (memo.clone(), *uid)));
@@ -967,110 +902,6 @@
                         .try_open_memos(session, &key_pair, &outputs, transaction, !self_published)
                         .await;
                     self.add_records(&key_pair, records);
-=======
-                let mut received_assets = Vec::new();
-                for (memo, comm, uid, proof) in outputs {
-                    summary.received_memos.push((memo.clone(), uid));
-                    if let Ok(record_opening) =
-                        memo.decrypt(&self.immutable_keys.key_pair, &comm, &[])
-                    {
-                        if !record_opening.is_dummy() {
-                            // If this record is for us (i.e. its corresponding memo decrypts under
-                            // our key) and not a dummy, then add it to our owned records.
-                            received_assets.push((
-                                record_opening.asset_def.code,
-                                record_opening.amount,
-                                record_opening.freeze_flag,
-                            ));
-                            self.txn_state.records.insert(
-                                record_opening,
-                                uid,
-                                &self.immutable_keys.key_pair,
-                            );
-                            if !self.txn_state.remember_merkle_leaf(
-                                uid,
-                                &MerkleLeafProof::new(comm.to_field_element(), proof),
-                            ) {
-                                println!(
-                                    "error: got bad merkle proof from backend for commitment {:?}",
-                                    comm
-                                );
-                            }
-                        }
-                    }
-                }
-
-                if !self_published && !received_assets.is_empty() {
-                    if let Some((block_id, txn_id)) = transaction {
-                        // If this batch of memos didn't complete one of our own transactions (i.e.
-                        // it wasn't published by us) but it was _for_ us, then we will add a
-                        // transaction history entry for the received transaction using the
-                        // information decrypted from the memos.
-                        //
-                        // First we need to fetch the actual transaction for these memos to figure
-                        // out what type it was.
-                        let kind = match session.backend.get_transaction(block_id, txn_id).await {
-                            Ok(txn) => {
-                                let kind = txn.kind();
-                                if kind == TransactionKind::<L>::send() {
-                                    TransactionKind::<L>::receive()
-                                } else if kind == TransactionKind::<L>::freeze()
-                                    && received_assets[0].2 == FreezeFlag::Unfrozen
-                                {
-                                    TransactionKind::<L>::unfreeze()
-                                } else {
-                                    kind
-                                }
-                            }
-                            Err(err) => {
-                                println!(
-                                    "Error fetching received transaction ({}, {}) from network: {}. \
-                                        Transaction will be recorded with unknown type.",
-                                    block_id, txn_id, err
-                                );
-                                TransactionKind::<L>::unknown()
-                            }
-                        };
-
-                        let txn_asset = received_assets[0].0;
-                        let history = TransactionHistoryEntry {
-                            time: Local::now(),
-                            asset: txn_asset,
-                            kind,
-                            receivers: received_assets
-                                .clone()
-                                .into_iter()
-                                .filter_map(|(asset, amount, _)| {
-                                    if asset == txn_asset {
-                                        Some((self.immutable_keys.key_pair.address(), amount))
-                                    } else {
-                                        println!(
-                                            "Received transaction ({}, {}) contains outputs with \
-                                            multiple asset types. Ignoring some of them.",
-                                            block_id, txn_id
-                                        );
-                                        None
-                                    }
-                                })
-                                .collect(),
-                            receipt: None,
-                        };
-
-                        if let Err(err) = session
-                            .backend
-                            .store(|mut t| async move {
-                                t.store_transaction(history).await?;
-                                Ok(t)
-                            })
-                            .await
-                        {
-                            println!(
-                                "Failed to store transaction history for ({}, {}): {}.",
-                                block_id, txn_id, err
-                            );
-                        }
-                    }
->>>>>>> aed49044
                 }
             }
 
@@ -1286,6 +1117,7 @@
         for (record, uid, proof) in records {
             let comm = RecordCommitment::from(&record);
             if !self
+                .txn_state
                 .remember_merkle_leaf(uid, &MerkleLeafProof::new(comm.to_field_element(), proof))
             {
                 println!(
@@ -1664,39 +1496,17 @@
         amount: u64,
         owner: UserAddress,
     ) -> Result<TransactionReceipt<L>, WalletError> {
-<<<<<<< HEAD
-        let (asset_def, seed, asset_description) = self
-=======
         let asset = self
->>>>>>> aed49044
             .defined_assets
             .get(asset_code)
             .ok_or(WalletError::UndefinedAsset { asset: *asset_code })?;
         let (mint_note, recv_memos, signature) = self.txn_state.mint(
-            &self.immutable_keys.key_pair,
+            &self.account_keypair(account)?.clone(),
             &self.proving_keys.mint,
             fee,
             asset,
             amount,
-<<<<<<< HEAD
-            asset_def: asset_def.clone(),
-            pub_key: session.backend.get_public_key(&owner).await?,
-            freeze_flag: FreezeFlag::Unfrozen,
-            blind: BlindFactor::rand(&mut session.rng),
-        };
-
-        let fee_input = self.find_fee_input(account, fee)?;
-        let (fee_info, fee_out_rec) = TxnFeeInfo::new(&mut session.rng, fee_input, fee).unwrap();
-        let rng = &mut session.rng;
-        let recv_memos = vec![&fee_out_rec, &mint_record]
-            .into_iter()
-            .map(|r| ReceiverMemo::from_ro(rng, r, &[]))
-            .collect::<Result<Vec<_>, _>>()
-            .unwrap();
-        let (mint_note, sig_key) = jf_txn::mint::MintNote::generate(
-=======
             session.backend.get_public_key(&owner).await?,
->>>>>>> aed49044
             &mut session.rng,
         )?;
         self.submit_transaction(
@@ -1805,37 +1615,9 @@
             }
         };
 
-<<<<<<< HEAD
-        let owner = session.backend.get_public_key(&owner).await?;
-
-        // find input records of the asset type to freeze (this does not include the fee input)
-        let inputs_frozen = match outputs_frozen {
-            FreezeFlag::Frozen => FreezeFlag::Unfrozen,
-            FreezeFlag::Unfrozen => FreezeFlag::Frozen,
-        };
-        let (input_records, _) =
-            self.find_records(&asset.code, &owner, inputs_frozen, amount, None)?;
-
-        // prepare inputs
-        let mut inputs = vec![];
-        for (ro, uid) in input_records.into_iter() {
-            let witness = self.get_merkle_proof(uid);
-            inputs.push(FreezeNoteInput {
-                ro,
-                acc_member_witness: witness,
-                keypair: freeze_key,
-            })
-        }
-        let fee_input = self.find_fee_input(account, fee)?;
-
-        // find a proving key which can handle this transaction size
-        let proving_key = Self::freeze_proving_key(
-            &mut session.rng,
-=======
         let (note, recv_memos, sig, outputs) = self.txn_state.freeze_or_unfreeze(
-            &self.immutable_keys.key_pair,
+            &self.account_keypair(account)?.clone(),
             freeze_key,
->>>>>>> aed49044
             &self.proving_keys.freeze,
             fee,
             asset,
@@ -1859,12 +1641,8 @@
                     FreezeFlag::Frozen => TransactionKind::<L>::freeze(),
                     FreezeFlag::Unfrozen => TransactionKind::<L>::unfreeze(),
                 },
-<<<<<<< HEAD
                 sender: Some(account.clone()),
-                receivers: vec![(owner.address(), amount)],
-=======
                 receivers: vec![(owner, amount)],
->>>>>>> aed49044
                 receipt: None,
             },
         )
@@ -1878,59 +1656,8 @@
         receivers: &[(UserPubKey, u64)],
         fee: u64,
     ) -> Result<TransactionReceipt<L>, WalletError> {
-<<<<<<< HEAD
-        let total_output_amount: u64 =
-            receivers.iter().fold(0, |sum, (_, amount)| sum + *amount) + fee;
-        let key_pair = match self.user_keys.get(account) {
-            Some(key_pair) => key_pair,
-            None => {
-                return Err(WalletError::NoSuchAccount {
-                    address: account.clone(),
-                })
-            }
-        };
-
-        // find input records which account for at least the total amount, and possibly some change.
-        let (input_records, _change) = self.find_records(
-            &AssetCode::native(),
-            &key_pair.pub_key(),
-            FreezeFlag::Unfrozen,
-            total_output_amount,
-            None,
-        )?;
-
-        // prepare inputs
-        let mut inputs = vec![];
-        for (ro, uid) in input_records {
-            let acc_member_witness = self.get_merkle_proof(uid);
-            inputs.push(TransferNoteInput {
-                ro,
-                acc_member_witness,
-                owner_keypair: key_pair,
-                cred: None,
-            });
-        }
-
-        // prepare outputs, excluding fee change (which will be automatically generated)
-        let mut outputs = vec![];
-        for (pub_key, amount) in receivers {
-            outputs.push(RecordOpening::new(
-                &mut session.rng,
-                *amount,
-                AssetDefinition::native(),
-                pub_key.clone(),
-                FreezeFlag::Unfrozen,
-            ));
-        }
-
-        // find a proving key which can handle this transaction size
-        let (proving_key, dummy_inputs) = Self::xfr_proving_key(
-            &mut session.rng,
-            key_pair.pub_key(),
-=======
         let (note, recv_memos, sig) = self.txn_state.transfer_native(
-            &self.immutable_keys.key_pair,
->>>>>>> aed49044
+            &self.account_keypair(account)?.clone(),
             &self.proving_keys.xfr,
             receivers,
             fee,
@@ -1966,86 +1693,13 @@
         receivers: &[(UserPubKey, u64)],
         fee: u64,
     ) -> Result<TransactionReceipt<L>, WalletError> {
-<<<<<<< HEAD
-        assert_ne!(
-            *asset,
-            AssetCode::native(),
-            "call `transfer_native()` instead"
-        );
-        let total_output_amount: u64 = receivers.iter().fold(0, |sum, (_, amount)| sum + *amount);
-        let key_pair = match self.user_keys.get(account) {
-            Some(key_pair) => key_pair,
-            None => {
-                return Err(WalletError::NoSuchAccount {
-                    address: account.clone(),
-                })
-            }
-        };
-
-        // find input records of the asset type to spend (this does not include the fee input)
-        let (input_records, change) = self.find_records(
-            asset,
-            &key_pair.pub_key(),
-            FreezeFlag::Unfrozen,
-            total_output_amount,
-            None,
-        )?;
-        let asset = input_records[0].0.asset_def.clone();
-
-        // prepare inputs
-        let mut inputs = vec![];
-        for (ro, uid) in input_records.into_iter() {
-            let witness = self.get_merkle_proof(uid);
-            inputs.push(TransferNoteInput {
-                ro,
-                acc_member_witness: witness,
-                owner_keypair: key_pair,
-                cred: None, // TODO support credentials
-            })
-        }
-        let fee_input = self.find_fee_input(account, fee)?;
-
-        // prepare outputs, excluding fee change (which will be automatically generated)
-        let mut outputs = vec![];
-        for (pub_key, amount) in receivers {
-            outputs.push(RecordOpening::new(
-                &mut session.rng,
-                *amount,
-                asset.clone(),
-                pub_key.clone(),
-                FreezeFlag::Unfrozen,
-            ));
-        }
-        // change in the asset type being transfered (not fee change)
-        if change > 0 {
-            let change_ro = RecordOpening::new(
-                &mut session.rng,
-                change,
-                asset.clone(),
-                key_pair.pub_key(),
-                FreezeFlag::Unfrozen,
-            );
-            outputs.push(change_ro);
-        }
-
-        // find a proving key which can handle this transaction size
-        let (proving_key, dummy_inputs) = Self::xfr_proving_key(
-            &mut session.rng,
-            key_pair.pub_key(),
-            &self.proving_keys.xfr,
-            &asset,
-            &mut inputs,
-            &mut outputs,
-            change > 0,
-=======
         let (note, recv_memos, sig) = self.txn_state.transfer_non_native(
-            &self.immutable_keys.key_pair,
+            &self.account_keypair(account)?.clone(),
             &self.proving_keys.xfr,
             asset,
             receivers,
             fee,
             &mut session.rng,
->>>>>>> aed49044
         )?;
         self.submit_transaction(
             session,
@@ -2183,317 +1837,23 @@
         freeze_outputs: Vec<RecordOpening>,
         uid: Option<TransactionUID<L>>,
     ) -> TransactionReceipt<L> {
-<<<<<<< HEAD
-        let now = self.txn_state.validator.now();
-        let timeout = now + RECORD_HOLD_TIME;
-        let hash = txn.hash();
-        let uid = uid.unwrap_or_else(|| TransactionUID(hash.clone()));
-
-        for nullifier in txn.note().nullifiers() {
-            // hold the record corresponding to this nullifier until the transaction is committed,
-            // rejected, or expired.
-            if let Some(record) = self.txn_state.records.record_with_nullifier_mut(&nullifier) {
-                assert!(!record.on_hold(now));
-                record.hold_until(timeout);
-            }
-        }
-
-        // Add the transaction to `transactions`.
-        let pending = PendingTransaction {
-            account: account.clone(),
-=======
         self.txn_state.add_pending_transaction(
             txn,
->>>>>>> aed49044
             receiver_memos,
             signature,
             freeze_outputs,
             uid,
-<<<<<<< HEAD
-            fee_nullifier: txn.note().nullifiers()[0],
-            submitter: account.clone(),
-        }
-    }
-
-    #[allow(clippy::type_complexity)]
-    fn find_records(
-        &self,
-        asset: &AssetCode,
-        owner: &UserPubKey,
-        frozen: FreezeFlag,
-        amount: u64,
-        max_records: Option<usize>,
-    ) -> Result<(Vec<(RecordOpening, u64)>, u64), WalletError> {
-        let now = self.txn_state.validator.now();
-
-        // If we have a record with the exact size required, use it to avoid fragmenting big records
-        // into smaller change records.
-        if let Some(record) = self
-            .txn_state
-            .records
-            .input_record_with_amount(asset, owner, frozen, amount, now)
-        {
-            return Ok((vec![(record.ro.clone(), record.uid)], 0));
-        }
-
-        // Take the biggest records we have until they exceed the required amount, as a heuristic to
-        // try and get the biggest possible change record. This is a simple algorithm that
-        // guarantees we will always return the minimum number of blocks, and thus we always succeed
-        // in making a transaction if it is possible to do so within the allowed number of inputs.
-        //
-        // This algorithm is not optimal, though. For instance, it's possible we might be able to
-        // make exact change using combinations of larger and smaller blocks. We can replace this
-        // with something more sophisticated later.
-        let mut result = vec![];
-        let mut current_amount = 0u64;
-        for record in self
-            .txn_state
-            .records
-            .input_records(asset, owner, frozen, now)
-        {
-            if let Some(max_records) = max_records {
-                if result.len() >= max_records {
-                    // Too much fragmentation: we can't make the required amount using few enough
-                    // records. This should be less likely once we implement a better allocation
-                    // strategy (or, any allocation strategy).
-                    //
-                    // In this case, we could either simply return an error, or we could
-                    // automatically generate a merge transaction to defragment our assets.
-                    // Automatically merging assets would implicitly incur extra transaction fees,
-                    // so for now we do the simple, uncontroversial thing and error out.
-                    return Err(WalletError::Fragmentation {
-                        asset: *asset,
-                        amount,
-                        suggested_amount: current_amount,
-                        max_records,
-                    });
-                }
-            }
-            current_amount += record.ro.amount;
-            result.push((record.ro.clone(), record.uid));
-            if current_amount >= amount {
-                return Ok((result, current_amount - amount));
-            }
-        }
-
-        Err(WalletError::InsufficientBalance {
-            asset: *asset,
-            required: amount,
-            actual: current_amount,
-        })
-    }
-
-    /// find a record of the native asset type with enough funds to pay a transaction fee
-    fn find_fee_input(
-        &'_ self,
-        account: &UserAddress,
-        fee: u64,
-    ) -> Result<FeeInput<'_>, WalletError> {
-        let key_pair = match self.user_keys.get(account) {
-            Some(key_pair) => key_pair,
-            None => {
-                return Err(WalletError::NoSuchAccount {
-                    address: account.clone(),
-                })
-            }
-        };
-        let (ro, uid) = self
-            .find_records(
-                &AssetCode::native(),
-                &key_pair.pub_key(),
-                FreezeFlag::Unfrozen,
-                fee,
-                Some(1),
-            )
-            .map(|(ros, _change)| ros.into_iter().next().unwrap())?;
-
-        Ok(FeeInput {
-            ro,
-            acc_member_witness: self.get_merkle_proof(uid),
-            owner_keypair: key_pair,
-        })
-    }
-
-    // Find a proving key large enough to prove the given transaction, returning the number of dummy
-    // inputs needed to pad the transaction.
-    //
-    // `proving_keys` should always be `&self.proving_key`. This is a non-member function in order
-    // to prove to the compiler that the result only borrows from `&self.proving_key`, not all of
-    // `&self`.
-    #[allow(clippy::too_many_arguments)]
-    fn xfr_proving_key<'k>(
-        rng: &mut ChaChaRng,
-        me: UserPubKey,
-        proving_keys: &'k KeySet<TransferProvingKey<'a>, key_set::OrderByOutputs>,
-        asset: &AssetDefinition,
-        inputs: &mut Vec<TransferNoteInput<'k>>,
-        outputs: &mut Vec<RecordOpening>,
-        change_record: bool,
-    ) -> Result<(&'k TransferProvingKey<'a>, usize), WalletError> {
-        let total_output_amount = outputs.iter().map(|ro| ro.amount).sum();
-        // non-native transfers have an extra fee input, which is not included in `inputs`.
-        let fee_inputs = if *asset == AssetDefinition::native() {
-            0
-        } else {
-            1
-        };
-        // both native and non-native transfers have an extra fee change output which is
-        // automatically generated and not included in `outputs`.
-        let fee_outputs = 1;
-
-        let num_inputs = inputs.len() + fee_inputs;
-        let num_outputs = outputs.len() + fee_outputs;
-        let (key_inputs, key_outputs, proving_key) = proving_keys
-            .best_fit_key(num_inputs, num_outputs)
-            .map_err(|(max_inputs, max_outputs)| {
-                if max_outputs >= num_outputs {
-                    // If there is a key that can fit the correct number of outputs had we only
-                    // managed to find fewer inputs, call this a fragmentation error.
-                    WalletError::Fragmentation {
-                        asset: asset.code,
-                        amount: total_output_amount,
-                        suggested_amount: inputs
-                            .iter()
-                            .take(max_inputs - fee_inputs)
-                            .map(|input| input.ro.amount)
-                            .sum(),
-                        max_records: max_inputs,
-                    }
-                } else {
-                    // Otherwise, we just have too many outputs for any of our available keys. There
-                    // is nothing we can do about that on the wallet side.
-                    WalletError::TooManyOutputs {
-                        asset: asset.code,
-                        max_records: max_outputs,
-                        num_receivers: outputs.len() - change_record as usize,
-                        num_change_records: 1 + change_record as usize,
-                    }
-                }
-            })?;
-        assert!(num_inputs <= key_inputs);
-        assert!(num_outputs <= key_outputs);
-
-        if num_outputs < key_outputs {
-            // pad with dummy (0-amount) outputs,leaving room for the fee change output
-            loop {
-                outputs.push(RecordOpening::new(
-                    rng,
-                    0,
-                    asset.clone(),
-                    me.clone(),
-                    FreezeFlag::Unfrozen,
-                ));
-                if outputs.len() >= key_outputs - fee_outputs {
-                    break;
-                }
-            }
-        }
-
-        // Return the required number of dummy inputs. We can't easily create the dummy inputs here,
-        // because it requires creating a new dummy key pair and then borrowing from the key pair to
-        // form the transfer input, so the key pair must be owned by the caller.
-        let dummy_inputs = key_inputs.saturating_sub(num_inputs);
-        Ok((proving_key, dummy_inputs))
-    }
-
-    fn freeze_proving_key<'k>(
-        rng: &mut ChaChaRng,
-        proving_keys: &'k KeySet<FreezeProvingKey<'a>, key_set::OrderByOutputs>,
-        asset: &AssetDefinition,
-        inputs: &mut Vec<FreezeNoteInput<'k>>,
-        keypair: &'k FreezerKeyPair,
-    ) -> Result<&'k FreezeProvingKey<'a>, WalletError> {
-        let total_output_amount = inputs.iter().map(|input| input.ro.amount).sum();
-
-        let num_inputs = inputs.len() + 1; // make sure to include fee input
-        let num_outputs = num_inputs; // freeze transactions always have equal outputs and inputs
-        let (key_inputs, key_outputs, proving_key) = proving_keys
-            .best_fit_key(num_inputs, num_outputs)
-            .map_err(|(max_inputs, _)| {
-                WalletError::Fragmentation {
-                    asset: asset.code,
-                    amount: total_output_amount,
-                    suggested_amount: inputs
-                        .iter()
-                        .take(max_inputs - 1) // leave room for fee input
-                        .map(|input| input.ro.amount)
-                        .sum(),
-                    max_records: max_inputs,
-                }
-            })?;
-        assert!(num_inputs <= key_inputs);
-        assert!(num_outputs <= key_outputs);
-
-        if num_inputs < key_inputs {
-            // pad with dummy inputs, leaving room for the fee input
-
-            loop {
-                let (ro, _) = RecordOpening::dummy(rng, FreezeFlag::Unfrozen);
-                inputs.push(FreezeNoteInput {
-                    ro,
-                    acc_member_witness: AccMemberWitness::dummy(MERKLE_HEIGHT),
-                    keypair,
-                });
-                if inputs.len() >= key_inputs - 1 {
-                    break;
-                }
-            }
-        }
-
-        Ok(proving_key)
-    }
-
-    fn forget_merkle_leaf(&mut self, leaf: u64) {
-        if leaf < self.txn_state.record_mt.num_leaves() - 1 {
-            self.txn_state.record_mt.forget(leaf);
-        } else {
-            assert_eq!(leaf, self.txn_state.record_mt.num_leaves() - 1);
-            // We can't forget the last leaf in a Merkle tree. Instead, we just note that we want to
-            // forget this leaf, and we'll forget it when we append a new last leaf.
-            //
-            // There can only be one `merkle_leaf_to_forget` at a time, because we will forget the
-            // leaf and clear this field as soon as we append a new leaf.
-            assert!(self.txn_state.merkle_leaf_to_forget.is_none());
-            self.txn_state.merkle_leaf_to_forget = Some(leaf);
-        }
-    }
-
-    #[must_use]
-    fn remember_merkle_leaf(&mut self, leaf: u64, proof: &MerkleLeafProof) -> bool {
-        // If we were planning to forget this leaf once a new leaf is appended, stop planning that.
-        if self.txn_state.merkle_leaf_to_forget == Some(leaf) {
-            self.txn_state.merkle_leaf_to_forget = None;
-            // `merkle_leaf_to_forget` is always represented in the tree, so we don't have to call
-            // `remember` in this case.
-            assert!(self.txn_state.record_mt.get_leaf(leaf).expect_ok().is_ok());
-            true
-        } else {
-            self.txn_state.record_mt.remember(leaf, proof).is_ok()
-        }
-    }
-
-    fn append_merkle_leaf(&mut self, comm: RecordCommitment) {
-        self.txn_state.record_mt.push(comm.to_field_element());
-
-        // Now that we have appended a new leaf to the Merkle tree, we can forget the old last leaf,
-        // if needed.
-        if let Some(uid) = self.txn_state.merkle_leaf_to_forget.take() {
-            assert!(uid < self.txn_state.record_mt.num_leaves() - 1);
-            self.txn_state.record_mt.forget(uid);
-        }
-    }
-
-    fn get_merkle_proof(&self, leaf: u64) -> AccMemberWitness {
-        // The wallet never needs a Merkle proof that isn't guaranteed to already be in the Merkle
-        // tree, so this unwrap() should never fail.
-        AccMemberWitness::lookup_from_tree(&self.txn_state.record_mt, leaf)
-            .expect_ok()
-            .unwrap()
-            .1
-=======
-            self.immutable_keys.key_pair.address(),
+            account.clone(),
         )
->>>>>>> aed49044
+    }
+
+    fn account_keypair(&'_ self, account: &UserAddress) -> Result<&'_ UserKeyPair, WalletError> {
+        match self.user_keys.get(account) {
+            Some(key_pair) => Ok(key_pair),
+            None => Err(WalletError::NoSuchAccount {
+                address: account.clone(),
+            }),
+        }
     }
 }
 
@@ -2656,8 +2016,8 @@
     }
 
     pub async fn pub_keys(&self) -> Vec<UserPubKey> {
-        let WalletSharedState { state, session, .. } = &*self.mutex.lock().await;
-        state.pub_keys(session)
+        let WalletSharedState { state, .. } = &*self.mutex.lock().await;
+        state.pub_keys()
     }
 
     pub async fn auditor_pub_keys(&self) -> Vec<AuditorPubKey> {
@@ -2670,7 +2030,6 @@
         state.freeze_keys.keys().cloned().collect()
     }
 
-<<<<<<< HEAD
     pub async fn balance(&self, account: &UserAddress, asset: &AssetCode) -> u64 {
         let WalletSharedState { state, .. } = &*self.mutex.lock().await;
         state.balance(account, asset, FreezeFlag::Unfrozen)
@@ -2679,20 +2038,6 @@
     pub async fn frozen_balance(&self, account: &UserAddress, asset: &AssetCode) -> u64 {
         let WalletSharedState { state, .. } = &*self.mutex.lock().await;
         state.balance(account, asset, FreezeFlag::Frozen)
-=======
-    pub fn address(&self) -> UserAddress {
-        self.pub_key().address()
-    }
-
-    pub async fn balance(&self, asset: &AssetCode) -> u64 {
-        let WalletSharedState { state, .. } = &*self.mutex.lock().await;
-        state.balance(asset, FreezeFlag::Unfrozen)
-    }
-
-    pub async fn frozen_balance(&self, asset: &AssetCode) -> u64 {
-        let WalletSharedState { state, .. } = &*self.mutex.lock().await;
-        state.balance(asset, FreezeFlag::Frozen)
->>>>>>> aed49044
     }
 
     pub async fn assets(&self) -> HashMap<AssetCode, AssetInfo> {
@@ -4726,15 +4071,10 @@
 
         // Check that, like transfer inputs, freeze inputs are placed on hold and unusable while a
         // freeze that uses them is pending.
-<<<<<<< HEAD
         match wallets[2].0.freeze(&src, 1, &asset, 1, dst).await {
-            Err(WalletError::InsufficientBalance { .. }) => {}
-=======
-        match wallets[2].freeze(1, &asset, 1, dst).await {
             Err(WalletError::TransactionError {
                 source: TransactionError::InsufficientBalance { .. },
             }) => {}
->>>>>>> aed49044
             ret => panic!("expected InsufficientBalance, got {:?}", ret.map(|_| ())),
         }
 
@@ -4753,7 +4093,6 @@
         // Check that trying to transfer fails due to frozen balance.
         println!("generating a transfer: {}s", now.elapsed().as_secs_f32());
         now = Instant::now();
-<<<<<<< HEAD
         let src = wallets[0].1.clone();
         let dst = wallets[1].1.clone();
         match wallets[0]
@@ -4761,14 +4100,9 @@
             .transfer(&src, &asset.code, &[(dst, 1)], 1)
             .await
         {
-            Err(WalletError::InsufficientBalance { .. }) => {
-=======
-        let dst = wallets[1].address();
-        match wallets[0].transfer(&asset.code, &[(dst, 1)], 1).await {
             Err(WalletError::TransactionError {
                 source: TransactionError::InsufficientBalance { .. },
             }) => {
->>>>>>> aed49044
                 println!(
                     "transfer correctly failed due to frozen balance: {}s",
                     now.elapsed().as_secs_f32()
