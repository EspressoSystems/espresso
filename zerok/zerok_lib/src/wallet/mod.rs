--- conflicted
+++ resolved
@@ -657,12 +657,11 @@
 // (block_id, txn_id, [(uid, remember)])
 type CommittedTxn<'a> = (u64, u64, &'a mut [(u64, bool)]);
 
-<<<<<<< HEAD
 // Trait used to indicate that an abstract return type captures a reference with the lifetime 'a.
 // See https://stackoverflow.com/questions/50547766/how-can-i-get-impl-trait-to-use-the-appropriate-lifetime-for-a-mutable-reference
 pub trait Captures<'a> {}
 impl<'a, T: ?Sized> Captures<'a> for T {}
-=======
+
 pub struct AssetInfo {
     pub asset: AssetDefinition,
     pub mint_info: Option<MintInfo>,
@@ -696,7 +695,6 @@
         Self { seed, desc }
     }
 }
->>>>>>> 4d95e303
 
 impl<'a> WalletState<'a> {
     pub fn pub_key(&self, session: &WalletSession<'a, impl WalletBackend<'a>>) -> UserPubKey {
@@ -1125,51 +1123,61 @@
         Ok(())
     }
 
-    pub async fn define_asset(
-        &mut self,
-        session: &mut WalletSession<'a, impl WalletBackend<'a>>,
-        description: &[u8],
+    // This function ran into the same mystifying compiler behavior as 
+    // `submit_elaborated_transaction`, where the default async desugaring loses track of the `Send`
+    // impl for the result type. As with the other function, this can be fixed by manually 
+    // desugaring the type signature.
+    fn define_asset<'b>(
+        &'b mut self,
+        session: &'b mut WalletSession<'a, impl WalletBackend<'a>>,
+        description: &'b [u8],
         policy: AssetPolicy,
-    ) -> Result<AssetDefinition, WalletError> {
-        let seed = AssetCodeSeed::generate(&mut session.rng);
-        let code = AssetCode::new(seed, description);
-        let asset_definition = AssetDefinition::new(code, policy).context(CryptoError)?;
-        let desc = description.to_vec();
-
-        // If the policy lists ourself as the auditor, we will automatically start auditing
-        // transactions involving this asset.
-        let audit =
-            *asset_definition.policy_ref().auditor_pub_key() == self.auditor_key_pair.pub_key();
-
-        // Persist the change that we're about to make before updating our in-memory state. We can't
-        // report success until we know the new asset has been saved to disk (otherwise we might
-        // lose the seed if we crash at the wrong time) and we don't want it in our in-memory state
-        // if we're not going to report success.
-        session
-            .backend
-            .store(&session.key_pair, |mut t| {
-                let asset_definition = &asset_definition;
-                let desc = &desc;
-                async move {
-                    t.store_defined_asset(asset_definition, seed, desc).await?;
-                    if audit {
-                        // If we are going to be an auditor of the new asset, we must also persist
-                        // that information to disk before doing anything to the in-memory state.
-                        t.store_auditable_asset(asset_definition).await?;
+    ) -> impl 'b + Captures<'a> + Future<Output = Result<AssetDefinition, WalletError>> + Send
+    where
+        'a: 'b,
+    {
+        async move {
+            let seed = AssetCodeSeed::generate(&mut session.rng);
+            let code = AssetCode::new(seed, description);
+            let asset_definition = AssetDefinition::new(code, policy).context(CryptoError)?;
+            let desc = description.to_vec();
+
+            // If the policy lists ourself as the auditor, we will automatically start auditing
+            // transactions involving this asset.
+            let audit =
+                *asset_definition.policy_ref().auditor_pub_key() == self.auditor_key_pair.pub_key();
+
+            // Persist the change that we're about to make before updating our in-memory state. We
+            // can't report success until we know the new asset has been saved to disk (otherwise we
+            // might lose the seed if we crash at the wrong time) and we don't want it in our
+            // in-memory state if we're not going to report success.
+            session
+                .backend
+                .store(&session.key_pair, |mut t| {
+                    let asset_definition = &asset_definition;
+                    let desc = &desc;
+                    async move {
+                        t.store_defined_asset(asset_definition, seed, desc).await?;
+                        if audit {
+                            // If we are going to be an auditor of the new asset, we must also
+                            // persist that information to disk before doing anything to the
+                            // in-memory state.
+                            t.store_auditable_asset(asset_definition).await?;
+                        }
+                        Ok(t)
                     }
-                    Ok(t)
-                }
-            })
-            .await?;
-
-        // Now we can add the asset definition to the in-memory state.
-        self.defined_assets
-            .insert(code, (asset_definition.clone(), seed, desc));
-        if audit {
-            self.auditable_assets
-                .insert(asset_definition.code, asset_definition.clone());
-        }
-        Ok(asset_definition)
+                })
+                .await?;
+
+            // Now we can add the asset definition to the in-memory state.
+            self.defined_assets
+                .insert(code, (asset_definition.clone(), seed, desc));
+            if audit {
+                self.auditable_assets
+                    .insert(asset_definition.code, asset_definition.clone());
+            }
+            Ok(asset_definition)
+        }
     }
 
     /// Use `audit_asset` to start auditing transactions with a given asset type, when the asset
