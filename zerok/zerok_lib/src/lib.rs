--- conflicted
+++ resolved
@@ -34,14 +34,10 @@
 use serde::{Deserialize, Serialize};
 pub use set_merkle_tree::*;
 use snafu::Snafu;
-<<<<<<< HEAD
 use std::collections::{BTreeSet, HashMap, HashSet, VecDeque};
-=======
-use std::collections::{BTreeSet, HashMap, HashSet};
 use std::fs::File;
 use std::io::{prelude::*, Read};
 use std::path::Path;
->>>>>>> 36c1832d
 use std::time::Instant;
 
 pub const MERKLE_HEIGHT: u8 = 20 /*H*/;
