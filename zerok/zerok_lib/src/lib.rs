--- conflicted
+++ resolved
@@ -1767,7 +1767,6 @@
     Reject(ElaboratedBlock, ValidationError),
 }
 
-<<<<<<< HEAD
 pub struct WalletState<'a> {
     rng: ChaChaRng,
     // sequence number of the last event processed
@@ -1775,8 +1774,14 @@
     // wallets run validation in tandem with the validators, so that they do not have to trust new
     // blocks received from the event stream
     validator: ValidatorState,
-    // proving key for transfer transactions
-    proving_key: ProverKey<'a>,
+    // proving key set. The proving keys are ordered by number of outputs first and number of inputs
+    // second, because the wallet is less flexible with respect to number of outputs. If we are
+    // building a trasnaction and find we have too many inputs we can always generate a merge
+    // transaction to defragment, but if the user requests a transaction with N independent outputs,
+    // there is nothing we can do to decrease that number. So when searching for an appropriate
+    // proving key, we will want to find a key with enough outputs first, and then worry about the
+    // number of inputs.
+    proving_key: ProverKey<'a, key_set::OrderByOutputs>,
     // all records we own
     owned_records: RecordDatabase,
     // sparse nullifier set Merkle tree mirrored from validators
@@ -1803,23 +1808,6 @@
 
     // Submit a transaction to a validator.
     fn submit(
-=======
-pub trait Wallet<'a> {
-    #[allow(clippy::too_many_arguments)]
-    fn new(
-        seed: [u8; 32],
-        proving_key: ProverKey<'a, key_set::OrderByOutputs>,
-        key_pair: UserKeyPair,
-        initial_grant: Vec<(RecordOpening, u64)>,
-        record_merkle_tree: &MerkleTree<RecordCommitment>,
-        nullifiers: SetMerkleTree,
-        validator: ValidatorState,
-    ) -> Self;
-    fn address(&self) -> UserPubKey;
-    fn balance(&self, asset: &AssetCode) -> u64;
-    fn handle_event(&mut self, event: LedgerEvent) -> Result<(), Box<dyn std::error::Error>>;
-    fn transfer(
->>>>>>> 503f2701
         &mut self,
         txn: ElaboratedTransaction,
         memos: Vec<ReceiverMemo>,
@@ -1945,7 +1933,6 @@
     }
 }
 
-<<<<<<< HEAD
 impl Default for RecordDatabase {
     fn default() -> Self {
         Self {
@@ -1954,27 +1941,6 @@
             nullifier_records: HashMap::new(),
         }
     }
-=======
-pub struct UserWallet<'a> {
-    // wallets run validation in tandem with the validators, so that they do not have to trust new
-    // blocks received from the event stream
-    validator: ValidatorState,
-    rng: ChaChaRng,
-    // spending, decrypting, signing keys
-    key_pair: UserKeyPair,
-    // proving key set for transfer transactions. The proving keys are ordered by number of outputs
-    // first and number of inputs second, because the wallet is less flexible with respect to number
-    // of outputs. If we are building a trasnaction and find we have too many inputs we can always
-    // generate a merge transaction to defragment, but if the user requests a transaction with N
-    // independent outputs, there is nothing we can do to decrease that number. So when searching
-    // for an appropriate proving key, we will want to find a key with enough outputs first, and
-    // then worry about the number of inputs.
-    proving_key: KeySet<TransferProvingKey<'a>, key_set::OrderByOutputs>,
-    // all records we own
-    owned_records: RecordDatabase,
-    // sparse nullifier set Merkle tree mirrored from validators
-    nullifiers: SetMerkleTree,
->>>>>>> 503f2701
 }
 
 // a never expired target
@@ -2524,34 +2490,6 @@
                         max_records: max_inputs,
                     }
                 } else {
-<<<<<<< HEAD
-                    match proving_keys.best_fit_key((0, outputs.len() + fee_outputs)) {
-                        Ok(((better_num_inputs, _), _)) if better_num_inputs > 1 => {
-                            // If there is a key that can fit the correct number of outputs had we
-                            // only managed to find fewer inputs, call this a fragmentation error.
-                            WalletError::Fragmentation {
-                                asset: asset.code,
-                                amount: total_output_amount,
-                                suggested_amount: inputs
-                                    .iter()
-                                    .take(better_num_inputs - 1) // leave room for fee input
-                                    .map(|input| input.ro.amount)
-                                    .sum(),
-                                max_records: better_num_inputs,
-                            }
-                        }
-
-                        _ => {
-                            // Otherwise, we just have too many outputs for any of our available
-                            // keys. There is nothing we can do about that on the wallet side.
-                            WalletError::TooManyOutputs {
-                                asset: asset.code,
-                                max_records: max_outputs,
-                                num_receivers: outputs.len() - change_record as usize,
-                                num_change_records: fee_outputs + change_record as usize,
-                            }
-                        }
-=======
                     // Otherwise, we just have too many outputs for any of our available keys. There
                     // is nothing we can do about that on the wallet side.
                     WalletError::TooManyOutputs {
@@ -2559,7 +2497,6 @@
                         max_records: max_outputs,
                         num_receivers: outputs.len() - change_record as usize,
                         num_change_records: 1 + change_record as usize,
->>>>>>> 503f2701
                     }
                 }
             })?;
@@ -2627,7 +2564,6 @@
         &mut self.validator.record_merkle_frontier
     }
 
-<<<<<<< HEAD
     fn add_pending_transaction(
         &mut self,
         txn: &ElaboratedTransaction,
@@ -2641,26 +2577,6 @@
             let record = self
                 .owned_records
                 .record_with_nullifier_mut(&nullifier)
-=======
-impl<'a> Wallet<'a> for UserWallet<'a> {
-    #[allow(clippy::too_many_arguments)]
-    fn new(
-        seed: [u8; 32],
-        proving_key: ProverKey<'a, key_set::OrderByOutputs>,
-        key_pair: UserKeyPair,
-        initial_grant: Vec<(RecordOpening, u64)>,
-        record_merkle_tree: &MerkleTree<RecordCommitment>,
-        nullifiers: SetMerkleTree,
-        mut validator: ValidatorState,
-    ) -> Self {
-        // Have the validator remember inclusion proofs for the record commitments we own.
-        for (ro, uid) in initial_grant.iter() {
-            let comm = RecordCommitment::from(ro);
-            let proof = record_merkle_tree.get_leaf(*uid).expect_ok().unwrap().1;
-            validator
-                .record_merkle_frontier
-                .remember(*uid, comm, &proof)
->>>>>>> 503f2701
                 .unwrap();
             assert!(!record.on_hold(now));
             record.hold_until(now + RECORD_HOLD_TIME);
@@ -2892,7 +2808,6 @@
     }
 }
 
-<<<<<<< HEAD
 #[cfg(any(test, fuzzing))]
 pub mod test_helpers {
     use super::*;
@@ -2902,15 +2817,6 @@
     pub struct MockLedger<'a> {
         pub now: u64,
         pub validator: ValidatorState,
-=======
-impl<'a> Wallet<'a> for IssuerWallet<'a> {
-    fn new(
-        seed: [u8; 32],
-        prover_key: ProverKey<'a, key_set::OrderByOutputs>,
-        key_pair: UserKeyPair,
-        initial_grant: Vec<(RecordOpening, u64)>,
-        record_merkle_tree: &MerkleTree<RecordCommitment>,
->>>>>>> 503f2701
         nullifiers: SetMerkleTree,
         subscribers: Vec<channel::UnboundedSender<LedgerEvent>>,
         current_block: ElaboratedBlock,
@@ -2918,7 +2824,7 @@
         block_size: usize,
         hold_next_transaction: bool,
         held_transaction: Option<(ElaboratedTransaction, Vec<ReceiverMemo>, Signature)>,
-        prover_key: ProverKey<'a>,
+        prover_key: ProverKey<'a, key_set::OrderByOutputs>,
     }
 
     impl<'a> MockLedger<'a> {
@@ -3175,20 +3081,12 @@
             prover_key: ProverKey {
                 xfr: KeySet::new(xfr_prove_keys.into_iter()).unwrap(),
                 mint: mint_prove_key,
-                freeze: KeySet::new(vec![(2, freeze_prove_key)].into_iter()).unwrap(),
+                freeze: KeySet::new(vec![freeze_prove_key].into_iter()).unwrap(),
             },
         }));
 
         // Create a wallet for each user based on the validator and the per-user information
         // computed above.
-<<<<<<< HEAD
-=======
-        let prover_key = ProverKey {
-            xfr: KeySet::new(xfr_prove_keys.into_iter()).unwrap(),
-            mint: mint_prove_key,
-            freeze: KeySet::new(vec![freeze_prove_key].into_iter()).unwrap(),
-        };
->>>>>>> 503f2701
         let wallets = users
             .into_iter()
             .map(|(key, initial_grants)| {
