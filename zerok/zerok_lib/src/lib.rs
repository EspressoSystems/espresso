--- conflicted
+++ resolved
@@ -378,21 +378,12 @@
 
         let univ_setup =
             jf_txn::proof::universal_setup(jf_txn::MAX_UNIVERSAL_DEGREE, &mut prng).unwrap();
-<<<<<<< HEAD
         let (prove_key, verif_key, _) = jf_txn::proof::transfer::preprocess(
             &mut prng,
             &univ_setup,
             3,
             3,
             MERKLE_HEIGHT,
-=======
-        let (prove_key, verif_key, _constraint_count) = jf_txn::proof::transfer::preprocess(
-            &mut prng,
-            &univ_setup,
-            2,
-            2,
-            MERKLE_HEIGHT as usize,
->>>>>>> 3cc51ed1
         )
         .unwrap();
 
@@ -407,18 +398,11 @@
 
         let freezer_keys = FreezerKeyPair::generate(&mut prng);
 
-<<<<<<< HEAD
         let asset_defs: Vec<_> = once(native_token).chain((0..=(ndefs as usize + 1))
             .map(|_| AssetDefinition::new(AssetCode::random(&mut prng).0, Default::default()).unwrap()))
-=======
-        let asset_defs: Vec<_> = (0..=(ndefs as usize + 1))
-            .map(|_| {
-                AssetDefinition::new(AssetCode::random(&mut prng).0, Default::default()).unwrap()
-            })
->>>>>>> 3cc51ed1
             .collect();
 
-        let mut t = MerkleTree::new(MERKLE_HEIGHT);
+        let mut t = MerkleTree::new(MERKLE_HEIGHT).unwrap();
 
         let mut owners = vec![];
         let mut memos = vec![];
@@ -427,13 +411,8 @@
         let now = Instant::now();
         let mut fee_records = vec![];
 
-<<<<<<< HEAD
         for (def, key, amt) in (0..keys.len() as u8).map(|i| (0,i,1000))
                 .chain(std::iter::once(init_rec).chain(init_recs.into_iter()).flat_map(|x| vec![x.clone(),x.clone()].into_iter())) {
-=======
-        let mut collecting_fee = true;
-        for (def, key, amt) in std::iter::once(init_rec).chain(init_recs.into_iter()) {
->>>>>>> 3cc51ed1
             let amt = if amt < 2 { 2 } else { amt };
             if fee_records.len() < keys.len() {
                 assert_eq!(def,0);
@@ -444,7 +423,6 @@
             let key = key as usize % keys.len();
             owners.push(key);
             let key = &keys[key];
-<<<<<<< HEAD
             let rec = RecordOpening::new(
                 &mut prng,
                 amt,
@@ -453,30 +431,6 @@
                 FreezeFlag::Unfrozen,
             );
             t.insert(RecordCommitment::from_ro(&rec));
-=======
-            let rec = match collecting_fee {
-                true => {
-                    collecting_fee = false;
-                    RecordOpening::new(
-                        &mut prng,
-                        amt,
-                        AssetDefinition::native(),
-                        key.pub_key(),
-                        FreezeFlag::Unfrozen,
-                    )
-                }
-                false => RecordOpening::new(
-                    &mut prng,
-                    amt,
-                    def.clone(),
-                    key.pub_key(),
-                    FreezeFlag::Unfrozen,
-                ),
-            };
-
-            t.insert(&RecordCommitment::from_ro(&rec).into());
-            t_vec.push(RecordCommitment::from_ro(&rec).into());
->>>>>>> 3cc51ed1
 
             memos.push(ReceiverMemo::from_ro(&mut prng, &rec, &[]).unwrap());
         }
@@ -560,12 +514,7 @@
 
                         let open_rec = memo.decrypt(&key, &comm, &[]).unwrap();
 
-<<<<<<< HEAD
                         let nullifier = key.nullify(&freezer_keys.pub_key(), i as u64, &comm);
-=======
-                        let nullifier =
-                            key.nullify(&freezer_keys.pub_key(), i as u64, comm.value());
->>>>>>> 3cc51ed1
                         if !state.nullifiers.contains(nullifier).0 {
                             in1 = i;
                             rec1 = Some((open_rec, kix));
@@ -601,7 +550,6 @@
 
                         let comm = state.record_merkle_tree.get_leaf(i as u64).unwrap().unwrap().0;
 
-<<<<<<< HEAD
                         let open_rec = memo.decrypt(&key, &comm, &[]).unwrap();
 
                         if let Some((rec1,_)) = rec1.as_ref() {
@@ -613,10 +561,6 @@
                         }
 
                         let nullifier = key.nullify(&freezer_keys.pub_key(), i as u64, &comm);
-=======
-                        let nullifier =
-                            key.nullify(&freezer_keys.pub_key(), i as u64, comm.value());
->>>>>>> 3cc51ed1
                         if !state.nullifiers.contains(nullifier).0 {
                             in2 = i;
                             rec2 = Some((open_rec, kix));
@@ -708,7 +652,6 @@
                     );
                     let now2 = Instant::now();
 
-<<<<<<< HEAD
                     let fee_input =
                         TransferNoteInput::create(fee_rec.clone(), in_key1, None, AccMemberWitness {
                             merkle_path: state.record_merkle_tree.get_leaf(fee_ix).unwrap().unwrap().1,
@@ -729,39 +672,6 @@
                             root: state.validator.record_merkle_frontier.get_root_value().clone(),
                             uid: in2 as u64,
                         }).unwrap();
-=======
-                    let input1 = TransferNoteInput::create(
-                        rec1.clone(),
-                        in_key1,
-                        None,
-                        AccMemberWitness {
-                            merkle_path: state.validator.record_merkle_frontier.prove(0).unwrap(),
-                            root: state
-                                .validator
-                                .record_merkle_frontier
-                                .get_root_value()
-                                .clone(),
-                            uid: 0,
-                        },
-                    )
-                    .unwrap();
-
-                    let input2 = TransferNoteInput::create(
-                        rec2.clone(),
-                        in_key2,
-                        None,
-                        AccMemberWitness {
-                            merkle_path: state.validator.record_merkle_frontier.prove(1).unwrap(),
-                            root: state
-                                .validator
-                                .record_merkle_frontier
-                                .get_root_value()
-                                .clone(),
-                            uid: 1,
-                        },
-                    )
-                    .unwrap();
->>>>>>> 3cc51ed1
 
                     println!(
                         "Txn {}.{}/{} inputs generated: {}",
@@ -898,13 +808,8 @@
         println!("generating universal parameters");
 
         let univ = jf_txn::proof::universal_setup(jf_txn::MAX_UNIVERSAL_DEGREE, &mut prng).unwrap();
-<<<<<<< HEAD
-        let (_prove, _verif, _) =
+        let (_prove, _verif, _constraint_count) =
             jf_txn::proof::transfer::preprocess(&mut prng, &univ, 1, 1, MERKLE_HEIGHT)
-=======
-        let (_prove, _verif, _constraint_count) =
-            jf_txn::proof::transfer::preprocess(&mut prng, &univ, 1, 1, MERKLE_HEIGHT as usize)
->>>>>>> 3cc51ed1
                 .unwrap();
 
         println!("CRS set up");
@@ -921,11 +826,7 @@
 
         let univ_setup =
             jf_txn::proof::universal_setup(jf_txn::MAX_UNIVERSAL_DEGREE, &mut prng).unwrap();
-<<<<<<< HEAD
-        let (prove_key, verif_key, _) = jf_txn::proof::transfer::preprocess(
-=======
         let (prove_key, verif_key, _constraint_count) = jf_txn::proof::transfer::preprocess(
->>>>>>> 3cc51ed1
             &mut prng,
             &univ_setup,
             1,
@@ -952,10 +853,10 @@
 
         let alice_rec1 = alice_rec_builder;
 
-        let mut t = MerkleTree::new(MERKLE_HEIGHT);
+        let mut t = MerkleTree::new(MERKLE_HEIGHT).unwrap();
         assert_eq!(
             t.get_root_value(),
-            MerkleTree::<RecordCommitment>::new(MERKLE_HEIGHT).get_root_value()
+            MerkleTree::<RecordCommitment>::new(MERKLE_HEIGHT).unwrap().get_root_value()
         );
         let alice_rec_elem = RecordCommitment::from_ro(&alice_rec1);
         dbg!(&RecordCommitment::from_ro(&alice_rec1));
@@ -1122,8 +1023,8 @@
     fn test_merkle_tree(updates: Vec<Result<u64, usize>>) {
         println!("Iter: {} updates", updates.len());
         let (mut t1, mut t2) = (
-            MerkleTree::<u64>::new(MERKLE_HEIGHT),
-            MerkleTree::<u64>::new(MERKLE_HEIGHT),
+            MerkleTree::<u64>::new(MERKLE_HEIGHT).unwrap(),
+            MerkleTree::<u64>::new(MERKLE_HEIGHT).unwrap(),
         );
         for t in [&mut t1, &mut t2].iter_mut() {
             let mut map = Vec::new();
@@ -1187,7 +1088,7 @@
     #[ignore]
     fn quickcheck_multixfr() {
         QuickCheck::new()
-            .tests(10)
+            .tests(1)
             .quickcheck(test_multixfr as fn(Vec<_>, u8, u8, _, Vec<_>) -> ());
     }
 
