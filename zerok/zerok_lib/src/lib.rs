#![deny(warnings)]

#[cfg(test)]
#[macro_use]
extern crate proptest;

mod set_merkle_tree;
mod util;
pub mod wallet;

use core::fmt::Debug;
use core::iter::once;
use jf_primitives::merkle_tree;
use jf_txn::{
    errors::TxnApiError,
<<<<<<< HEAD
    keys::{FreezerKeyPair, UserKeyPair},
=======
    keys::UserKeyPair,
>>>>>>> 43c89ce0
    mint::MintNote,
    proof::{freeze::FreezeProvingKey, mint::MintProvingKey, transfer::TransferProvingKey},
    structs::{
        AssetCode, AssetCodeSeed, AssetDefinition, FeeInput, FreezeFlag, NoteType, Nullifier,
<<<<<<< HEAD
        ReceiverMemo, RecordCommitment, RecordOpening,
=======
        ReceiverMemo, RecordCommitment, RecordOpening, TxnFeeInfo,
>>>>>>> 43c89ce0
    },
    transfer::{TransferNote, TransferNoteInput},
    txn_batch_verify,
    utils::compute_universal_param_size,
    TransactionNote, TransactionVerifyingKey,
};
use jf_utils::serialize::CanonicalBytes;
use lazy_static::lazy_static;
use merkle_tree::{AccMemberWitness, MerkleTree};
use phaselock::BlockContents;
use rand_chacha::rand_core::SeedableRng;
use rand_chacha::ChaChaRng;
use rayon::prelude::*;
use serde::{Deserialize, Serialize};
pub use set_merkle_tree::*;
use snafu::Snafu;
use std::collections::{BTreeMap, HashSet, VecDeque};
use std::fs::File;
use std::io::{prelude::*, Read};
use std::ops::Bound::*;
use std::path::Path;
use std::time::Instant;

pub const MERKLE_HEIGHT: u8 = 20 /*H*/;

// TODO
pub struct LedgerRecordCommitment(pub RecordCommitment);

// TODO
#[derive(Debug, Clone, Serialize, Deserialize, PartialEq, Eq, Hash)]
pub struct Transaction(pub TransactionNote);

#[derive(Debug, Clone, Serialize, Deserialize, PartialEq, Eq, Hash)]
pub struct ElaboratedTransaction {
    pub txn: TransactionNote,
    pub proofs: Vec<SetMerkleProof>,
}

#[derive(Default, Debug, Clone, Serialize, Deserialize, PartialEq, Eq, Hash)]
pub struct Block(pub Vec<TransactionNote>);

// A block with nullifier set non-membership proofs
#[derive(Default, Debug, Clone, Serialize, Deserialize, PartialEq, Eq, Hash)]
pub struct ElaboratedBlock {
    pub block: Block,
    pub proofs: Vec<Vec<SetMerkleProof>>,
}

impl BlockContents<64> for ElaboratedBlock {
    type State = ValidatorState;
    type Transaction = ElaboratedTransaction;
    type Error = ValidationError;

    fn next_block(_: &Self::State) -> Self {
        Default::default()
    }

    fn add_transaction(
        &self,
        _state: &ValidatorState,
        txn: &ElaboratedTransaction,
    ) -> Result<Self, ValidationError> {
        let mut ret = self.clone();

        let mut nulls = self
            .block
            .0
            .iter()
            .flat_map(|x| x.nullifiers().into_iter())
            .collect::<HashSet<_>>();
        for n in txn.txn.nullifiers().iter() {
            if nulls.contains(n) {
                return Err(ValidationError::ConflictingNullifiers {});
            }
            nulls.insert(*n);
        }

        ret.block.0.push(txn.txn.clone());
        ret.proofs.push(txn.proofs.clone());

        Ok(ret)
    }

    fn validate_block(&self, state: &ValidatorState) -> bool {
        state
            .validate_block(
                state.prev_commit_time + 1,
                self.block.clone(),
                self.proofs.clone(),
            )
            .is_ok()
    }
    fn append_to(&self, state: &ValidatorState) -> Result<ValidatorState, ValidationError> {
        let mut state = state.clone();
        state.validate_and_apply(
            state.prev_commit_time + 1,
            self.block.clone(),
            self.proofs.clone(),
            false,
        )?;
        Ok(state)
    }

    fn hash(&self) -> phaselock::BlockHash<64> {
        use blake2::crypto_mac::Mac;
        use std::convert::TryInto;
        let mut hasher = blake2::Blake2b::with_params(&[], &[], "ElaboratedBlock".as_bytes());
        hasher.update("Block contents".as_bytes());
        hasher.update(&block_comm::block_commit(&self.block));
        hasher.update("Block proofs".as_bytes());
        hasher.update(&bincode::serialize(&self.proofs).unwrap());
        phaselock::BlockHash::<64>::from_array(
            hasher
                .finalize()
                .into_bytes()
                .as_slice()
                .try_into()
                .unwrap(),
        )
    }

    fn hash_bytes(bytes: &[u8]) -> phaselock::BlockHash<64> {
        use blake2::crypto_mac::Mac;
        use std::convert::TryInto;
        let mut hasher = blake2::Blake2b::with_params(&[], &[], "PhaseLock bytes".as_bytes());
        hasher.update(bytes);
        phaselock::BlockHash::<64>::from_array(
            hasher
                .finalize()
                .into_bytes()
                .as_slice()
                .try_into()
                .unwrap(),
        )
    }

    fn hash_transaction(txn: &ElaboratedTransaction) -> phaselock::BlockHash<64> {
        use blake2::crypto_mac::Mac;
        use std::convert::TryInto;
        let mut hasher =
            blake2::Blake2b::with_params(&[], &[], "ElaboratedTransaction Hash".as_bytes());
        hasher.update("Txn contents".as_bytes());
        hasher.update(&txn_comm::txn_commit(&txn.txn));
        hasher.update("Txn proofs".as_bytes());
        hasher.update(&bincode::serialize(&txn.proofs).unwrap());
        phaselock::BlockHash::<64>::from_array(
            hasher
                .finalize()
                .into_bytes()
                .as_slice()
                .try_into()
                .unwrap(),
        )
    }
}

mod key_set {
    use super::*;

    #[derive(Debug, Snafu)]
    #[snafu(visibility = "pub")]
    pub enum Error {
        DuplicateKeys {
            num_inputs: usize,
            num_outputs: usize,
        },
        NoKeys,
    }

    pub trait SizedKey {
        fn num_inputs(&self) -> usize;
        fn num_outputs(&self) -> usize;
    }

    impl<'a> SizedKey for TransferProvingKey<'a> {
        fn num_inputs(&self) -> usize {
            self.num_input()
        }

        fn num_outputs(&self) -> usize {
            self.num_output()
        }
    }

    impl<'a> SizedKey for FreezeProvingKey<'a> {
        fn num_inputs(&self) -> usize {
            self.num_input()
        }

        fn num_outputs(&self) -> usize {
            self.num_output()
        }
    }

    impl SizedKey for TransactionVerifyingKey {
        fn num_inputs(&self) -> usize {
            match self {
                TransactionVerifyingKey::Transfer(xfr) => xfr.num_input(),
                TransactionVerifyingKey::Freeze(freeze) => freeze.num_input(),
                TransactionVerifyingKey::Mint(_) => 1,
            }
        }

        fn num_outputs(&self) -> usize {
            match self {
                TransactionVerifyingKey::Transfer(xfr) => xfr.num_output(),
                TransactionVerifyingKey::Freeze(freeze) => freeze.num_output(),
                TransactionVerifyingKey::Mint(_) => 2,
            }
        }
    }

    pub trait KeyOrder {
        type SortKey: Ord + Debug + Clone + Serialize + for<'a> Deserialize<'a>;
        fn sort_key(num_inputs: usize, num_outputs: usize) -> Self::SortKey;
    }

    #[derive(Debug, Clone, Serialize, Deserialize)]
    pub struct OrderByInputs;
    impl KeyOrder for OrderByInputs {
        type SortKey = (usize, usize);
        fn sort_key(num_inputs: usize, num_outputs: usize) -> Self::SortKey {
            (num_inputs, num_outputs)
        }
    }

    #[derive(Debug, Clone, Serialize, Deserialize)]
    pub struct OrderByOutputs;
    impl KeyOrder for OrderByOutputs {
        type SortKey = (usize, usize);
        fn sort_key(num_inputs: usize, num_outputs: usize) -> Self::SortKey {
            (num_outputs, num_inputs)
        }
    }

    #[derive(Debug, Clone, Serialize, Deserialize)]
    pub struct KeySet<K: SizedKey, Order: KeyOrder = OrderByInputs> {
        keys: BTreeMap<Order::SortKey, K>,
    }

    impl<K: SizedKey, Order: KeyOrder> KeySet<K, Order> {
        /// Create a new KeySet with the keys in an iterator. `keys` must contain at least one key,
        /// and it must not contain two keys with the same size.
        pub fn new(keys: impl Iterator<Item = K>) -> Result<Self, Error> {
            let mut map = BTreeMap::new();
            for key in keys {
                let sort_key = Order::sort_key(key.num_inputs(), key.num_outputs());
                if map.contains_key(&sort_key) {
                    return Err(Error::DuplicateKeys {
                        num_inputs: key.num_inputs(),
                        num_outputs: key.num_outputs(),
                    });
                }
                map.insert(sort_key, key);
            }
            if map.is_empty() {
                return Err(Error::NoKeys);
            }
            Ok(Self { keys: map })
        }

        /// Get the largest size supported by this KeySet.
        ///
        /// Panics if there are no keys in the KeySet. Since new() requires at least one key, this
        /// can only happen if the KeySet is corrupt (for example, it was deserialized from a
        /// corrupted file).
        pub fn max_size(&self) -> (usize, usize) {
            let key = &self.keys.iter().next_back().unwrap().1;
            (key.num_inputs(), key.num_outputs())
        }

        pub fn key_for_size(&self, num_inputs: usize, num_outputs: usize) -> Option<&K> {
            self.keys.get(&Order::sort_key(num_inputs, num_outputs))
        }

        /// Return the smallest key whose size is at least (num_inputs, num_outputs). If no such key
        /// is available, the error contains the largest size that could have been supported.
        pub fn best_fit_key(
            &self,
            num_inputs: usize,
            num_outputs: usize,
        ) -> Result<(usize, usize, &K), (usize, usize)> {
            self.keys
                .range((
                    Included(Order::sort_key(num_inputs, num_outputs)),
                    Unbounded,
                ))
                .next()
                .map(|(_, key)| (key.num_inputs(), key.num_outputs(), key))
                .ok_or_else(|| self.max_size())
        }
    }
}
use key_set::KeySet;

#[derive(Debug, Clone, Serialize, Deserialize)]
pub struct ProverKeySet<'a, Order: key_set::KeyOrder = key_set::OrderByInputs> {
    pub mint: MintProvingKey<'a>,
    pub xfr: KeySet<TransferProvingKey<'a>, Order>,
    pub freeze: KeySet<FreezeProvingKey<'a>, Order>,
}

#[derive(Debug, Clone, Serialize, Deserialize)]
pub struct VerifierKeySet<Order: key_set::KeyOrder = key_set::OrderByInputs> {
    // TODO: is there a way to keep these types distinct?
    pub mint: TransactionVerifyingKey,
    pub xfr: KeySet<TransactionVerifyingKey, Order>,
    pub freeze: KeySet<TransactionVerifyingKey, Order>,
}

// TODO
#[derive(Debug, Snafu)]
#[snafu(visibility = "pub(crate)")]
pub enum ValidationError {
    NullifierAlreadyExists {
        nullifier: Nullifier,
    },
    BadNullifierProof {},
    MissingNullifierProof {},
    ConflictingNullifiers {},
    Failed {},
    BadMerkleLength {},
    BadMerkleLeaf {},
    BadMerkleRoot {},
    BadMerklePath {},
    CryptoError {
        err: TxnApiError,
    },
    UnsupportedTransferSize {
        num_inputs: usize,
        num_outputs: usize,
    },
    UnsupportedFreezeSize {
        num_inputs: usize,
    },
}

// TxnApiError doesn't implement Clone :/
impl Clone for ValidationError {
    fn clone(&self) -> Self {
        use ValidationError::*;
        match self {
            NullifierAlreadyExists { nullifier } => NullifierAlreadyExists {
                nullifier: *nullifier,
            },
            BadNullifierProof {} => BadNullifierProof {},
            MissingNullifierProof {} => MissingNullifierProof {},
            ConflictingNullifiers {} => ConflictingNullifiers {},
            Failed {} => Failed {},
            BadMerkleLength {} => BadMerkleLength {},
            BadMerkleLeaf {} => BadMerkleLeaf {},
            BadMerkleRoot {} => BadMerkleRoot {},
            BadMerklePath {} => BadMerklePath {},
            CryptoError { .. } => Failed {},
            UnsupportedTransferSize {
                num_inputs,
                num_outputs,
            } => UnsupportedTransferSize {
                num_inputs: *num_inputs,
                num_outputs: *num_outputs,
            },
            UnsupportedFreezeSize { num_inputs } => UnsupportedFreezeSize {
                num_inputs: *num_inputs,
            },
        }
    }
}

mod verif_crs_comm {
    use super::*;
    use blake2::crypto_mac::Mac;
    use generic_array::GenericArray;
    pub type VerifCRSCommitment = GenericArray<u8, <blake2::Blake2b as Mac>::OutputSize>;

    pub fn verif_crs_commit(p: &VerifierKeySet) -> VerifCRSCommitment {
        let mut hasher = blake2::Blake2b::with_params(&[], &[], "VerifCRS Comm".as_bytes());
        hasher.update(&bincode::serialize(&p).unwrap());
        hasher.finalize().into_bytes()
    }
}

mod txn_comm {
    use super::*;
    use blake2::crypto_mac::Mac;
    use generic_array::GenericArray;
    pub type TxnCommitment = GenericArray<u8, <blake2::Blake2b as Mac>::OutputSize>;

    pub fn txn_commit(p: &TransactionNote) -> TxnCommitment {
        let mut hasher = blake2::Blake2b::with_params(&[], &[], "Txn Comm".as_bytes());
        let byte_stream = bincode::serialize(&p).unwrap_or_else(|_| [].to_vec());
        hasher.update(&byte_stream);
        hasher.finalize().into_bytes()
    }
}

mod block_comm {
    use super::*;
    use blake2::crypto_mac::Mac;
    use generic_array::GenericArray;
    pub type BlockCommitment = GenericArray<u8, <blake2::Blake2b as Mac>::OutputSize>;

    pub fn block_commit(p: &Block) -> BlockCommitment {
        let mut hasher = blake2::Blake2b::with_params(&[], &[], "Block Comm".as_bytes());
        hasher.update(&p.0.len().to_le_bytes());
        for t in p.0.iter() {
            hasher.update(&txn_comm::txn_commit(t));
        }
        hasher.finalize().into_bytes()
    }
}

mod record_merkle_hist_comm {
    use super::*;
    use blake2::crypto_mac::Mac;
    use generic_array::GenericArray;
    pub type RecordMerkleHistCommitment = GenericArray<u8, <blake2::Blake2b as Mac>::OutputSize>;

    pub fn record_merkle_hist_commit(
        p: &VecDeque<merkle_tree::NodeValue>,
    ) -> RecordMerkleHistCommitment {
        let mut hasher = blake2::Blake2b::with_params(&[], &[], "Hist Comm".as_bytes());
        hasher.update(&p.len().to_le_bytes());
        for hash in p {
            hasher.update(&CanonicalBytes::from(*hash).0);
        }
        hasher.finalize().into_bytes()
    }
}

pub mod state_comm {
    use super::*;
    use blake2::crypto_mac::Mac;
    use generic_array::GenericArray;
    pub type LedgerStateCommitment = GenericArray<u8, <blake2::Blake2b as Mac>::OutputSize>;
    lazy_static::lazy_static! {
        pub static ref INITIAL_PREV_COMM: LedgerStateCommitment = GenericArray::<_,_>::default();
    }

    #[derive(Debug)]
    pub struct LedgerCommInputs {
        pub prev_commit_time: u64,
        pub prev_state: state_comm::LedgerStateCommitment,
        pub verif_crs: verif_crs_comm::VerifCRSCommitment,
        pub record_merkle_root: merkle_tree::NodeValue,
        pub past_record_merkle_roots: record_merkle_hist_comm::RecordMerkleHistCommitment,
        pub nullifiers: set_hash::Hash,
        pub next_uid: u64,
        pub prev_block: block_comm::BlockCommitment,
    }

    impl LedgerCommInputs {
        pub fn commit(&self) -> LedgerStateCommitment {
            let mut hasher = blake2::Blake2b::with_params(&[], &[], "Ledger Comm".as_bytes());
            hasher.update("prev_commit_time".as_bytes());
            hasher.update(&self.prev_commit_time.to_le_bytes());
            hasher.update("prev_state".as_bytes());
            hasher.update(&self.prev_state);
            hasher.update("verif_crs".as_bytes());
            hasher.update(&self.verif_crs);
            hasher.update("record_merkle_root".as_bytes());
            hasher.update(&CanonicalBytes::from(self.record_merkle_root).0);
            hasher.update("past_record_merkle_roots".as_bytes());
            hasher.update(&self.past_record_merkle_roots);
            hasher.update("nullifiers".as_bytes());
            hasher.update(&self.nullifiers);
            hasher.update("next_uid".as_bytes());
            hasher.update(&self.next_uid.to_le_bytes());
            hasher.update("prev_block".as_bytes());
            hasher.update(&self.prev_block);

            hasher.finalize().into_bytes()
        }
    }
}

#[derive(Clone, Debug)]
pub struct ValidatorState {
    pub prev_commit_time: u64,
    pub prev_state: state_comm::LedgerStateCommitment,
    pub verif_crs: VerifierKeySet,
    // The current record Merkle root hash
    pub record_merkle_root: merkle_tree::NodeValue,
    // A list of recent record Merkle root hashes for validating slightly-out- of date transactions.
    pub past_record_merkle_roots: VecDeque<merkle_tree::NodeValue>,
    pub record_merkle_frontier: merkle_tree::MerkleTree<RecordCommitment>,
    pub nullifiers_root: set_hash::Hash,
    pub next_uid: u64,
    pub prev_block: Block,
}

impl ValidatorState {
    // How many previous record Merkle tree root hashes the validator should remember.
    //
    // Transactions can be validated without resubmitting or regenerating the ZKPs as long as they
    // were generated using a validator state that is at most RECORD_ROOT_HISTORY_SIZE states before
    // the current one.
    const RECORD_ROOT_HISTORY_SIZE: usize = 10;

    pub fn new(
        verif_crs: VerifierKeySet,
        record_merkle_frontier: MerkleTree<RecordCommitment>,
    ) -> Self {
        let nullifiers: SetMerkleTree = Default::default();
        let next_uid = record_merkle_frontier.num_leaves();

        Self {
            prev_commit_time: 0u64,
            prev_state: *state_comm::INITIAL_PREV_COMM,
            verif_crs,
            record_merkle_root: record_merkle_frontier.get_root_value(),
            past_record_merkle_roots: VecDeque::with_capacity(Self::RECORD_ROOT_HISTORY_SIZE),
            record_merkle_frontier,
            nullifiers_root: nullifiers.hash(),
            next_uid,
            prev_block: Default::default(),
        }
    }

    pub fn commit(&self) -> state_comm::LedgerStateCommitment {
        let inputs = state_comm::LedgerCommInputs {
            prev_commit_time: self.prev_commit_time,
            prev_state: self.prev_state,
            verif_crs: verif_crs_comm::verif_crs_commit(&self.verif_crs),
            record_merkle_root: self.record_merkle_root,
            // We need to include all the cached past record Merkle roots in the state commitment,
            // even though they are not part of the current ledger state, because they affect
            // validation: two validators with different caches will be able to validate different
            // blocks.
            //
            // Note that this requires correct validators to agree on the number of cached past root
            // hashes, since all the cached hashes are included in the state commitment and are thus
            // part of the observable state of the ledger. This prevents heavyweight validators from
            // caching extra past roots and thereby making it easier to verify transactions, but
            // because root hashes are small, it should be possible to find a value of
            // RECORD_ROOT_HISTORY_SIZE which strikes a balance between small space requirements (so
            // that lightweight validators can keep up with the cache) and covering enough of
            // history to make it easy for clients. If this is not possible, lightweight validators
            // could also store a sparse history, and when they encounter a root hash that they do
            // not have cached, they could ask a full validator for a proof that that hash was once
            // the root of the record Merkle tree.
            past_record_merkle_roots: record_merkle_hist_comm::record_merkle_hist_commit(
                &self.past_record_merkle_roots,
            ),
            nullifiers: self.nullifiers_root,
            next_uid: self.next_uid,
            prev_block: block_comm::block_commit(&self.prev_block),
        };
        // dbg!(&inputs);
        inputs.commit()
    }

    pub fn validate_block(
        &self,
        now: u64,
        txns: Block,
        null_pfs: Vec<Vec<SetMerkleProof>>,
    ) -> Result<(Block, Vec<Vec<SetMerkleProof>>), ValidationError> {
        let mut nulls = HashSet::new();
        use ValidationError::*;
        for (pf, n) in null_pfs
            .iter()
            .zip(txns.0.iter())
            .flat_map(|(pfs, txn)| pfs.iter().zip(txn.nullifiers().into_iter()))
        {
            if nulls.contains(&n)
                || pf
                    .check(n, &self.nullifiers_root)
                    .map_err(|_| BadNullifierProof {})?
            {
                return Err(NullifierAlreadyExists { nullifier: n });
            }

            nulls.insert(n);
        }

        let verif_keys = txns
            .0
            .iter()
            .map(|txn| match txn {
                TransactionNote::Mint(_) => Ok(&self.verif_crs.mint),
                TransactionNote::Transfer(note) => {
                    let num_inputs = note.inputs_nullifiers.len();
                    let num_outputs = note.output_commitments.len();
                    self.verif_crs
                        .xfr
                        .key_for_size(num_inputs, num_outputs)
                        .ok_or(UnsupportedTransferSize {
                            num_inputs,
                            num_outputs,
                        })
                }
                TransactionNote::Freeze(note) => {
                    let num_inputs = note.input_nullifiers.len();
                    let num_outputs = note.output_commitments.len();
                    self.verif_crs
                        .freeze
                        .key_for_size(num_inputs, num_outputs)
                        .ok_or(UnsupportedFreezeSize { num_inputs })
                }
            })
            .collect::<Result<Vec<_>, _>>()?;

        if !txns.0.is_empty() {
            txn_batch_verify(
                &txns.0,
                &txns
                    .0
                    .iter()
                    .map(|note| {
                        // Only validate transactions if we can confirm that the record Merkle root
                        // they were generated with is a valid previous or current ledger state.
                        if self.record_merkle_root == note.merkle_root()
                            || self.past_record_merkle_roots.contains(&note.merkle_root())
                        {
                            Ok(note.merkle_root())
                        } else {
                            Err(BadMerkleRoot {})
                        }
                    })
                    .collect::<Result<Vec<_>, _>>()?,
                now,
                &verif_keys,
            )
            .map_err(|err| CryptoError { err })?;
        }

        Ok((txns, null_pfs))
    }

    pub fn validate_and_apply(
        &mut self,
        now: u64,
        txns: Block,
        null_pfs: Vec<Vec<SetMerkleProof>>,
        remember_commitments: bool,
    ) -> Result<Vec<u64> /* new uids */, ValidationError> {
        let (txns, _null_pfs) = self.validate_block(now, txns, null_pfs.clone())?;
        let comm = self.commit();
        self.prev_commit_time = now;
        self.prev_block = txns.clone();

        let nullifiers = txns
            .0
            .iter()
            .zip(null_pfs.into_iter())
            .flat_map(|(txn, null_pfs)| txn.nullifiers().into_iter().zip(null_pfs.into_iter()))
            .collect();

        self.nullifiers_root = set_merkle_lw_multi_insert(nullifiers, self.nullifiers_root)
            .map_err(|_| ValidationError::BadNullifierProof {})?
            .0;

        let mut ret = vec![];
        for o in txns
            .0
            .iter()
            .flat_map(|x| x.output_commitments().into_iter())
        {
            let uid = self.next_uid;
            self.record_merkle_frontier.push(o);
            if !remember_commitments {
                self.record_merkle_frontier.forget(uid).expect_ok().unwrap();
            }
            ret.push(uid);
            self.next_uid += 1;
            assert_eq!(self.next_uid, self.record_merkle_frontier.num_leaves());
        }

        if self.past_record_merkle_roots.len() >= Self::RECORD_ROOT_HISTORY_SIZE {
            self.past_record_merkle_roots.pop_back();
        }
        self.past_record_merkle_roots
            .push_front(self.record_merkle_root);
        self.record_merkle_root = self.record_merkle_frontier.get_root_value();
        self.prev_state = comm;
        Ok(ret)
    }
}

pub struct MultiXfrTestState {
    pub prng: ChaChaRng,

    pub univ_setup: &'static jf_txn::proof::UniversalParam,
    pub prove_keys: ProverKeySet<'static>,
    pub verif_keys: VerifierKeySet,

    pub native_token: AssetDefinition,

    pub keys: Vec<UserKeyPair>,

    pub asset_seeds: Vec<(AssetCodeSeed, Vec<u8>)>,
    pub asset_defs: Vec<AssetDefinition>,

    pub fee_records: Vec<u64>, // for each key
    pub owners: Vec<usize>,    // for each record
    pub memos: Vec<ReceiverMemo>,
    pub nullifiers: SetMerkleTree,
    pub record_merkle_tree: merkle_tree::MerkleTree<RecordCommitment>,
    // pub asset_defs: Vec<AssetDefinition>,
    pub validator: ValidatorState,

    pub outer_timer: Instant,
    pub inner_timer: Instant,
}

/// Generates universal parameter and store it to file.
pub fn set_universal_param(prng: &mut ChaChaRng) {
    let universal_param = jf_txn::proof::universal_setup(
        *[
            compute_universal_param_size(NoteType::Transfer, 3, 3, MERKLE_HEIGHT).unwrap_or_else(
                |err| {
                    panic!(
                        "Error while computing the universal parameter size for Transfer: {}",
                        err
                    )
                },
            ),
            compute_universal_param_size(NoteType::Mint, 0, 0, MERKLE_HEIGHT).unwrap_or_else(
                |err| {
                    panic!(
                        "Error while computing the universal parameter size for Mint: {}",
                        err
                    )
                },
            ),
            compute_universal_param_size(NoteType::Freeze, 2, 2, MERKLE_HEIGHT).unwrap_or_else(
                |err| {
                    panic!(
                        "Error while computing the universal parameter size for Freeze: {}",
                        err
                    )
                },
            ),
        ]
        .iter()
        .max()
        .unwrap(),
        prng,
    )
    .unwrap_or_else(|err| panic!("Error while setting up the universal parameter: {}", err));
    let param_bytes = bincode::serialize(&universal_param)
        .unwrap_or_else(|err| panic!("Error while serializing the universal parameter: {}", err));
    // TODO: Remove literal relative paths (https://gitlab.com/translucence/systems/system/-/issues/17)
    let mut file = File::create("../../zerok/zerok_lib/src/universal_param".to_string())
        .unwrap_or_else(|err| panic!("Error while creating a universal parameter file: {}", err));
    file.write_all(&param_bytes).unwrap_or_else(|err| {
        panic!(
            "Error while writing to the universal parameter file: {}",
            err
        )
    });
}

/// Reads universal parameter from file if it exists. If not, generates the universal parameter, stores
/// it to file, and returns it.
pub fn get_universal_param(prng: &mut ChaChaRng) -> jf_txn::proof::UniversalParam {
    // TODO: Remove literal relative paths (https://gitlab.com/translucence/systems/system/-/issues/17)
    let path_str = "../../zerok/zerok_lib/src/universal_param".to_string();
    let path = Path::new(&path_str);

    // create a new seeded PRNG from the master PRNG when getting the UniversalParam. This ensures a
    // deterministic RNG result after the call, either the UniversalParam is newly generated or loaded
    // from a file.
    let mut new_prng = ChaChaRng::from_rng(prng)
        .unwrap_or_else(|err| panic!("Error while creating a new PRNG: {}", err));
    let mut file = match File::open(&path) {
        Ok(f) => f,
        Err(_) => {
            set_universal_param(&mut new_prng);
            File::open(&path).unwrap_or_else(|_| {
                panic!(
                    "Cannot find the universal parameter file after generation: {}",
                    path.display()
                )
            })
        }
    };
    let mut param_bytes = Vec::new();
    file.read_to_end(&mut param_bytes)
        .unwrap_or_else(|err| panic!("Error while reading the universal parameter file: {}", err));
    bincode::deserialize(&param_bytes[..])
        .unwrap_or_else(|err| panic!("Error while deserializing the universal parameter: {}", err))
}

lazy_static! {
    static ref UNIVERSAL_PARAM: jf_txn::proof::UniversalParam =
        get_universal_param(&mut ChaChaRng::from_seed([0x8au8; 32]));
}

#[derive(Debug, Clone, Copy)]
pub struct MultiXfrRecordSpec {
    pub asset_def_ix: u8,
    pub owner_key_ix: u8,
    pub asset_amount: u64,
}

impl MultiXfrTestState {
    pub fn update_timer<F>(now: &mut Instant, print: F)
    where
        F: FnOnce(f32),
    {
        print(now.elapsed().as_secs_f32());
        *now = Instant::now();
    }

    /// Creates test state with initial records.
    ///
    /// Notes: `initial_records` must have at least one record, which is the first element of the tuple, `MultiXfrRecordSpec`.
    /// The second element, `Vec<MultiXfrRecordSpec>`, may store additional elements or be `None`.
    pub fn initialize(
        seed: [u8; 32],
        num_keys: u8,
        num_asset_defs: u8,
        initial_records: (MultiXfrRecordSpec, Vec<MultiXfrRecordSpec>),
    ) -> Result<Self, Box<dyn std::error::Error>> {
        let mut timer = Instant::now();
        Self::update_timer(&mut timer, |_| println!("Generating params"));
        let mut prng = ChaChaRng::from_seed(seed);

        let univ_setup = &*UNIVERSAL_PARAM;
        let (xfr_prove_key_22, xfr_verif_key_22, _) =
            jf_txn::proof::transfer::preprocess(univ_setup, 2, 2, MERKLE_HEIGHT)?;
        let (xfr_prove_key_33, xfr_verif_key_33, _) =
            jf_txn::proof::transfer::preprocess(univ_setup, 3, 3, MERKLE_HEIGHT)?;
        let (mint_prove_key, mint_verif_key, _) =
            jf_txn::proof::mint::preprocess(univ_setup, MERKLE_HEIGHT)?;
        let (freeze_prove_key, freeze_verif_key, _) =
            jf_txn::proof::freeze::preprocess(univ_setup, 2, MERKLE_HEIGHT)?;

        let native_token = AssetDefinition::native();

        Self::update_timer(&mut timer, |t| println!("CRS set up: {}s", t));

        let keys: Vec<_> = (0..=(num_keys as usize + 1))
            .map(|_| UserKeyPair::generate(&mut prng))
            .collect();

<<<<<<< HEAD
        let freezer_key = FreezerKeyPair::generate(&mut prng);

=======
>>>>>>> 43c89ce0
        let asset_seeds: Vec<(AssetCodeSeed, Vec<u8>)> = (0..=(num_asset_defs as usize))
            .map(|i| {
                (
                    AssetCodeSeed::generate(&mut prng),
                    format!("Def {}", i).as_bytes().to_vec(),
                )
            })
            .collect();
        let asset_defs: Vec<AssetDefinition> = once(Ok(native_token.clone()))
            .chain(asset_seeds.iter().map(|(seed, desc)| {
                AssetDefinition::new(AssetCode::new(*seed, desc), Default::default())
            }))
            .collect::<Result<Vec<_>, _>>()?;

        let mut owners = vec![];
        let mut memos = vec![];

        Self::update_timer(&mut timer, |t| println!("Keys and defs: {}s", t));

        let mut t = MerkleTree::new(MERKLE_HEIGHT).ok_or(ValidationError::Failed {})?;

        let mut fee_records = vec![];

        for key in 0..keys.len() as u8 {
            let amt = 1u64 << 32;
            fee_records.push(t.num_leaves());
            let def = &asset_defs[0];
            let key = key as usize % keys.len();
            owners.push(key);
            let key = &keys[key];
            let rec = RecordOpening::new(
                &mut prng,
                amt,
                def.clone(),
                key.pub_key(),
                FreezeFlag::Unfrozen,
            );

            t.push(RecordCommitment::from(&rec));

            memos.push(ReceiverMemo::from_ro(&mut prng, &rec, &[])?);
        }

        Self::update_timer(&mut timer, |t| println!("Native token records: {}s", t));
<<<<<<< HEAD

        let first_root = t.get_root_value();
=======
>>>>>>> 43c89ce0

        let nullifiers: SetMerkleTree = Default::default();

        let verif_keys = VerifierKeySet {
            mint: TransactionVerifyingKey::Mint(mint_verif_key),
            xfr: KeySet::new(
                vec![
                    TransactionVerifyingKey::Transfer(xfr_verif_key_22),
                    TransactionVerifyingKey::Transfer(xfr_verif_key_33),
                ]
                .into_iter(),
            )?,
            freeze: KeySet::new(
                vec![TransactionVerifyingKey::Freeze(freeze_verif_key)].into_iter(),
            )?,
        };

        Self::update_timer(&mut timer, |t| println!("Verify Keys: {}s", t));

        let mut ret = Self {
            univ_setup,
            prng,
            prove_keys: ProverKeySet {
                mint: mint_prove_key,
                xfr: KeySet::new(vec![xfr_prove_key_22, xfr_prove_key_33].into_iter())?,
                freeze: KeySet::new(vec![freeze_prove_key].into_iter())?,
            },
            verif_keys: verif_keys.clone(),
            native_token,
            keys,
            fee_records,
            asset_seeds,
            asset_defs,
            owners,
            memos,
            nullifiers, /*asset_defs,*/
            record_merkle_tree: t.clone(),
            validator: ValidatorState::new(verif_keys, t),
            outer_timer: timer,
            inner_timer: Instant::now(),
        };

        let mut setup_block = ElaboratedBlock::next_block(&ret.validator);

        let mut keys_in_block = HashSet::<usize>::new();

<<<<<<< HEAD
        for (def_ix, key, amt) in std::iter::once(initial_records.0)
            .chain((initial_records.1).into_iter())
            .flat_map(|x| vec![x, x].into_iter())
            .map(|spec| (spec.asset_def_ix, spec.owner_key_ix, spec.asset_amount))
        {
            let amt = if amt < 2 { 2 } else { amt };
            let def_ix = def_ix as usize % ret.asset_defs.len();
            // We can't mint native tokens
            let def_ix = if def_ix < 1 { 1 } else { def_ix };
            let def = ret.asset_defs[def_ix].clone();
            let kix = key as usize % ret.keys.len();

            if keys_in_block.contains(&kix) {
                keys_in_block.clear();
                ret.validate_and_apply(core::mem::take(&mut setup_block), 0, 0, 0.0)
                    .unwrap();

                setup_block = ElaboratedBlock::next_block(&ret.validator);
            }
            keys_in_block.insert(kix);

            let key = &ret.keys[kix];

            let rec =
                RecordOpening::new(&mut ret.prng, amt, def, key.pub_key(), FreezeFlag::Unfrozen);

            /*
                         *
                         * pub fn generate<R>(
                rng: &mut R,
                mint_ro: RecordOpening,
                ac_seed: AssetCodeSeed,
                ac_description: &[u8],
                fee_input: FeeInput<'_>,
                fee: u64,
                proving_key: &MintProvingKey<'_>
            ) -> Result<(Self, [ReceiverMemo; 2], Signature, RecordOpening), TxnApiError>
                         */

            let fee_ix = ret.fee_records[kix];
            let fee_rec = {
                let comm = ret
                    .record_merkle_tree
                    .get_leaf(fee_ix as u64)
                    .expect_ok()
                    .unwrap()
                    .0;
                let memo = ret.memos[fee_ix as usize].clone();
                let open_rec = memo.decrypt(&key, &comm, &[]).unwrap();
                let nullifier = key.nullify(&ret.freezer_key.pub_key(), fee_ix as u64, &comm);
                assert!(!ret.nullifiers.contains(nullifier).unwrap().0);
                open_rec
            };

            assert_eq!(
                ret.record_merkle_tree.get_root_value(),
                ret.validator.record_merkle_frontier.get_root_value()
            );
            let fee_input = FeeInput {
                ro: fee_rec,
                owner_keypair: key,
                acc_member_witness: AccMemberWitness {
                    merkle_path: ret
                        .record_merkle_tree
                        .get_leaf(fee_ix)
                        .expect_ok()
                        .unwrap()
                        .1,
                    root: ret.validator.record_merkle_frontier.get_root_value(),
                    uid: fee_ix,
                },
            };

            let (note, memos, _memos_sig, _change_ro) = MintNote::generate(
                &mut ret.prng,
                rec,
                ret.asset_seeds[def_ix - 1].0,
                &ret.asset_seeds[def_ix - 1].1,
                fee_input,
                1,
                &ret.prove_key.mint,
            )
            .unwrap();

            let nul = ret.nullifiers.contains(note.input_nullifier).unwrap().1;

            let ix = setup_block.block.0.len();
            ret.try_add_transaction(
                &mut setup_block,
                ElaboratedTransaction {
                    txn: TransactionNote::Mint(Box::new(note)),
                    proofs: vec![nul],
                },
                0,
                ix,
                0,
                memos.to_vec(),
                vec![kix, kix],
            )
            .unwrap();
=======
        let mut to_add = std::iter::once(initial_records.0)
            .chain((initial_records.1).into_iter())
            .flat_map(|x| vec![x, x].into_iter())
            .map(|spec| (spec.asset_def_ix, spec.owner_key_ix, spec.asset_amount))
            .collect::<Vec<_>>();

        while !to_add.is_empty() {
            let mut this_block = vec![];
            for (def_ix, key, amt) in core::mem::take(&mut to_add).into_iter() {
                let amt = if amt < 2 { 2 } else { amt };
                let def_ix = def_ix as usize % ret.asset_defs.len();
                // We can't mint native tokens
                let def_ix = if def_ix < 1 { 1 } else { def_ix };
                let kix = key as usize % ret.keys.len();

                if keys_in_block.contains(&kix) {
                    to_add.push((def_ix as u8, key, amt));
                    continue;
                } else {
                    keys_in_block.insert(kix);
                    this_block.push((def_ix as u8, key, amt));
                }
            }

            let this_block = this_block
                .into_iter()
                .map(|x| ChaChaRng::from_rng(&mut ret.prng).map(|y| (x, y)))
                .collect::<Result<Vec<_>, _>>()?;

            let txns = this_block
                .into_par_iter()
                .map(|((def_ix, key, amt), mut prng)| {
                    let amt = if amt < 2 { 2 } else { amt };
                    let def_ix = def_ix as usize % ret.asset_defs.len();
                    // We can't mint native tokens
                    let def_ix = if def_ix < 1 { 1 } else { def_ix };
                    let def = ret.asset_defs[def_ix].clone();
                    let kix = key as usize % ret.keys.len();

                    let key = &ret.keys[kix];

                    let rec = RecordOpening::new(
                        &mut prng,
                        amt,
                        def,
                        key.pub_key(),
                        FreezeFlag::Unfrozen,
                    );

                    /*
                                *
                                * pub fn generate<R>(
                        rng: &mut R,
                        mint_ro: RecordOpening,
                        ac_seed: AssetCodeSeed,
                        ac_description: &[u8],
                        fee_input: FeeInput<'_>,
                        fee: u64,
                        proving_key: &MintProvingKey<'_>
                    ) -> Result<(Self, [ReceiverMemo; 2], Signature, RecordOpening), TxnApiError>
                                */

                    let fee_ix = ret.fee_records[kix];
                    let fee_rec = {
                        let comm = ret
                            .record_merkle_tree
                            .get_leaf(fee_ix as u64)
                            .expect_ok()
                            .unwrap()
                            .0;
                        let memo = ret.memos[fee_ix as usize].clone();
                        let open_rec = memo.decrypt(key, &comm, &[]).unwrap();
                        let nullifier = key.nullify(
                            open_rec.asset_def.policy_ref().freezer_pub_key(),
                            fee_ix as u64,
                            &comm,
                        );
                        assert!(!ret.nullifiers.contains(nullifier).unwrap().0);
                        open_rec
                    };

                    assert_eq!(
                        ret.record_merkle_tree.get_root_value(),
                        ret.validator.record_merkle_frontier.get_root_value()
                    );
                    let fee_input = FeeInput {
                        ro: fee_rec,
                        owner_keypair: key,
                        acc_member_witness: AccMemberWitness {
                            merkle_path: ret
                                .record_merkle_tree
                                .get_leaf(fee_ix)
                                .expect_ok()
                                .unwrap()
                                .1,
                            root: ret.validator.record_merkle_frontier.get_root_value(),
                            uid: fee_ix,
                        },
                    };

                    let (fee_info, fee_out_rec) = TxnFeeInfo::new(&mut prng, fee_input, 1).unwrap();

                    let memos = vec![
                        ReceiverMemo::from_ro(&mut prng, &fee_out_rec, &[]).unwrap(),
                        ReceiverMemo::from_ro(&mut prng, &rec, &[]).unwrap(),
                    ];

                    // TODO: use and check the ReceiverMemo signature
                    let (note, _memo_kp) = MintNote::generate(
                        &mut prng,
                        rec,
                        ret.asset_seeds[def_ix - 1].0,
                        &ret.asset_seeds[def_ix - 1].1,
                        fee_info,
                        &ret.prove_keys.mint,
                    )
                    .unwrap();

                    (kix, note, memos)
                })
                .collect::<Vec<_>>();

            for (kix, note, memos) in txns {
                let nul = ret.nullifiers.contains(note.input_nullifier).unwrap().1;

                let ix = setup_block.block.0.len();
                ret.try_add_transaction(
                    &mut setup_block,
                    ElaboratedTransaction {
                        txn: TransactionNote::Mint(Box::new(note)),
                        proofs: vec![nul],
                    },
                    0,
                    ix,
                    0,
                    memos,
                    vec![kix, kix],
                )
                .unwrap();
            }

            keys_in_block.clear();
            ret.validate_and_apply(core::mem::take(&mut setup_block), 0, 0, 0.0)
                .unwrap();

            setup_block = ElaboratedBlock::next_block(&ret.validator);
>>>>>>> 43c89ce0
        }

        ret.validate_and_apply(core::mem::take(&mut setup_block), 0, 0, 0.0)
            .unwrap();

        Ok(ret)
    }

    /// Generates transactions with the specified block information.
    ///
    /// For each transaction `(multi_input, rec1, rec2, key1, key2, diff)` in `block`, takes the the
    ///     records {rec1} or {rec1, rec2} (depending on the value of `multi_input`), transfers them
    ///     to `key1`, and, if `multi_input`, `key2`, and tries to have the difference in value
    ///     between the output records be `diff`.
    ///
    /// Returns vector of
    ///     index of transaction within block
    ///     (receiver memos, receiver indices)
    ///     transaction
    ///
    /// Note: `round` and `num_txs` are for `println!`s only.
    // Issue: https://gitlab.com/translucence/systems/system/-/issues/16.
    #[allow(clippy::type_complexity)]
    pub fn generate_transactions(
        &mut self,
        round: usize,
        block: Vec<(bool, u16, u16, u8, u8, i32)>,
        num_txs: usize,
    ) -> Result<
        Vec<(usize, Vec<(usize, ReceiverMemo)>, ElaboratedTransaction)>,
        Box<dyn std::error::Error>,
    > {
        let splits = block
            .into_iter()
            .enumerate()
            .map(|x| ChaChaRng::from_rng(&mut self.prng).map(|y| (x, y)))
            .collect::<Result<Vec<_>, _>>()?;

        let mut txns = splits
            .into_par_iter()
            .map(
                |((ix, (multi_input, in1, in2, k1, k2, amt_diff)), mut prng)| {
                    let now = Instant::now();

                    println!("Txn {}.{}/{}", round + 1, ix, num_txs);

                    let mut fee_rec = None;
                    let mut rec1 = None;
                    let mut rec2 = None;

                    let mut in1 = in1 as usize % self.owners.len();
                    let mut in2 = in2 as usize % self.owners.len();
                    for i in (0..(self.owners.len() - in1)).rev() {
                        let memo = &self.memos[i];
                        let kix = self.owners[i];
                        // it's their fee wallet
                        if i as u64 == self.fee_records[kix] {
                            continue;
                        }

                        let key = &self.keys[kix];

                        let comm = self
                            .record_merkle_tree
                            .get_leaf(i as u64)
                            .expect_ok()
                            .unwrap()
                            .0;

                        let open_rec = memo.decrypt(key, &comm, &[]).unwrap();

                        let nullifier = key.nullify(
                            open_rec.asset_def.policy_ref().freezer_pub_key(),
                            i as u64,
                            &comm,
                        );
                        if !self.nullifiers.contains(nullifier).unwrap().0 {
                            in1 = i;
                            rec1 = Some((open_rec, kix));
                            let fee_ix = self.fee_records[kix];
                            fee_rec = Some((fee_ix, {
                                let comm = self
                                    .record_merkle_tree
                                    .get_leaf(fee_ix as u64)
                                    .expect_ok()
                                    .unwrap()
                                    .0;
                                let memo = self.memos[fee_ix as usize].clone();
                                let open_rec = memo.decrypt(key, &comm, &[]).unwrap();
                                let nullifier = key.nullify(
                                    open_rec.asset_def.policy_ref().freezer_pub_key(),
                                    fee_ix as u64,
                                    &comm,
                                );
                                assert!(!self.nullifiers.contains(nullifier).unwrap().0);
                                open_rec
                            }));
                        }
                    }

                    if !multi_input {
                        if let Some((rec1, in_key1)) = &rec1 {
                            return self.generate_single_record_transfer(
                                &mut prng,
                                in1,
                                rec1.clone(),
                                *in_key1,
                                fee_rec,
                                k1,
                                round,
                                ix,
                                num_txs,
                                now,
                            );
                        }
                    }

                    // TODO; factor this into a local closure or something instead
                    // of a pasted block
                    for i in (0..(self.owners.len() - in2)).rev() {
                        if i == in1 {
                            continue;
                        }

                        let memo = &self.memos[i];
                        let kix = self.owners[i];
                        let key = &self.keys[kix];

                        if i as u64 == self.fee_records[kix] {
                            continue;
                        }

                        let comm = self
                            .record_merkle_tree
                            .get_leaf(i as u64)
                            .expect_ok()
                            .unwrap()
                            .0;

                        let open_rec = memo.decrypt(key, &comm, &[]).unwrap();

                        let nullifier = key.nullify(
                            open_rec.asset_def.policy_ref().freezer_pub_key(),
                            i as u64,
                            &comm,
                        );
                        if !self.nullifiers.contains(nullifier).unwrap().0 {
                            in2 = i;
                            rec2 = Some((open_rec, kix));
                            if fee_rec.is_none() {
                                let fee_ix = self.fee_records[kix];
                                fee_rec = Some((fee_ix, {
                                    let comm = self
                                        .record_merkle_tree
                                        .get_leaf(fee_ix as u64)
                                        .expect_ok()
                                        .unwrap()
                                        .0;
                                    let memo = self.memos[fee_ix as usize].clone();
                                    let open_rec = memo.decrypt(key, &comm, &[]).unwrap();
                                    let nullifier = key.nullify(
                                        open_rec.asset_def.policy_ref().freezer_pub_key(),
                                        fee_ix as u64,
                                        &comm,
                                    );
                                    assert!(!self.nullifiers.contains(nullifier).unwrap().0);
                                    open_rec
                                }));
                            }
                            break;
                        }
                    }

                    if !multi_input {
                        if let Some((rec2, in_key2)) = &rec2 {
                            return self.generate_single_record_transfer(
                                &mut prng,
                                in2,
                                rec2.clone(),
                                *in_key2,
                                fee_rec,
                                k1,
                                round,
                                ix,
                                num_txs,
                                now,
                            );
                        }
                    }

                    if rec1.is_none() || rec2.is_none() {
                        println!(
                            "Txn {}.{}/{}: No records found, {}s",
                            round + 1,
                            ix,
                            num_txs,
                            now.elapsed().as_secs_f32()
                        );
                        return None;
                    }

                    let (fee_ix, fee_rec) = fee_rec?;
                    let ((rec1, in_key1), (rec2, in_key2)) = (rec1?, rec2?);
                    let in_key1_ix = in_key1;
                    let in_key1 = &self.keys[in_key1];
                    let in_key2 = &self.keys[in_key2];

                    assert!(fee_ix != in1 as u64);
                    assert!(fee_ix != in2 as u64);

                    let k1 = k1 as usize % self.keys.len();
                    let k1_ix = k1;
                    let k1 = &self.keys[k1];
                    let k2 = k2 as usize % self.keys.len();
                    let k2_ix = k2;
                    let k2 = &self.keys[k2];

                    let out_def1 = rec1.asset_def.clone();
                    let out_def2 = rec2.asset_def.clone();

                    let (out_amt1, out_amt2) = {
                        if out_def1 == out_def2 {
                            let total = rec1.amount + rec2.amount;
                            let offset = (amt_diff as i64) / 2;
                            let midval = (total / 2) as i64;
                            let amt1 = midval + offset;
                            let amt1 = if amt1 < 1 {
                                1
                            } else if amt1 as u64 >= total {
                                total - 1
                            } else {
                                amt1 as u64
                            };
                            let amt2 = total - amt1;
                            (amt1, amt2)
                        } else {
                            (rec1.amount, rec2.amount)
                        }
                    };

                    // dbg!(&out_amt1);
                    // dbg!(&out_amt2);
                    // dbg!(&fee_rec.amount);

                    let out_rec1 = RecordOpening::new(
                        &mut prng,
                        out_amt1,
                        out_def1,
                        k1.pub_key(),
                        FreezeFlag::Unfrozen,
                    );

                    let out_rec2 = RecordOpening::new(
                        &mut prng,
                        out_amt2,
                        out_def2,
                        k2.pub_key(),
                        FreezeFlag::Unfrozen,
                    );

                    // self.memos.push(ReceiverMemo::from_ro(&mut prng, &out_rec1, &[]).unwrap());
                    // self.memos.push(ReceiverMemo::from_ro(&mut prng, &out_rec2, &[]).unwrap());

                    println!(
                        "Txn {}.{}/{} inputs chosen: {}",
                        round + 1,
                        ix,
                        num_txs,
                        now.elapsed().as_secs_f32()
                    );
                    let now = Instant::now();

                    let fee_input = FeeInput {
                        ro: fee_rec,
                        owner_keypair: in_key1,
                        acc_member_witness: AccMemberWitness {
                            merkle_path: self
                                .record_merkle_tree
                                .get_leaf(fee_ix)
                                .expect_ok()
                                .unwrap()
                                .1,
                            root: self.validator.record_merkle_frontier.get_root_value(),
                            uid: fee_ix,
                        },
                    };

                    let input1 = TransferNoteInput {
                        ro: rec1,
                        owner_keypair: in_key1,
                        cred: None,
                        acc_member_witness: AccMemberWitness {
                            merkle_path: self
                                .record_merkle_tree
                                .get_leaf(in1 as u64)
                                .expect_ok()
                                .unwrap()
                                .1,
                            root: self.validator.record_merkle_frontier.get_root_value(),
                            uid: in1 as u64,
                        },
                    };

                    let input2 = TransferNoteInput {
                        ro: rec2,
                        owner_keypair: in_key2,
                        cred: None,
                        acc_member_witness: AccMemberWitness {
                            merkle_path: self
                                .record_merkle_tree
                                .get_leaf(in2 as u64)
                                .expect_ok()
                                .unwrap()
                                .1,
                            root: self.validator.record_merkle_frontier.get_root_value(),
                            uid: in2 as u64,
                        },
                    };

                    println!(
                        "Txn {}.{}/{} inputs generated: {}",
                        round + 1,
                        ix,
                        num_txs,
                        now.elapsed().as_secs_f32()
                    );
                    let now = Instant::now();

                    let (fee_info, fee_out_rec) = TxnFeeInfo::new(&mut prng, fee_input, 1).unwrap();

                    let owner_memos = vec![&fee_out_rec, &out_rec1, &out_rec2]
                        .into_iter()
                        .map(|r| ReceiverMemo::from_ro(&mut prng, r, &[]))
                        .collect::<Result<Vec<_>, _>>()
                        .unwrap();

                    let (txn, _owner_memo_kp) = TransferNote::generate_non_native(
                        &mut prng,
                        vec![input1, input2],
                        &[out_rec1, out_rec2],
                        fee_info,
                        self.validator.prev_commit_time + 1,
                        self.prove_keys.xfr.key_for_size(3, 3).unwrap(),
                    )
                    .unwrap();

                    // owner_memos_key
                    // .verify(&helpers::get_owner_memos_digest(&owner_memos),
                    //     &owner_memos_sig)?;
                    println!(
                        "Txn {}.{}/{} note generated: {}",
                        round + 1,
                        ix,
                        num_txs,
                        now.elapsed().as_secs_f32()
                    );
                    let now = Instant::now();

                    let nullifier_pfs = txn
                        .inputs_nullifiers
                        .iter()
                        .map(|n| self.nullifiers.contains(*n).unwrap().1)
                        .collect();

                    println!(
                        "Txn {}.{}/{} nullifier proofs generated: {}s",
                        round + 1,
                        ix,
                        num_txs,
                        now.elapsed().as_secs_f32()
                    );

                    assert_eq!(owner_memos.len(), 3);
                    let keys_and_memos = vec![in_key1_ix, k1_ix, k2_ix]
                        .into_iter()
                        .zip(owner_memos.into_iter())
                        .collect();

                    Some((
                        ix,
                        keys_and_memos,
                        ElaboratedTransaction {
                            txn: TransactionNote::Transfer(Box::new(txn)),
                            proofs: nullifier_pfs,
                        },
                    ))
                },
            )
            .filter_map(|x| x)
            .collect::<Vec<_>>();

        txns.sort_by(|(i, _, _), (j, _, _)| i.cmp(j));
        Ok(txns)
    }

    #[allow(clippy::too_many_arguments)]
    #[allow(clippy::type_complexity)]
    fn generate_single_record_transfer(
        &self,
        prng: &mut ChaChaRng,
        rec_ix: usize,
        rec: RecordOpening,
        in_key_ix: usize,
        fee_rec: Option<(u64, RecordOpening)>,
        out_key_ix: u8,
        round: usize,
        ix: usize,
        num_txs: usize,
        now: Instant,
    ) -> Option<(usize, Vec<(usize, ReceiverMemo)>, ElaboratedTransaction)> {
        println!(
            "Txn {}.{}/{}: generating single-input transaction {}s",
            round + 1,
            ix,
            num_txs,
            now.elapsed().as_secs_f32()
        );
        let now = Instant::now();

        let in_key = &self.keys[in_key_ix];
        let (fee_ix, fee_rec) = fee_rec?;

        let out_key_ix = out_key_ix as usize % self.keys.len();
        let out_key = &self.keys[out_key_ix];

        assert_ne!(rec.amount, 0);
        let out_rec1 = RecordOpening::new(
            prng,
            rec.amount,
            rec.asset_def.clone(),
            out_key.pub_key(),
            FreezeFlag::Unfrozen,
        );

        println!(
            "Txn {}.{}/{} inputs chosen: {}",
            round + 1,
            ix,
            num_txs,
            now.elapsed().as_secs_f32()
        );
        let now = Instant::now();

        let fee_input = FeeInput {
            ro: fee_rec,
            owner_keypair: in_key,
            acc_member_witness: AccMemberWitness {
                merkle_path: self
                    .record_merkle_tree
                    .get_leaf(fee_ix)
                    .expect_ok()
                    .unwrap()
                    .1,
                root: self.validator.record_merkle_frontier.get_root_value(),
                uid: fee_ix,
            },
        };

        let input = TransferNoteInput {
            ro: rec,
            owner_keypair: in_key,
            cred: None,
            acc_member_witness: AccMemberWitness {
                merkle_path: self
                    .record_merkle_tree
                    .get_leaf(rec_ix as u64)
                    .expect_ok()
                    .unwrap()
                    .1,
                root: self.validator.record_merkle_frontier.get_root_value(),
                uid: rec_ix as u64,
            },
        };

        println!(
            "Txn {}.{}/{} inputs generated: {}",
            round + 1,
            ix,
            num_txs,
            now.elapsed().as_secs_f32()
        );
        let now = Instant::now();

        let (fee_info, fee_out_rec) = TxnFeeInfo::new(prng, fee_input, 1).unwrap();

        let owner_memos = vec![&fee_out_rec, &out_rec1]
            .into_iter()
            .map(|r| ReceiverMemo::from_ro(prng, r, &[]))
            .collect::<Result<Vec<_>, _>>()
            .unwrap();

        let (txn, _owner_memo_kp) = TransferNote::generate_non_native(
            prng,
            vec![input],
            &[out_rec1],
            fee_info,
            self.validator.prev_commit_time + 1,
            self.prove_keys.xfr.key_for_size(2, 2).unwrap(),
        )
        .unwrap();

        println!(
            "Txn {}.{}/{} note generated: {}",
            round + 1,
            ix,
            num_txs,
            now.elapsed().as_secs_f32()
        );
        let now = Instant::now();

        let nullifier_pfs = txn
            .inputs_nullifiers
            .iter()
            .map(|n| self.nullifiers.contains(*n).unwrap().1)
            .collect();

        println!(
            "Txn {}.{}/{} nullifier proofs generated: {}s",
            round + 1,
            ix,
            num_txs,
            now.elapsed().as_secs_f32()
        );

        assert_eq!(owner_memos.len(), 2);
        let keys_and_memos = vec![in_key_ix, out_key_ix]
            .into_iter()
            .zip(owner_memos.into_iter())
            .collect();

        Some((
            ix,
            keys_and_memos,
            ElaboratedTransaction {
                txn: TransactionNote::Transfer(Box::new(txn)),
                proofs: nullifier_pfs,
            },
        ))
    }

    /// Tries to add a transaction to a block.
    ///
    /// Note: `round` and `num_txs` are for `println!`s only.
    // Issue: https://gitlab.com/translucence/systems/system/-/issues/16.
    #[allow(clippy::too_many_arguments)]
    pub fn try_add_transaction(
        &mut self,
        blk: &mut ElaboratedBlock,
        txn: ElaboratedTransaction,
        round: usize,
        ix: usize,
        num_txs: usize,
        owner_memos: Vec<ReceiverMemo>,
        kixs: Vec<usize>,
    ) -> Result<(), ValidationError> {
        println!("Block {}/{} trying to add {}", round + 1, num_txs, ix);

        let base_ix = self.record_merkle_tree.num_leaves()
            + blk
                .block
                .0
                .iter()
                .map(|x| x.output_commitments().len() as u64)
                .sum::<u64>();
        let newblk = blk.add_transaction(&self.validator, &txn)?;
        println!("Block {}/{} adding {}", round + 1, num_txs, ix);
        self.memos.extend(owner_memos);
        self.fee_records[kixs[0]] = base_ix;
        self.owners.extend(kixs);

        *blk = newblk;
        Ok(())
    }

    /// Validates and applys a block.
    ///
    /// Note: `round` and `num_txs` are for `println!`s only.
    // Issue: https://gitlab.com/translucence/systems/system/-/issues/16.
    pub fn validate_and_apply(
        &mut self,
        blk: ElaboratedBlock,
        round: usize,
        num_txs: usize,
        generation_time: f32,
    ) -> Result<(), ValidationError> {
        Self::update_timer(&mut self.inner_timer, |_| ());

        if !blk.validate_block(&self.validator) {
            self.validator.validate_block(
                self.validator.prev_commit_time + 1,
                blk.block.clone(),
                blk.proofs,
            )?;
            return Err(ValidationError::Failed {});
        }
        let new_state = blk.append_to(&self.validator).unwrap();

        for n in blk.block.0.iter().flat_map(|x| x.nullifiers().into_iter()) {
            assert!(!self.nullifiers.contains(n).unwrap().0);
            self.nullifiers.insert(n);
        }
        for comm in blk
            .block
            .0
            .iter()
            .flat_map(|x| x.output_commitments().into_iter())
        {
            self.record_merkle_tree.push(comm);
        }

        self.validator = new_state;

        let mut checking_time: f32 = 0.0;
        Self::update_timer(&mut self.inner_timer, |t| {
            checking_time = t;
        });

        Self::update_timer(&mut self.outer_timer, |t| {
            println!(
                "Block {}/{}: {} transactions, {}s ({}s generation, {}s checking)",
                round + 1,
                num_txs,
                blk.block.0.len(),
                t,
                generation_time,
                checking_time
            )
        });

        assert_eq!(self.nullifiers.hash(), self.validator.nullifiers_root);
        Ok(())
    }
}

// TODO(joe): proper Err returns
#[cfg(test)]
mod tests {
    use super::*;
    use merkle_tree::LookupResult;
    use quickcheck::QuickCheck;

    /*
     * Test idea:
     *  - generate asset definitions somehow (tracing? probably not for now)
     *  - generate initial asset records
     *  - Repeatedly:
     *      - Pick 1 or 2 non-spent record(s)
     *      - Pick 1 or 2 recipients and the balance of outputs
     *      - build a transaction
     *      - apply that transaction
     */
    #[allow(clippy::type_complexity)] //todo replace (bool, u16, u16, u8, u8, i32) with a struct TransactionSpec
    fn test_multixfr(
        /*
         * multi_input (if false, generates smaller transaction and rec2 is ignored),
         * rec1,rec2 (0-indexed back in time),
         * key1, key2, diff in outputs (out1-out2) if diff
         * can't be achieved with those records, it will
         * saturate the other to zero.
         */
        txs: Vec<Vec<(bool, u16, u16, u8, u8, i32)>>,
        nkeys: u8,
        ndefs: u8,
        init_rec: (u8, u8, u64),
        init_recs: Vec<(u8, u8, u64)>, // (def,key) -> amount
    ) {
        let mut state = MultiXfrTestState::initialize(
            [0x7au8; 32],
            nkeys,
            ndefs,
            (
                MultiXfrRecordSpec {
                    asset_def_ix: init_rec.0,
                    owner_key_ix: init_rec.1,
                    asset_amount: init_rec.2,
                },
                init_recs
                    .into_iter()
                    .map(
                        |(asset_def_ix, owner_key_ix, asset_amount)| MultiXfrRecordSpec {
                            asset_def_ix,
                            owner_key_ix,
                            asset_amount,
                        },
                    )
                    .collect(),
            ),
        )
        .unwrap();

        // let mut prng = ChaChaRng::from_entropy();

        let num_txs = txs.len();

        println!("{} blocks", num_txs);

        for (i, block) in txs.into_iter().enumerate() {
            assert_eq!(state.owners.len(), state.memos.len());
            assert_eq!(state.validator.nullifiers_root, state.nullifiers.hash());
            MultiXfrTestState::update_timer(&mut state.outer_timer, |_| {
                println!(
                    "Block {}/{}, {} candidate txns",
                    i + 1,
                    num_txs,
                    block.len()
                )
            });

            // let block = block.into_iter().take(5).collect::<Vec<_>>();
            let txns = state.generate_transactions(i, block, num_txs).unwrap();

            let mut generation_time: f32 = 0.0;
            MultiXfrTestState::update_timer(&mut state.outer_timer, |t| {
                generation_time = t;
                println!("Block {}/{} txns generated: {}s", i + 1, num_txs, t)
            });

            let mut blk = ElaboratedBlock::default();
<<<<<<< HEAD
            for (ix, (owner_memos, k1_ix, k2_ix), txn) in txns {
                let _ = state.try_add_transaction(
                    &mut blk,
                    txn,
                    i,
                    ix,
                    num_txs,
                    owner_memos,
                    vec![k1_ix, k1_ix, k2_ix],
                );
=======
            for (ix, keys_and_memos, txn) in txns {
                let (owner_memos, kixs) = {
                    let mut owner_memos = vec![];
                    let mut kixs = vec![];

                    for (kix, memo) in keys_and_memos {
                        kixs.push(kix);
                        owner_memos.push(memo);
                    }
                    (owner_memos, kixs)
                };

                let _ = state.try_add_transaction(&mut blk, txn, i, ix, num_txs, owner_memos, kixs);
>>>>>>> 43c89ce0
            }

            state
                .validate_and_apply(blk, i, num_txs, generation_time)
                .unwrap();
        }
    }

    /*
     * Test idea:
     *  - generate asset definitions somehow (tracing? probably not for now)
     *  - generate initial asset records
     *  - Repeatedly:
     *      - Pick (1? 2?) non-spent record(s)
     *      - Pick 1 or 2 recipients and the balance of outputs
     *      - build a transaction
     *      - apply that transaction
     */

    #[test]
    #[allow(clippy::eq_op)]
    fn it_works() {
        assert_eq!(2 + 2, 4);
    }

    #[test]
    fn test_paramsetup() {
        let mut prng = ChaChaRng::from_seed([0x8au8; 32]);
        println!("generating universal parameters");

        let univ = jf_txn::proof::universal_setup(
            compute_universal_param_size(NoteType::Transfer, 1, 1, MERKLE_HEIGHT).unwrap(),
            &mut prng,
        )
        .unwrap();
        let (_prove, _verif, _constraint_count) =
            jf_txn::proof::transfer::preprocess(&univ, 1, 1, MERKLE_HEIGHT).unwrap();

        println!("CRS set up");
    }

    #[test]
    fn test_verifier_key_commit_hash() {
        // Check that ValidatorStates with different verify_crs have different commits.
        println!("generating universal parameters");

        let univ = &*UNIVERSAL_PARAM;
        let (_, mint, _) = jf_txn::proof::mint::preprocess(univ, MERKLE_HEIGHT).unwrap();
        let (_, xfr11, _) = jf_txn::proof::transfer::preprocess(univ, 1, 1, MERKLE_HEIGHT).unwrap();
        let (_, xfr22, _) = jf_txn::proof::transfer::preprocess(univ, 2, 2, MERKLE_HEIGHT).unwrap();
        let (_, freeze2, _) = jf_txn::proof::freeze::preprocess(univ, 2, MERKLE_HEIGHT).unwrap();
        let (_, freeze3, _) = jf_txn::proof::freeze::preprocess(univ, 3, MERKLE_HEIGHT).unwrap();
        println!("CRS set up");

        let validator = |xfrs: &[_], freezes: &[_]| {
            let record_merkle_tree = MerkleTree::new(MERKLE_HEIGHT).unwrap();
            ValidatorState::new(
                VerifierKeySet {
                    mint: TransactionVerifyingKey::Mint(mint.clone()),
                    xfr: KeySet::new(xfrs.iter().map(|size| {
                        TransactionVerifyingKey::Transfer(match size {
                            (1, 1) => xfr11.clone(),
                            (2, 2) => xfr22.clone(),
                            _ => panic!("invalid xfr size"),
                        })
                    }))
                    .unwrap(),
                    freeze: KeySet::new(freezes.iter().map(|size| {
                        TransactionVerifyingKey::Freeze(match size {
                            2 => freeze2.clone(),
                            3 => freeze3.clone(),
                            _ => panic!("invalid freeze size"),
                        })
                    }))
                    .unwrap(),
                },
                record_merkle_tree,
            )
        };

        let validator_xfr11_freeze2 = validator(&[(1, 1)], &[2]);
        let validator_xfr11_freeze3 = validator(&[(1, 1)], &[3]);
        let validator_xfr22_freeze2 = validator(&[(2, 2)], &[2]);
        let validator_xfr11_22_freeze2 = validator(&[(1, 1), (2, 2)], &[2]);
        let validator_xfr11_freeze2_3 = validator(&[(1, 1)], &[2, 3]);
        for (v1, v2) in [
            // Different xfr keys, same freeze keys
            (&validator_xfr11_freeze2, &validator_xfr22_freeze2),
            // Different freeze keys, same xfr keys
            (&validator_xfr11_freeze2, &validator_xfr11_freeze3),
            // Different number of xfr keys
            (&validator_xfr11_freeze2, &validator_xfr11_22_freeze2),
            // Different number of freeze keys
            (&validator_xfr11_freeze2, &validator_xfr11_freeze2_3),
        ] {
            assert_ne!(v1.commit(), v2.commit());
        }
    }

    #[test]
    fn test_record_history_commit_hash() {
        // Check that ValidatorStates with different record histories have different commits.
        println!("generating universal parameters");

        let univ = &*UNIVERSAL_PARAM;
        let (_, mint, _) = jf_txn::proof::mint::preprocess(univ, MERKLE_HEIGHT).unwrap();
        let (_, xfr, _) = jf_txn::proof::transfer::preprocess(univ, 1, 1, MERKLE_HEIGHT).unwrap();
        let (_, freeze, _) = jf_txn::proof::freeze::preprocess(univ, 2, MERKLE_HEIGHT).unwrap();
        println!("CRS set up");

        let verif_crs = VerifierKeySet {
            mint: TransactionVerifyingKey::Mint(mint),
            xfr: KeySet::new(vec![TransactionVerifyingKey::Transfer(xfr)].into_iter()).unwrap(),
            freeze: KeySet::new(vec![TransactionVerifyingKey::Freeze(freeze)].into_iter()).unwrap(),
        };
        let mut v1 = ValidatorState::new(verif_crs, MerkleTree::new(MERKLE_HEIGHT).unwrap());
        let mut v2 = v1.clone();

        // Test validators with different history lengths.
        v1.past_record_merkle_roots
            .push_front(merkle_tree::NodeValue::from(0));
        assert_ne!(v1.commit(), v2.commit());

        // Test validators with the same length, but different histories.
        v2.past_record_merkle_roots
            .push_front(merkle_tree::NodeValue::from(1));
        assert_ne!(v1.commit(), v2.commit());
    }

    #[test]
    #[allow(unused_variables)]
    fn test_2user() {
        let now = Instant::now();

        println!("generating params");

        let mut prng = ChaChaRng::from_seed([0x8au8; 32]);

        let univ_setup = &*UNIVERSAL_PARAM;

        let (xfr_prove_key, xfr_verif_key, _) =
            jf_txn::proof::transfer::preprocess(univ_setup, 1, 2, MERKLE_HEIGHT).unwrap();
        let (mint_prove_key, mint_verif_key, _) =
            jf_txn::proof::mint::preprocess(univ_setup, MERKLE_HEIGHT).unwrap();
        let (freeze_prove_key, freeze_verif_key, _) =
            jf_txn::proof::freeze::preprocess(univ_setup, 2, MERKLE_HEIGHT).unwrap();

        for (l, k) in vec![
            ("xfr", CanonicalBytes::from(xfr_verif_key.clone())),
            ("mint", CanonicalBytes::from(mint_verif_key.clone())),
            ("freeze", CanonicalBytes::from(freeze_verif_key.clone())),
        ] {
            println!("{}: {} bytes", l, k.0.len());
        }

        let prove_keys = ProverKeySet::<key_set::OrderByInputs> {
            mint: mint_prove_key,
            xfr: KeySet::new(vec![xfr_prove_key].into_iter()).unwrap(),
            freeze: KeySet::new(vec![freeze_prove_key].into_iter()).unwrap(),
        };

        let verif_keys = VerifierKeySet {
            mint: TransactionVerifyingKey::Mint(mint_verif_key),
            xfr: KeySet::new(vec![TransactionVerifyingKey::Transfer(xfr_verif_key)].into_iter())
                .unwrap(),
            freeze: KeySet::new(
                vec![TransactionVerifyingKey::Freeze(freeze_verif_key)].into_iter(),
            )
            .unwrap(),
        };

        println!("CRS set up: {}s", now.elapsed().as_secs_f32());
        let now = Instant::now();

        let alice_key = UserKeyPair::generate(&mut prng);
        let bob_key = UserKeyPair::generate(&mut prng);

        let coin = AssetDefinition::native();

        let alice_rec_builder = RecordOpening::new(
            &mut prng,
            2,
            coin.clone(),
            alice_key.pub_key(),
            FreezeFlag::Unfrozen,
        );

        let alice_rec1 = alice_rec_builder;

        let mut t = MerkleTree::new(MERKLE_HEIGHT).unwrap();
        assert_eq!(
            t.get_root_value(),
            MerkleTree::<RecordCommitment>::new(MERKLE_HEIGHT)
                .unwrap()
                .get_root_value()
        );
        let alice_rec_elem = RecordCommitment::from(&alice_rec1);
        // dbg!(&RecordCommitment::from(&alice_rec1));
        assert_eq!(
            RecordCommitment::from(&alice_rec1),
            RecordCommitment::from(&alice_rec1)
        );
        t.push(RecordCommitment::from(&alice_rec1));
        let alice_rec_path = t.get_leaf(0).expect_ok().unwrap().1;
        assert_eq!(alice_rec_path.nodes.len(), MERKLE_HEIGHT as usize);

        let mut nullifiers: SetMerkleTree = Default::default();

        println!("Tree set up: {}s", now.elapsed().as_secs_f32());
        let now = Instant::now();

        let first_root = t.get_root_value();

        let alice_rec_final = TransferNoteInput {
            ro: alice_rec1,
            owner_keypair: &alice_key,
            cred: None,
            acc_member_witness: AccMemberWitness {
                merkle_path: alice_rec_path.clone(),
                root: first_root,
                uid: 0,
            },
        };

        let mut wallet_merkle_tree = t.clone();
        let mut validator = ValidatorState::new(verif_keys, t);

        println!("Validator set up: {}s", now.elapsed().as_secs_f32());
        let now = Instant::now();

        let comm = validator.commit();
        // assert_eq!(&comm.as_ref(),
        //     &[0x78, 0x35, 0x59, 0x80, 0x24, 0xab, 0xe2, 0x71, 0xbb, 0x26, 0x1d, 0xbd, 0x4f, 0xc0,
        //       0xfb, 0xb8, 0xc3, 0x01, 0x62, 0xae, 0x95, 0xf5, 0x8c, 0x20, 0xc5, 0xf6, 0x00, 0x14,
        //       0xbc, 0x3c, 0x79, 0xa6, 0x2d, 0xe6, 0xdc, 0x5d, 0xac, 0x36, 0x54, 0x9f, 0xad, 0x24,
        //       0xc6, 0x69, 0x59, 0xb0, 0x68, 0x85, 0x7f, 0x27, 0x1e, 0x77, 0xb7, 0xf8, 0xab, 0x0d,
        //       0x08, 0xe8, 0x00, 0x30, 0xfe, 0xc1, 0xa4, 0x86]);
        println!(
            "Validator has state {:x?}: {}s",
            comm,
            now.elapsed().as_secs_f32()
        );
        let now = Instant::now();

        MerkleTree::check_proof(
            validator.record_merkle_root,
            0,
            alice_rec_elem,
            &alice_rec_path,
        )
        .unwrap();

        println!("Path checked: {}s", now.elapsed().as_secs_f32());
        let now = Instant::now();

        let ((txn1, _, _), bob_rec) = {
            let bob_rec = RecordOpening::new(
                &mut prng,
                1, /* 1 less, for the transaction fee */
                coin,
                bob_key.pub_key(),
                FreezeFlag::Unfrozen,
            );

            let txn = TransferNote::generate_native(
                &mut prng,
                /* inputs:         */ vec![alice_rec_final],
                /* outputs:        */ &[bob_rec.clone()],
                /* fee:            */ 1,
                /* valid_until:    */ 2,
                /* proving_key:    */ prove_keys.xfr.key_for_size(1, 2).unwrap(),
            )
            .unwrap();
            (txn, bob_rec)
        };

        println!("Transfer has {} outputs", txn1.output_commitments.len());
        println!(
            "Transfer is {} bytes long",
            serde_cbor::ser::to_vec_packed(&txn1).unwrap().len()
        );

        println!("Transfer generated: {}s", now.elapsed().as_secs_f32());
        let now = Instant::now();

        let nullifier_pfs = txn1
            .inputs_nullifiers
            .iter()
            .map(|n| nullifiers.contains(*n).unwrap().1)
            .collect();
        for n in txn1.inputs_nullifiers.iter() {
            nullifiers.insert(*n);
        }

        println!(
            "Transfer nullifier proofs generated: {}",
            now.elapsed().as_secs_f32()
        );
        let now = Instant::now();

        let new_recs = txn1.output_commitments.to_vec();

        let new_uids = validator
            .validate_and_apply(
                1,
                Block(vec![TransactionNote::Transfer(Box::new(txn1))]),
                vec![nullifier_pfs],
                false,
            )
            .unwrap();

        println!(
            "Transfer validated & applied: {}s",
            now.elapsed().as_secs_f32()
        );
        let now = Instant::now();

        assert_eq!(&new_uids[1..], &[2]);
        for r in new_recs {
            wallet_merkle_tree.push(r);
        }

        let bob_rec = TransferNoteInput {
            ro: bob_rec,
            owner_keypair: &bob_key,
            cred: None,
            acc_member_witness: AccMemberWitness {
                merkle_path: wallet_merkle_tree.get_leaf(2).expect_ok().unwrap().1,
                root: validator.record_merkle_frontier.get_root_value(),
                uid: 2,
            },
        };

        assert_eq!(nullifiers.hash(), validator.nullifiers_root);

        println!(
            "New record merkle path retrieved: {}s",
            now.elapsed().as_secs_f32()
        );
        let comm = validator.commit();
        println!(
            "Validator has state {:x?}: {}s",
            comm,
            now.elapsed().as_secs_f32()
        );
        let now = Instant::now();
    }

    fn pow3(x: u64) -> u64 {
        let mut ret = 1u64;
        for i in (0..64).rev() {
            ret = ret.overflowing_mul(ret).0;
            if ((x >> i) & 1) == 1 {
                ret = ret.overflowing_mul(3).0;
            }
        }
        ret
    }

    fn test_merkle_tree(updates: Vec<Result<u64, usize>>) {
        println!("Iter: {} updates", updates.len());
        let (mut t1, mut t2) = (
            MerkleTree::<u64>::new(MERKLE_HEIGHT).unwrap(),
            MerkleTree::<u64>::new(MERKLE_HEIGHT).unwrap(),
        );
        for t in [&mut t1, &mut t2].iter_mut() {
            let mut map = Vec::new();
            for u in updates.iter() {
                match u {
                    Ok(val) => {
                        map.push(val);

                        t.push(pow3(*val));

                        // check_path(t.hasher.as_ref(), &path.unwrap(), &leaf_val,
                        //         &leaf_hash, MERKLE_HEIGHT, &t.root_hash)
                        //     .expect("Merkle3Tree generated an invalid proof");

                        // assert_eq!(old_val,old_tree_val.map(|x| x.1));
                    }
                    Err(i) => {
                        match (
                            map.get(*i).cloned().map(|x| pow3(*x as u64)),
                            t.get_leaf(*i as u64),
                        ) {
                            (None, LookupResult::EmptyLeaf) => {}
                            (Some(map_val), LookupResult::Ok(_tree_val, tree_proof)) => {
                                // assert_eq!(map_val,tree_val);
                                MerkleTree::check_proof(
                                    t.get_root_value(),
                                    *i as u64,
                                    map_val,
                                    &tree_proof,
                                )
                                .expect("Merkle path verification failed");
                            }
                            (l, r) => {
                                panic!("Mismatch: map_val = {:?}, tree_val,proof = {:?}", l, r);
                            }
                        }
                    }
                }
            }
        }

        assert_eq!(t1.get_root_value(), t2.get_root_value());
    }

    #[test]
    fn quickcheck_multixfr_regression1() {
        test_multixfr(vec![vec![]], 0, 0, (0, 0, 0), vec![])
    }
    #[test]
    fn quickcheck_multixfr_regression2() {
        test_multixfr(
            vec![vec![(true, 0, 0, 0, 0, -2), (true, 0, 0, 0, 0, 0)]],
            0,
            0,
            (0, 0, 0),
            vec![(0, 0, 0)],
        )
    }

    #[test]
    fn quickcheck_multixfr_regression3() {
        test_multixfr(vec![], 0, 0, (0, 0, 0), vec![(0, 3, 0)])
    }

    #[test]
<<<<<<< HEAD
=======
    fn quickcheck_multixfr_regression4() {
        test_multixfr(vec![vec![(true, 3, 0, 0, 0, 0)]], 0, 0, (0, 0, 0), vec![])
    }

    #[test]
    fn quickcheck_multixfr_regression5() {
        test_multixfr(
            vec![vec![(true, 0, 0, 1, 1, 0)], vec![(true, 0, 0, 0, 0, 0)]],
            1,
            0,
            (0, 0, 0),
            vec![],
        )
    }

    #[test]
    fn quickcheck_multixfr_regression6() {
        // This test caused 0-amount records to be created by breaking single records into two using
        // single-input transactions. 0-amount records in turn lead to underflows when the test
        // tries to compute output amounts that are separated by a non-zero amt_diff and sum to 0.
        test_multixfr(
            vec![
                vec![(false, 0, 0, 1, 1, 0)],
                vec![(false, 0, 0, 1, 1, 0)],
                vec![(false, 0, 0, 1, 1, 0)],
            ],
            2,
            1,
            (0, 0, 2),
            vec![],
        )
    }

    #[test]
    fn test_multixfr_multi_arity() {
        test_multixfr(
            vec![vec![(true, 0, 1, 1, 1, 0)], vec![(false, 5, 0, 1, 1, 0)]],
            2,
            1,
            (0, 0, 2),
            vec![(0, 0, 2), (0, 0, 2)],
        )
    }

    #[test]
>>>>>>> 43c89ce0
    #[ignore]
    fn quickcheck_multixfr() {
        QuickCheck::new()
            .tests(1)
            .quickcheck(test_multixfr as fn(Vec<_>, u8, u8, _, Vec<_>) -> ());
    }

    #[test]
    fn quickcheck_merkle_tree_map() {
        QuickCheck::new()
            .tests(10)
            .quickcheck(test_merkle_tree as fn(Vec<_>) -> ());
    }

    #[test]
    fn single_item_insert() {
        test_merkle_tree(vec![Ok(0)]);
    }

    #[test]
    fn double_item_insert() {
        test_merkle_tree(vec![Ok(0), Ok(1)]);
    }

    #[test]
    fn quickcheck_regressions() {}
}<|MERGE_RESOLUTION|>--- conflicted
+++ resolved
@@ -13,20 +13,12 @@
 use jf_primitives::merkle_tree;
 use jf_txn::{
     errors::TxnApiError,
-<<<<<<< HEAD
-    keys::{FreezerKeyPair, UserKeyPair},
-=======
     keys::UserKeyPair,
->>>>>>> 43c89ce0
     mint::MintNote,
     proof::{freeze::FreezeProvingKey, mint::MintProvingKey, transfer::TransferProvingKey},
     structs::{
         AssetCode, AssetCodeSeed, AssetDefinition, FeeInput, FreezeFlag, NoteType, Nullifier,
-<<<<<<< HEAD
-        ReceiverMemo, RecordCommitment, RecordOpening,
-=======
         ReceiverMemo, RecordCommitment, RecordOpening, TxnFeeInfo,
->>>>>>> 43c89ce0
     },
     transfer::{TransferNote, TransferNoteInput},
     txn_batch_verify,
@@ -864,11 +856,6 @@
             .map(|_| UserKeyPair::generate(&mut prng))
             .collect();
 
-<<<<<<< HEAD
-        let freezer_key = FreezerKeyPair::generate(&mut prng);
-
-=======
->>>>>>> 43c89ce0
         let asset_seeds: Vec<(AssetCodeSeed, Vec<u8>)> = (0..=(num_asset_defs as usize))
             .map(|i| {
                 (
@@ -913,11 +900,6 @@
         }
 
         Self::update_timer(&mut timer, |t| println!("Native token records: {}s", t));
-<<<<<<< HEAD
-
-        let first_root = t.get_root_value();
-=======
->>>>>>> 43c89ce0
 
         let nullifiers: SetMerkleTree = Default::default();
 
@@ -964,108 +946,6 @@
 
         let mut keys_in_block = HashSet::<usize>::new();
 
-<<<<<<< HEAD
-        for (def_ix, key, amt) in std::iter::once(initial_records.0)
-            .chain((initial_records.1).into_iter())
-            .flat_map(|x| vec![x, x].into_iter())
-            .map(|spec| (spec.asset_def_ix, spec.owner_key_ix, spec.asset_amount))
-        {
-            let amt = if amt < 2 { 2 } else { amt };
-            let def_ix = def_ix as usize % ret.asset_defs.len();
-            // We can't mint native tokens
-            let def_ix = if def_ix < 1 { 1 } else { def_ix };
-            let def = ret.asset_defs[def_ix].clone();
-            let kix = key as usize % ret.keys.len();
-
-            if keys_in_block.contains(&kix) {
-                keys_in_block.clear();
-                ret.validate_and_apply(core::mem::take(&mut setup_block), 0, 0, 0.0)
-                    .unwrap();
-
-                setup_block = ElaboratedBlock::next_block(&ret.validator);
-            }
-            keys_in_block.insert(kix);
-
-            let key = &ret.keys[kix];
-
-            let rec =
-                RecordOpening::new(&mut ret.prng, amt, def, key.pub_key(), FreezeFlag::Unfrozen);
-
-            /*
-                         *
-                         * pub fn generate<R>(
-                rng: &mut R,
-                mint_ro: RecordOpening,
-                ac_seed: AssetCodeSeed,
-                ac_description: &[u8],
-                fee_input: FeeInput<'_>,
-                fee: u64,
-                proving_key: &MintProvingKey<'_>
-            ) -> Result<(Self, [ReceiverMemo; 2], Signature, RecordOpening), TxnApiError>
-                         */
-
-            let fee_ix = ret.fee_records[kix];
-            let fee_rec = {
-                let comm = ret
-                    .record_merkle_tree
-                    .get_leaf(fee_ix as u64)
-                    .expect_ok()
-                    .unwrap()
-                    .0;
-                let memo = ret.memos[fee_ix as usize].clone();
-                let open_rec = memo.decrypt(&key, &comm, &[]).unwrap();
-                let nullifier = key.nullify(&ret.freezer_key.pub_key(), fee_ix as u64, &comm);
-                assert!(!ret.nullifiers.contains(nullifier).unwrap().0);
-                open_rec
-            };
-
-            assert_eq!(
-                ret.record_merkle_tree.get_root_value(),
-                ret.validator.record_merkle_frontier.get_root_value()
-            );
-            let fee_input = FeeInput {
-                ro: fee_rec,
-                owner_keypair: key,
-                acc_member_witness: AccMemberWitness {
-                    merkle_path: ret
-                        .record_merkle_tree
-                        .get_leaf(fee_ix)
-                        .expect_ok()
-                        .unwrap()
-                        .1,
-                    root: ret.validator.record_merkle_frontier.get_root_value(),
-                    uid: fee_ix,
-                },
-            };
-
-            let (note, memos, _memos_sig, _change_ro) = MintNote::generate(
-                &mut ret.prng,
-                rec,
-                ret.asset_seeds[def_ix - 1].0,
-                &ret.asset_seeds[def_ix - 1].1,
-                fee_input,
-                1,
-                &ret.prove_key.mint,
-            )
-            .unwrap();
-
-            let nul = ret.nullifiers.contains(note.input_nullifier).unwrap().1;
-
-            let ix = setup_block.block.0.len();
-            ret.try_add_transaction(
-                &mut setup_block,
-                ElaboratedTransaction {
-                    txn: TransactionNote::Mint(Box::new(note)),
-                    proofs: vec![nul],
-                },
-                0,
-                ix,
-                0,
-                memos.to_vec(),
-                vec![kix, kix],
-            )
-            .unwrap();
-=======
         let mut to_add = std::iter::once(initial_records.0)
             .chain((initial_records.1).into_iter())
             .flat_map(|x| vec![x, x].into_iter())
@@ -1212,7 +1092,6 @@
                 .unwrap();
 
             setup_block = ElaboratedBlock::next_block(&ret.validator);
->>>>>>> 43c89ce0
         }
 
         ret.validate_and_apply(core::mem::take(&mut setup_block), 0, 0, 0.0)
@@ -1931,18 +1810,6 @@
             });
 
             let mut blk = ElaboratedBlock::default();
-<<<<<<< HEAD
-            for (ix, (owner_memos, k1_ix, k2_ix), txn) in txns {
-                let _ = state.try_add_transaction(
-                    &mut blk,
-                    txn,
-                    i,
-                    ix,
-                    num_txs,
-                    owner_memos,
-                    vec![k1_ix, k1_ix, k2_ix],
-                );
-=======
             for (ix, keys_and_memos, txn) in txns {
                 let (owner_memos, kixs) = {
                     let mut owner_memos = vec![];
@@ -1956,7 +1823,6 @@
                 };
 
                 let _ = state.try_add_transaction(&mut blk, txn, i, ix, num_txs, owner_memos, kixs);
->>>>>>> 43c89ce0
             }
 
             state
@@ -2386,8 +2252,6 @@
     }
 
     #[test]
-<<<<<<< HEAD
-=======
     fn quickcheck_multixfr_regression4() {
         test_multixfr(vec![vec![(true, 3, 0, 0, 0, 0)]], 0, 0, (0, 0, 0), vec![])
     }
@@ -2433,7 +2297,6 @@
     }
 
     #[test]
->>>>>>> 43c89ce0
     #[ignore]
     fn quickcheck_multixfr() {
         QuickCheck::new()
