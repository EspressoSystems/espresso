////////////////////////////////////////////////////////////////////////////////
// The AAP Wallet Frontend
//
// For now, this "frontend" is simply a comand-line read-eval-print loop which
// allows the user to enter commands for a wallet interactively.
//

use api::UserAddress;
use async_std::sync::{Arc, Mutex};
use async_std::task::block_on;
use async_trait::async_trait;
use fmt::{Display, Formatter};
use futures::future::BoxFuture;
use jf_txn::keys::{AuditorPubKey, FreezerPubKey};
use jf_txn::structs::{AssetCode, AssetDefinition, AssetPolicy};
use lazy_static::lazy_static;
use shutdown_hooks::add_shutdown_hook;
use std::any::type_name;
use std::collections::HashMap;
use std::fmt;
use std::fs::File;
use std::io::{Read, Write};
use std::iter::once;
use std::path::{Path, PathBuf};
use std::process::exit;
use std::str::FromStr;
use structopt::StructOpt;
use tagged_base64::TaggedBase64;
<<<<<<< HEAD
use tempdir::TempDir;
use wallet::{network::*, AssetInfo, MintInfo};
=======
use wallet::{network::*, AssetInfo, MintInfo, TransactionReceipt, TransactionState};
>>>>>>> ab793335
use zerok_lib::{api, wallet, UNIVERSAL_PARAM};

type Wallet = wallet::Wallet<'static, NetworkBackend<'static>>;

#[derive(StructOpt)]
struct Args {
    /// Generate keys for a wallet, do not run the REPL.
    ///
    /// The keys are stored in FILE and FILE.pub.
    #[structopt(short = "g", long)]
    key_gen: Option<PathBuf>,

    /// Path to a private key file to use for the wallet.
    ///
    /// If not given, new keys are generated randomly.
    #[structopt(short, long)]
    key_path: Option<PathBuf>,

<<<<<<< HEAD
    /// Path to a saved wallet, or a new directory where this wallet will be saved.
    ///
    /// If not given, the wallet will be stored in ~/.translucence/wallet. If a wallet already
    /// exists there, it will be loaded. Otherwise, a new wallet will be created.
    #[structopt(short, long)]
    storage: Option<PathBuf>,

    /// Create a new wallet and store it an a temporary location which will be deleted on exit.
    ///
    /// This option is mutually exclusive with --storage.
    #[structopt(long)]
    #[structopt(conflicts_with("storage"))]
    #[structopt(hidden(true))]
    tmp_storage: bool,
=======
    #[structopt(long)]
    /// Run in a mode which is friendlier to automated scripting.
    ///
    /// Instead of prompting the user for input with a line editor, the prompt will be printed,
    /// followed by a newline, and the input will be read without an editor.
    non_interactive: bool,
>>>>>>> ab793335

    /// URL of a server for interacting with the ledger
    server: Option<Url>,
}

// A REPL command.
struct Command {
    // The name of the command, for display and lookup.
    name: String,
    // The parameters of the command and their types, as strings, for display purposes in the 'help'
    // command.
    params: Vec<(String, String)>,
    // The keyword parameters of the command and their types, as strings, for display purposes in
    // the 'help' command.
    kwargs: Vec<(String, String)>,
    // A brief description of what the command does.
    help: String,
    // Run the command with a list of arguments.
    run: CommandFunc,
}

type CommandFunc =
    Box<dyn Sync + for<'a> Fn(Vec<String>, HashMap<String, String>) -> BoxFuture<'static, ()>>;

impl Display for Command {
    fn fmt(&self, f: &mut Formatter<'_>) -> fmt::Result {
        write!(f, "{}", self.name)?;
        for (param, ty) in &self.params {
            write!(f, " {}: {}", param, ty)?;
        }
        for (param, ty) in &self.kwargs {
            write!(f, " [{}: {}]", param, ty)?;
        }
        write!(f, "\n    {}", self.help)?;
        Ok(())
    }
}

macro_rules! command {
    ($name:ident,
     $help:expr,
     |$wallet:pat, $($arg:ident : $argty:ty),*
      $(; $($kwarg:ident : Option<$kwargty:ty>),*)?| $run:expr) => {
        Command {
            name: String::from(stringify!($name)),
            params: vec![$((
                String::from(stringify!($arg)),
                String::from(type_name::<$argty>()),
            )),*],
            kwargs: vec![$($((
                String::from(stringify!($kwarg)),
                String::from(type_name::<$kwargty>()),
            )),*)?],
            help: String::from($help),
            run: Box::new(|args, kwargs| Box::pin(async move {
                if args.len() != count!($($arg)*) {
                    println!("incorrect number of arguments (expected {})", count!($($arg)*));
                    return;
                }

                // For each (arg, ty) pair in the signature of the handler function, create a local
                // variable `arg: ty` by converting from the corresponding string in the `args`
                // vector. `args` will be unused if $($arg)* is empty, hence the following allows.
                #[allow(unused_mut)]
                #[allow(unused_variables)]
                let mut args = args.into_iter();
                $(
                    let $arg = match <$argty>::from_str(args.next().unwrap().as_str()) {
                        Ok(arg) => arg,
                        Err(_) => {
                            println!(
                                "invalid value for argument {} (expected {})",
                                stringify!($arg),
                                type_name::<$argty>());
                            return;
                        }
                    };
                )*

                // For each (kwarg, ty) pair in the signature of the handler function, create a
                // local variable `kwarg: Option<ty>` by converting the value associated with
                // `kwarg` in `kwargs` to tye type `ty`.
                $($(
                    let $kwarg = match kwargs.get(stringify!($kwarg)) {
                        Some(val) => match <$kwargty>::from_str(val) {
                            Ok(arg) => Some(arg),
                            Err(_) => {
                                println!(
                                    "invalid value for argument {} (expected {})",
                                    stringify!($kwarg),
                                    type_name::<$kwargty>());
                                return;
                            }
                        }
                        None => None,
                    };
                )*)?
                // `kwargs` will be unused if there are no keyword params.
                let _ = kwargs;

                let $wallet = &mut *WALLET.lock().await;
                $run
            }))
        }
    };

    // Don't require a comma after $wallet if there are no additional args.
    ($name:ident, $help:expr, |$wallet:pat| $run:expr) => {
        command!($name, $help, |$wallet,| $run)
    };

    // Don't require wallet at all.
    ($name:ident, $help:expr, || $run:expr) => {
        command!($name, $help, |_| $run)
    };
}

macro_rules! count {
    () => (0);
    ($x:tt $($xs:tt)*) => (1 + count!($($xs)*));
}

// Types which can be listed in terminal output and parsed from a list index.
#[async_trait]
trait Listable: Sized {
    async fn list(wallet: &mut Wallet) -> Vec<ListItem<Self>>;

    fn list_sync(wallet: &mut Wallet) -> Vec<ListItem<Self>> {
        block_on(Self::list(wallet))
    }
}

struct ListItem<T> {
    index: usize,
    item: T,
    annotation: Option<String>,
}

impl<T: Display> Display for ListItem<T> {
    fn fmt(&self, f: &mut Formatter<'_>) -> fmt::Result {
        write!(f, "{}. {}", self.index, self.item)?;
        if let Some(annotation) = &self.annotation {
            write!(f, " ({})", annotation)?;
        }
        Ok(())
    }
}

impl<T: Listable + FromStr> FromStr for ListItem<T> {
    type Err = ();

    fn from_str(s: &str) -> Result<Self, Self::Err> {
        if let Ok(index) = usize::from_str(s) {
            // If the input looks like a list index, build the list for type T and get an element of
            // type T by indexing.
            let mut items = T::list_sync(&mut *block_on(WALLET.lock()));
            if index < items.len() {
                Ok(items.remove(index))
            } else {
                Err(())
            }
        } else {
            // Otherwise, just parse a T directly.
            match T::from_str(s) {
                Ok(item) => Ok(ListItem {
                    item,
                    index: 0,
                    annotation: None,
                }),
                Err(_) => Err(()),
            }
        }
    }
}

#[async_trait]
impl Listable for AssetCode {
    async fn list(wallet: &mut Wallet) -> Vec<ListItem<Self>> {
        // Get all assets known to the wallet, except the native asset, which we will add to the
        // results manually to make sure that it is always present and always first.
        let mut assets = wallet
            .assets()
            .await
            .into_iter()
            .filter_map(|(code, asset)| {
                if code == AssetCode::native() {
                    None
                } else {
                    Some(asset)
                }
            })
            .collect::<Vec<_>>();
        // Sort alphabetically for consistent ordering as long as the set of known assets remains
        // stable.
        assets.sort_by_key(|info| info.asset.code.to_string());

        // Convert to ListItems and prepend the native asset code.
        once(AssetInfo::from(AssetDefinition::native()))
            .chain(assets)
            .into_iter()
            .enumerate()
            .map(|(index, info)| ListItem {
                index,
                annotation: if info.asset.code == AssetCode::native() {
                    Some(String::from("native"))
                } else {
                    // Annotate the listing with attributes indicating whether the asset is
                    // auditable, freezable, and mintable by us.
                    let mut attributes = String::new();
                    let policy = info.asset.policy_ref();
                    let auditor_pub_key = wallet.auditor_pub_key();
                    let freezer_pub_key = wallet.freezer_pub_key();
                    if *policy.auditor_pub_key() == auditor_pub_key {
                        attributes.push('a');
                    }
                    if *policy.freezer_pub_key() == freezer_pub_key {
                        attributes.push('f');
                    }
                    if info.mint_info.is_some() {
                        attributes.push('m');
                    }
                    if attributes.is_empty() {
                        None
                    } else {
                        Some(attributes)
                    }
                },
                item: info.asset.code,
            })
            .collect()
    }
}

lazy_static! {
    static ref COMMANDS: Vec<Command> = vec![
        command!(address, "print the address of this wallet", |wallet| {
            println!("{}", api::UserAddress(wallet.address()));
        }),
        command!(pub_key, "print the public key of this wallet", |wallet| {
            println!("{:?}", wallet.pub_key());
        }),
        command!(assets, "list assets known to the wallet", |wallet| {
            for item in AssetCode::list(wallet).await {
                println!("{}", item);
            }
            println!("(a=auditable, f=freezeable, m=mintable)");
        }),
        command!(
            asset,
            "print information about an asset",
            |wallet, asset: ListItem<AssetCode>| {
                let assets = wallet.assets().await;
                let info =
                    if asset.item == AssetCode::native() {
                        // We always recognize the native asset type in the CLI, even if it's not
                        // included in the wallet's assets yet.
                        AssetInfo::from(AssetDefinition::native())
                    } else {
                        match assets.get(&asset.item) {
                            Some(info) => info.clone(),
                            None => {
                                println!("No such asset {}", asset.item);
                                return;
                            }
                        }
                    };

                // Try to format the asset description as human-readable as possible.
                let desc = if let Some(MintInfo { desc, .. }) = &info.mint_info {
                    // If it looks like it came from a string, interpret as a string. Otherwise,
                    // encode the binary blob as tagged base64.
                    match std::str::from_utf8(desc) {
                        Ok(s) => String::from(s),
                        Err(_) => TaggedBase64::new("DESC", desc).unwrap().to_string(),
                    }
                } else if info.asset.code == AssetCode::native() {
                    String::from("Native")
                } else {
                    String::from("Asset")
                };
                println!("{} {}", desc, info.asset.code);

                // Print the auditor, noting if it is us.
                let policy = info.asset.policy_ref();
                if policy.is_auditor_pub_key_set() {
                    let auditor_key = policy.auditor_pub_key();
                    if *auditor_key == wallet.auditor_pub_key() {
                        println!("Auditor: me");
                    } else {
                        println!("Auditor: {}", *auditor_key);
                    }
                } else {
                    println!("Not auditable");
                }

                // Print the freezer, noting if it is us.
                if policy.is_freezer_pub_key_set() {
                    let freezer_key = policy.freezer_pub_key();
                    if *freezer_key == wallet.freezer_pub_key() {
                        println!("Freezer: me");
                    } else {
                        println!("Freezer: {}", *freezer_key);
                    }
                } else {
                    println!("Not freezeable");
                }

                // Print the minter, noting if it is us.
                if info.mint_info.is_some() {
                    println!("Minter: me");
                } else if info.asset.code == AssetCode::native() {
                    println!("Not mintable");
                } else {
                    println!("Minter: unknown");
                }
            }
        ),
        command!(
            balance,
            "print owned balance of asset",
            |wallet, asset: ListItem<AssetCode>| {
                println!("{}", wallet.balance(&asset.item).await);
            }
        ),
        command!(
            transfer,
            "transfer some owned assets to another user",
            |wallet, asset: ListItem<AssetCode>, address: UserAddress, amount: u64, fee: u64; wait: Option<bool>| {
                match wallet
                    .transfer(&asset.item, &[(address.0, amount)], fee)
                    .await
                {
                    Ok(receipt) => {
                        if wait == Some(true) {
                            match wallet.await_transaction(&receipt).await {
                                Err(err) => {
                                    println!("Error waiting for transaction to complete: {}", err);
                                }
                                Ok(TransactionState::Retired) => {},
                                _ => {
                                    println!("Transaction failed");
                                }
                            }
                        } else {
                            println!("Transaction {}", receipt);
                        }
                    }
                    Err(err) => {
                        println!("{}\nAssets were not transferred.", err);
                    }
                }
            }
        ),
        command!(
            issue,
            "create a new asset",
            |wallet, desc: String; auditor: Option<AuditorPubKey>, freezer: Option<FreezerPubKey>| {
                let mut policy = AssetPolicy::default();
                if let Some(auditor) = auditor {
                    policy = policy.set_auditor_pub_key(auditor);
                }
                if let Some(freezer) = freezer {
                    policy = policy.set_freezer_pub_key(freezer);
                }
                match wallet.define_asset(desc.as_bytes(), policy).await {
                    Ok(def) => {
                        println!("{}", def.code);
                    }
                    Err(err) => {
                        println!("{}\nAsset was not created.", err);
                    }
                }
            }
        ),
        command!(
            mint,
            "mint an asset",
            |wallet, asset: ListItem<AssetCode>, address: UserAddress, amount: u64, fee: u64; wait: Option<bool>| {
                match wallet
                    .mint(fee, &asset.item, amount, address.0)
                    .await
                {
                    Ok(receipt) => {
                        if wait == Some(true) {
                            match wallet.await_transaction(&receipt).await {
                                Err(err) => {
                                    println!("Error waiting for transaction to complete: {}", err);
                                }
                                Ok(TransactionState::Retired) => {},
                                _ => {
                                    println!("Transaction failed");
                                }
                            }
                        } else {
                            println!("Transaction {}", receipt);
                        }
                    }
                    Err(err) => {
                        println!("{}\nAssets were not minted.", err);
                    }
                }
            }
        ),
        command!(
            transaction,
            "print the status of a transaction",
            |wallet, receipt: TransactionReceipt| {
                match wallet.transaction_status(&receipt).await {
                    Ok(status) => println!("{}", status),
                    Err(err) => println!("Error getting transaction status: {}", err),
                }
            }
        ),
        command!(
            wait,
            "wait for a transaction to complete",
            |wallet, receipt: TransactionReceipt| {
                match wallet.await_transaction(&receipt).await {
                    Ok(status) => println!("{}", status),
                    Err(err) => println!("Error waiting for transaction: {}", err),
                }
            }
        ),
        command!(
            info,
            "print general information about this wallet",
            |wallet| {
                println!("Address: {}", api::UserAddress(wallet.address()));
                println!("Public key: {}", wallet.pub_key());
                println!("Audit key: {}", wallet.auditor_pub_key());
                println!("Freeze key: {}", wallet.freezer_pub_key());
            }
        ),
        command!(help, "display list of available commands", || {
            for command in COMMANDS.iter() {
                println!("{}", command);
            }
        }),
    ];
}

lazy_static! {
    static ref STORAGE: (PathBuf, Arc<Mutex<Option<TempDir>>>) = {
        let args = Args::from_args();
        match args.storage {
            Some(storage) => (storage, Arc::new(Mutex::new(None))),
            None if !args.tmp_storage => {
                let home = std::env::var("HOME").unwrap_or_else(|_| {
                    println!(
                        "HOME directory is not set. Please set your HOME directory, or specify a \
                        different storage location using --storage."
                    );
                    exit(1);
                });
                let mut dir = PathBuf::from(home);
                dir.push(".translucence/wallet");
                (dir, Arc::new(Mutex::new(None)))
            }
            None => {
                let tmp_dir = TempDir::new("wallet").unwrap_or_else(|err| {
                    println!("error creating temporary directory: {}", err);
                    exit(1);
                });
                add_shutdown_hook(close_storage);
                (
                    PathBuf::from(tmp_dir.path()),
                    Arc::new(Mutex::new(Some(tmp_dir))),
                )
            }
        }
    };
    static ref STORAGE_PATH: &'static Path = &STORAGE.0;
    static ref WALLET: Arc<Mutex<Wallet>> = Arc::new(Mutex::new(block_on(init_repl())));
}

extern "C" fn close_storage() {
    block_on(STORAGE.1.lock()).take();
}

async fn init_repl() -> Wallet {
    let args = Args::from_args();
    let server = args.server.unwrap_or_else(|| {
        println!("server is required");
        exit(1);
    });

    println!(
        "Welcome to the AAP wallet, version {}",
        env!("CARGO_PKG_VERSION")
    );
    println!("(c) 2021 Translucence Research, Inc.");
    println!("connecting...");

    let key_pair = if let Some(path) = args.key_path {
        let mut file = File::open(path).unwrap_or_else(|err| {
            println!("cannot open private key file: {}", err);
            exit(1);
        });
        let mut bytes = Vec::new();
        file.read_to_end(&mut bytes).unwrap_or_else(|err| {
            println!("error reading private key file: {}", err);
            exit(1);
        });
        bincode::deserialize(&bytes).unwrap_or_else(|err| {
            println!("invalid private key file: {}", err);
            exit(1);
        })
    } else {
        wallet::new_key_pair()
    };

    let backend = NetworkBackend::new(
        &*UNIVERSAL_PARAM,
        server.clone(),
        server.clone(),
        server.clone(),
        *STORAGE_PATH,
    )
    .unwrap_or_else(|err| {
        println!("Failed to connect to backend: {}", err);
        exit(1);
    });
    let wallet = Wallet::new(key_pair, backend).await.unwrap_or_else(|err| {
        println!("Error loading wallet: {}", err);
        exit(1);
    });

    println!("Type 'help' for a list of commands.");
    wallet
}

enum Reader {
    Interactive(rustyline::Editor<()>),
    Automated,
}

impl Reader {
    fn new(args: &Args) -> Self {
        if args.non_interactive {
            Self::Automated
        } else {
            Self::Interactive(rustyline::Editor::<()>::new())
        }
    }

    fn read_line(&mut self) -> Option<String> {
        let prompt = "> ";
        match self {
            Self::Interactive(editor) => editor.readline(prompt).ok(),
            Self::Automated => {
                println!("{}", prompt);
                let mut line = String::new();
                std::io::stdin().read_line(&mut line).ok().map(|_| line)
            }
        }
    }
}

#[async_std::main]
async fn main() {
    let args = Args::from_args();

    if let Some(mut path) = args.key_gen {
        let key_pair = wallet::new_key_pair();

        let mut file = File::create(path.clone()).unwrap_or_else(|err| {
            println!("error creating private key file: {}", err);
            exit(1);
        });
        let bytes = bincode::serialize(&key_pair).unwrap_or_else(|err| {
            println!("error generating private key: {}", err);
            exit(1)
        });
        file.write_all(&bytes).unwrap_or_else(|err| {
            println!("error writing private key file: {}", err);
            exit(1);
        });

        path.set_extension("pub");
        let mut file = File::create(path).unwrap_or_else(|err| {
            println!("error creating public key file: {}", err);
            exit(1);
        });
        let bytes = bincode::serialize(&key_pair.pub_key()).unwrap_or_else(|err| {
            println!("error generating public key: {}", err);
            exit(1);
        });
        file.write_all(&bytes).unwrap_or_else(|err| {
            println!("error writing public key file: {}", err);
            exit(1);
        });

        return;
    }

    // Force static initialization to happen eagerly, so we don't get a long delay some time later
    // after the user has started using the wallet.
    let _ = &*WALLET;

    let mut input = Reader::new(&args);
    'repl: while let Some(line) = input.read_line() {
        let tokens = line.split_whitespace().collect::<Vec<_>>();
        if tokens.is_empty() {
            continue;
        }
        for Command { name, run, .. } in COMMANDS.iter() {
            if name == tokens[0] {
                let mut args = Vec::new();
                let mut kwargs = HashMap::new();
                for tok in tokens.into_iter().skip(1) {
                    if let Some((key, value)) = tok.split_once("=") {
                        kwargs.insert(String::from(key), String::from(value));
                    } else {
                        args.push(String::from(tok));
                    }
                }
                run(args, kwargs).await;
                continue 'repl;
            }
        }
        println!("Unknown command. Type 'help' for a list of valid commands.");
    }
}<|MERGE_RESOLUTION|>--- conflicted
+++ resolved
@@ -26,12 +26,8 @@
 use std::str::FromStr;
 use structopt::StructOpt;
 use tagged_base64::TaggedBase64;
-<<<<<<< HEAD
 use tempdir::TempDir;
-use wallet::{network::*, AssetInfo, MintInfo};
-=======
 use wallet::{network::*, AssetInfo, MintInfo, TransactionReceipt, TransactionState};
->>>>>>> ab793335
 use zerok_lib::{api, wallet, UNIVERSAL_PARAM};
 
 type Wallet = wallet::Wallet<'static, NetworkBackend<'static>>;
@@ -50,7 +46,6 @@
     #[structopt(short, long)]
     key_path: Option<PathBuf>,
 
-<<<<<<< HEAD
     /// Path to a saved wallet, or a new directory where this wallet will be saved.
     ///
     /// If not given, the wallet will be stored in ~/.translucence/wallet. If a wallet already
@@ -65,14 +60,13 @@
     #[structopt(conflicts_with("storage"))]
     #[structopt(hidden(true))]
     tmp_storage: bool,
-=======
+
     #[structopt(long)]
     /// Run in a mode which is friendlier to automated scripting.
     ///
     /// Instead of prompting the user for input with a line editor, the prompt will be printed,
     /// followed by a newline, and the input will be read without an editor.
     non_interactive: bool,
->>>>>>> ab793335
 
     /// URL of a server for interacting with the ledger
     server: Option<Url>,
