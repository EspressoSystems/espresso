--- conflicted
+++ resolved
@@ -19,9 +19,6 @@
 rustyline = "9.0.0"
 shutdown_hooks = "0.1.0"
 structopt = { version = "0.3", features = ["paw"] }
-<<<<<<< HEAD
+tagged-base64 = { git = "ssh://git@gitlab.com/translucence/common/tagged-base64.git", branch = "main"}
 tempdir = "0.3.7"
-=======
-tagged-base64 = { git = "ssh://git@gitlab.com/translucence/common/tagged-base64.git", branch = "main"}
->>>>>>> 4d95e303
 zerok_lib = { path = "../zerok_lib/" }