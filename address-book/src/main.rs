--- conflicted
+++ resolved
@@ -1,3 +1,15 @@
+// Copyright (c) 2022 Espresso Systems (espressosys.com)
+// This file is part of the Espresso library.
+//
+// This program is free software: you can redistribute it and/or modify it under the terms of the GNU
+// General Public License as published by the Free Software Foundation, either version 3 of the
+// License, or (at your option) any later version.
+// This program is distributed in the hope that it will be useful, but WITHOUT ANY WARRANTY; without
+// even the implied warranty of MERCHANTABILITY or FITNESS FOR A PARTICULAR PURPOSE. See the GNU
+// General Public License for more details.
+// You should have received a copy of the GNU General Public License along with this program. If not,
+// see <https://www.gnu.org/licenses/>.
+
 // Copyright (c) 2022 Espresso Systems (espressosys.com)
 //
 // This program is free software: you can redistribute it and/or modify it under the terms of the
@@ -46,14 +58,7 @@
     // Colorful logs upon request.
     let want_color = settings.get_bool("ansi_color").unwrap_or(false);
 
-<<<<<<< HEAD
     init_logging(want_color);
-=======
-    tracing_subscriber::fmt()
-        .with_ansi(false)
-        .with_env_filter(tracing_subscriber::EnvFilter::from_default_env())
-        .init();
->>>>>>> e7da0ddd
 
     let api_toml = settings.get_string(DiscoKey::api_toml.as_ref())?;
     let base_url = &settings.get_string(DiscoKey::base_url.as_ref())?;
