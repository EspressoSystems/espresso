--- conflicted
+++ resolved
@@ -19,19 +19,12 @@
 use async_std::sync::{Arc, RwLock};
 use async_std::task::block_on;
 use commit::Committable;
-<<<<<<< HEAD
-use espresso_availability_api::query_data::{BlockQueryData, StateQueryData};
-use espresso_core::state::{BlockCommitment, TransactionCommitment, ValidatorState};
-use futures::task::SpawnError;
-=======
 use espresso_availability_api::{
     data_source::UpdateAvailabilityData,
     query_data::{BlockQueryData, StateQueryData},
 };
 use espresso_catchup_api::data_source::UpdateCatchUpData;
-use espresso_core::state::{
-    BlockCommitment, ElaboratedTransaction, TransactionCommitment, ValidatorState,
-};
+use espresso_core::state::{BlockCommitment, TransactionCommitment, ValidatorState};
 use espresso_metastate_api::data_source::UpdateMetaStateData;
 use espresso_status_api::data_source::UpdateStatusData;
 use futures::{
@@ -40,7 +33,6 @@
     StreamExt,
 };
 use hotshot::data::{BlockHash, LeafHash, QuorumCertificate};
->>>>>>> c39490dc
 use hotshot::types::EventType;
 use hotshot::H_256;
 use itertools::izip;
@@ -195,18 +187,7 @@
                                         merkle_tree.get_leaf(*uid).expect_ok().unwrap().1.path
                                     })
                                     .collect::<Vec<_>>();
-<<<<<<< HEAD
-                                events.push(LedgerEvent::Memos {
-=======
-                                let hash = ElaboratedTransaction {
-                                    txn: txn.clone(),
-                                    proofs: proofs.clone(),
-                                    memos: memos.clone(),
-                                    signature: signature.clone(),
-                                }
-                                .hash();
                                 events.push(Some(LedgerEvent::Memos {
->>>>>>> c39490dc
                                     outputs: izip!(
                                         memos.clone(),
                                         txn.output_commitments(),
