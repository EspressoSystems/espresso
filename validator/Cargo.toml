--- conflicted
+++ resolved
@@ -64,19 +64,10 @@
 shellexpand = "2.0"
 snafu = { version = "0.7", features = ["backtraces"] }
 strum = "0.24"
-<<<<<<< HEAD
-strum_macros = "0.20.1"
+strum_macros = "0.24"
 surf-disco = { git = "ssh://git@github.com/EspressoSystems/surf-disco.git", branch = "main", optional = true }
 tagged-base64 = { git = "https://github.com/EspressoSystems/tagged-base64.git", tag = "0.2.1" }
 tempdir = "0.3.7"
-=======
-strum_macros = "0.24"
-surf = "2.3.1"
-tagged-base64 = { git = "https://github.com/EspressoSystems/tagged-base64.git", tag = "0.2.1" }
-tempdir = "0.3.7"
-tide = { version = "0.16.0", default-features = false }
-tide-disco = { git = "ssh://git@github.com/EspressoSystems/tide-disco.git", tag = "v0.3.1", optional = true }
->>>>>>> 98371efa
 tracing = "0.1.35"
 tracing-distributed = "0.3.1"
 tracing-futures = "0.2"
@@ -100,11 +91,7 @@
 address-book = { path = "../address-book" }
 espresso-client = { path = "../client" }
 portpicker = "0.1"
-<<<<<<< HEAD
 surf-disco = { git = "ssh://git@github.com/EspressoSystems/surf-disco.git", branch = "main" }
-=======
-tide-disco = { git = "ssh://git@github.com/EspressoSystems/tide-disco.git", tag = "v0.3.1" }
->>>>>>> 98371efa
 tracing-test = "0.2"
 
 [target.'cfg(target_os = "linux")'.dependencies]
