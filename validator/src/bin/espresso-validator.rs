--- conflicted
+++ resolved
@@ -215,21 +215,8 @@
                         let commitment = TaggedBase64::new("COMM", state[0].commit().as_ref())
                             .unwrap()
                             .to_string();
-<<<<<<< HEAD
-                            println!("  - Round {} completed. Commitment: {}", round, commitment);
+                        println!("  - Round {} completed. Commitment: {}", round, commitment);
                         final_commitment = commitment;
-=======
-                        succeeded_rounds += 1;
-                        // !!!!!!     WARNING !!!!!!!
-                        // If the output below is changed, update the message for main() in
-                        // src/bin/multi_machine_automation.rs as well
-                        println!(
-                            // THINK TWICE BEFORE CHANGING THIS
-                            "  - Completed {} rounds. Commitment: {}",
-                            succeeded_rounds, commitment
-                        );
-                        // !!!!!! END WARNING !!!!!!!
->>>>>>> a2dc0881
                         break true;
                     }
                 }
