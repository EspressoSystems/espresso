// Copyright (c) 2022 Espresso Systems (espressosys.com)
// This file is part of the Espresso library.
//
// This program is free software: you can redistribute it and/or modify it under the terms of the GNU
// General Public License as published by the Free Software Foundation, either version 3 of the
// License, or (at your option) any later version.
// This program is distributed in the hope that it will be useful, but WITHOUT ANY WARRANTY; without
// even the implied warranty of MERCHANTABILITY or FITNESS FOR A PARTICULAR PURPOSE. See the GNU
// General Public License for more details.
// You should have received a copy of the GNU General Public License along with this program. If not,
// see <https://www.gnu.org/licenses/>.

#![deny(warnings)]
#![allow(clippy::format_push_string)]

use ark_serialize::*;
use ark_std::rand::{CryptoRng, RngCore};
use async_std::sync::{Arc, RwLock};
use clap::{Args, Parser};
use cld::ClDuration;
use dirs::data_local_dir;
use espresso_core::{
    committee::Committee,
    genesis::GenesisNote,
    reward::{mock_eligibility, CollectRewardNote},
    stake_table::{StakeTableHash, StakingPrivKey},
    state::{
<<<<<<< HEAD
        ChainVariables, ElaboratedBlock, ElaboratedTransaction, LWPersistence, SetMerkleTree,
        ValidatorState,
=======
        ChainVariables, ElaboratedBlock, ElaboratedTransaction, EspressoTransaction,
        EspressoTxnHelperProofs, KVMerkleProof, LWPersistence, ValidatorState,
>>>>>>> 5d9f1bf4
    },
    universal_params::VERIF_CRS,
    PrivKey, PubKey,
};
use espresso_esqs::full_node_data_source::QueryData;
use espresso_validator_api::data_source::ValidatorDataSource;
use futures::{select, Future, FutureExt};
use hotshot::types::{ed25519::Ed25519Priv, EventType};
use hotshot::{
    traits::implementations::MemoryStorage,
    types::{HotShotHandle, SignatureKey},
    HotShot, HotShotInitializer,
};
use hotshot_types::{ExecutionType, HotShotConfig};
use jf_cap::{
    keys::{UserAddress, UserPubKey},
    structs::{Amount, AssetDefinition, FreezeFlag, RecordOpening},
};
use jf_utils::tagged_blob;
use libp2p::identity::ed25519::SecretKey;
use libp2p::{multiaddr, Multiaddr, PeerId};
use libp2p_networking::network::NetworkNodeType;
use node_impl::ValidatorNodeImpl;
use rand_chacha::{rand_core::SeedableRng as _, ChaChaRng};
use snafu::Snafu;
use std::env;
use std::fmt::{self, Display, Formatter};
use std::io::Read;
use std::num::{NonZeroUsize, ParseIntError};
use std::path::{Path, PathBuf};
use std::str;
use std::str::FromStr;
use std::time::Duration;
use tracing::{debug, event, Level};
use url::Url;

mod network;
mod node_impl;
#[cfg(any(test, feature = "testing"))]
pub mod testing;
pub mod validator;

pub const MINIMUM_NODES: usize = 6;
<<<<<<< HEAD
pub const MINIMUM_BOOTSTRAP_NODES: usize = 5;

const GENESIS_SEED: [u8; 32] = [0x7au8; 32];
=======
pub const GENESIS_SEED: [u8; 32] = [0x7au8; 32];
>>>>>>> 5d9f1bf4
const DEFAULT_SECRET_KEY_SEED: [u8; 32] = [
    1, 2, 3, 4, 5, 6, 7, 8, 1, 2, 3, 4, 5, 6, 7, 8, 1, 2, 3, 4, 5, 6, 7, 8, 1, 2, 3, 4, 5, 6, 7, 8,
];

/// Parse a (url|ip):[0-9]+ into a multiaddr
pub fn parse_url(s: &str) -> Result<Multiaddr, multiaddr::Error> {
    let (ip, port) = s
        .split_once(':')
        .ok_or(multiaddr::Error::InvalidMultiaddr)?;
    if ip.chars().any(|c| c.is_alphabetic()) {
        // special case localhost
        if ip == "localhost" {
            Multiaddr::from_str(&format!("/ip4/{}/tcp/{}", "127.0.0.1", port))
        } else {
            // is domain
            Multiaddr::from_str(&format!("/dns/{}/tcp/{}", ip, port))
        }
    } else {
        // is ip address
        Multiaddr::from_str(&format!("/ip4/{}/tcp/{}", ip, port))
    }
}

#[derive(Clone, Copy, Debug, PartialEq, Eq)]
pub struct Ratio {
    pub numerator: u64,
    pub denominator: u64,
}

impl From<Ratio> for (u64, u64) {
    fn from(r: Ratio) -> Self {
        (r.numerator, r.denominator)
    }
}

impl Display for Ratio {
    fn fmt(&self, f: &mut Formatter) -> fmt::Result {
        write!(f, "{}:{}", self.numerator, self.denominator)
    }
}

#[derive(Debug, Snafu)]
pub enum ParseRatioError {
    #[snafu(display("numerator and denominator must be separated by :"))]
    MissingDelimiter,
    InvalidNumerator {
        err: ParseIntError,
    },
    InvalidDenominator {
        err: ParseIntError,
    },
}

impl FromStr for Ratio {
    type Err = ParseRatioError;

    fn from_str(s: &str) -> Result<Self, Self::Err> {
        let (num, den) = s.split_once(':').ok_or(ParseRatioError::MissingDelimiter)?;
        Ok(Self {
            numerator: num
                .parse()
                .map_err(|err| ParseRatioError::InvalidNumerator { err })?,
            denominator: den
                .parse()
                .map_err(|err| ParseRatioError::InvalidDenominator { err })?,
        })
    }
}

#[derive(Debug, Parser)]
pub struct NodeOpt {
    /// Whether to reset the persisted state.
    ///
    /// If the path to a node's persistence files doesn't exist, its persisted state will be reset
    /// regardless of this argument.
    #[arg(long, short)]
    pub reset_store_state: bool,

    /// Path to persistence files for all nodes.
    ///
    /// Persistence files will be nested under the specified directory.
    #[arg(long, short, env = "ESPRESSO_VALIDATOR_STORE_PATH")]
    pub store_path: Option<PathBuf>,

    /// Port of the current node if it's non-bootstrap.
    ///
    /// Overrides `nonbootstrap_base_port`.
    ///
    /// If the node is bootstrap, thip option will be overriden by the corresponding port in
    /// `--bootstrap-nodes`.
    #[arg(long, env = "ESPRESSO_VALIDATOR_NONBOOTSTRAP_PORT")]
    pub nonbootstrap_port: Option<u16>,

    /// The base port for the non-bootstrap nodes.
    ///
    /// If specified, the consesnsu port for node `i` will be `nonbootstrap_base_port + i`.
    ///
    /// Will be overriden by `nonbootstrap_port`.
    #[arg(long, default_value = "9000")]
    pub nonbootstrap_base_port: usize,

    /// URL for a CDN server to use for optimistic communication.
    ///
    /// Note that the configuration provided by the CDN will override consensus-level configuration
    /// specified in these options.
    #[arg(long, env = "ESPRESSO_CDN_SERVER_URL")]
    pub cdn: Option<Url>,

    /// Use in conjunction with --cdn to use libp2p for consensus networking.
    ///
    /// The centralized server will still be used for orchestration (e.g. synchronizing startup), as
    /// opposed to the default configuration (with netiher --cdn nor --libp2p) where libp2p
    /// networking is used without any orchestration.
    #[arg(long, requires = "cdn", env = "ESPRESSO_VALIDATOR_LIBP2P")]
    pub libp2p: bool,

    /// Minimum time to wait for submitted transactions before proposing a block.
    ///
    /// Increasing this trades off latency for throughput: the rate of new block proposals gets
    /// slower, but each block is proportionally larger. Because of batch verification, larger
    /// blocks should lead to increased throughput.
    ///
    /// `min-propose-time` is set to 0s by default, since minimum block size can be controlled using
    /// `min-transactions`, which is a more intentional, declarative setting. You may still wish to
    /// set a non-zero `min-propose-time` to allow for larger blocks in higher volumes while setting
    /// `min-transactions` to something small to handle low-volume conditions.
    #[arg(
        long,
        env = "ESPRESSO_VALIDATOR_MIN_PROPOSE_TIME",
        default_value = "0s",
        value_parser = parse_duration
    )]
    pub min_propose_time: Duration,

    /// Maximum time to wait for submitted transactions before proposing a block.
    ///
    /// If a validator has not received `min-transactions` after `min-propose-time`, it will wait up
    /// to `max-propose-time` before giving up and submitting a block with whatever transactions it
    /// does have.
    #[arg(
        long,
        env = "ESPRESSO_VALIDATOR_MAX_PROPOSE_TIME",
        default_value = "30s",
        value_parser = parse_duration
    )]
    pub max_propose_time: Duration,

    /// Minimum number of transactions to include in a block, if possible.
    ///
    /// After `min-propose-time`, a leader will propose a block as soon as it has at least
    /// `min-transactions`. Note that a block with fewer than `min-transactions` may still be
    /// proposed, if `min-transactions` are not submitted before `max-propose-time`.
    ///
    /// The default is 1, because a non-zero value of `min-transactions` is required in order for
    /// `max-propose-time` to have any effect -- if `min-transactions = 0`, then an empty block will
    /// be proposed each view after `min-propose-time`. Setting `min-transactions` to 1 limits the
    /// number of empty blocks proposed while still allowing a block to be proposed as soon as any
    /// transaction has been received. In a setting where high volume is expected most of the time,
    /// you might set this greater than 1 to encourage larger blocks and better throughput, while
    /// setting `max-propose-time` very large to handle low-volume conditions without affecting
    /// latency in high-volume conditions.
    #[clap(long, env = "ESPRESSO_VALIDATOR_MIN_TRANSACTIONS", default_value = "1")]
    pub min_transactions: usize,

    /// Base duration for next-view timeout.
    #[arg(
        long,
        env = "ESPRESSO_VALIDATOR_NEXT_VIEW_TIMEOUT",
        default_value = "60s",
        value_parser = parse_duration
    )]
    pub next_view_timeout: Duration,

    /// The exponential backoff ratio for the next-view timeout.
    #[arg(
        long,
        env = "ESPRESSO_VALIDATOR_TIMEOUT_RATIO",
        default_value = "11:10"
    )]
    pub timeout_ratio: Ratio,

    /// The delay a leader inserts before starting pre-commit.
    #[arg(
        long,
        env = "ESPRESSO_VALIDATOR_ROUND_START_DELAY",
        default_value = "1ms",
        value_parser = parse_duration
    )]
    pub round_start_delay: Duration,

    /// Delay after init before starting consensus.
    #[arg(long, env = "ESPRESSO_VALIDATOR_START_DELAY", default_value = "1ms",
        value_parser = parse_duration)]
    pub start_delay: Duration,

    /// Maximum number of transactions in a block.
    #[arg(
        long,
        env = "ESPRESSO_VALIDATOR_MAX_TRANSACTIONS",
        default_value = "10000"
    )]
    pub max_transactions: NonZeroUsize,
}

#[derive(Clone, Debug, Snafu)]
pub struct ParseDurationError {
    reason: String,
}

/// Parse a [Duration] from a string using [ClDuration], converting to a [Snafu] error.
pub fn parse_duration(s: &str) -> Result<Duration, ParseDurationError> {
    ClDuration::from_str(s)
        .map(Duration::from)
        .map_err(|err| ParseDurationError {
            reason: err.to_string(),
        })
}

impl Default for NodeOpt {
    fn default() -> Self {
        Self::parse_from(std::iter::empty::<String>())
    }
}

impl NodeOpt {
    pub fn check(&self) -> Result<(), String> {
        if self.max_propose_time < self.min_propose_time {
            return Err("max propose time must not be less than min propose time".into());
        }
        if self.max_propose_time.is_zero() {
            return Err("max propose time must be non-zero".into());
        }
        if self.next_view_timeout <= self.max_propose_time {
            return Err("next view timeout must be greater than max propose time".into());
        }
        if self.next_view_timeout <= self.round_start_delay {
            return Err("next view timeout must be greater than round start delay".into());
        }
        Ok(())
    }
}

#[tagged_blob("SEED")]
#[derive(Clone, Copy, Debug)]
pub struct SecretKeySeed(pub [u8; 32]);

impl CanonicalSerialize for SecretKeySeed {
    fn serialize<W: Write>(&self, mut w: W) -> Result<(), SerializationError> {
        w.write_all(&self.0)?;
        Ok(())
    }

    fn serialized_size(&self) -> usize {
        self.0.len()
    }
}

impl CanonicalDeserialize for SecretKeySeed {
    fn deserialize<R: Read>(mut r: R) -> Result<Self, SerializationError> {
        let mut bytes = [0; 32];
        r.read_exact(&mut bytes)?;
        Ok(bytes.into())
    }
}

impl From<[u8; 32]> for SecretKeySeed {
    fn from(bytes: [u8; 32]) -> Self {
        Self(bytes)
    }
}

impl From<SecretKeySeed> for [u8; 32] {
    fn from(seed: SecretKeySeed) -> [u8; 32] {
        seed.0
    }
}

/// Options for the validator connections during the consensus.
///
/// All validators should have the same consensus options.
///
/// The default values of `replication_factor` and mesh parameters for bootstrap and non-bootstrap
/// nodes are set arbitrarily. They should increase as the number of nodes increases, and must meet
/// the following requirements.
/// 1. `mesh_outbound_min <= mesh_n_low <= mesh_n <= mesh_n_high`.
/// 2. `mesh_outbound_min <= mesh_n / 2`.
#[derive(Clone, Debug, Args)]
pub struct ConsensusOpt {
    /// Seed number used to generate secret key set for all nodes.
    #[arg(long, env = "ESPRESSO_VALIDATOR_SECRET_KEY_SEED")]
    pub secret_key_seed: Option<SecretKeySeed>,

    #[arg(
        long,
        env = "ESPRESSO_VALIDATOR_REPLICATION_FACTOR",
        default_value = "5"
    )]
    pub replication_factor: usize,

    #[arg(
        long,
        env = "ESPRESSO_VALIDATOR_BOOTSTRAP_MESH_N_HIGH",
        default_value = "50"
    )]
    pub bootstrap_mesh_n_high: usize,
    #[arg(
        long,
        env = "ESPRESSO_VALIDATOR_BOOTSTRAP_MESH_N_LOW",
        default_value = "10"
    )]
    pub bootstrap_mesh_n_low: usize,
    #[arg(
        long,
        env = "ESPRESSO_VALIDATOR_BOOTSTRAP_MESH_OUTBOUND_MIN",
        default_value = "5"
    )]
    pub bootstrap_mesh_outbound_min: usize,
    #[arg(
        long,
        env = "ESPRESSO_VALIDATOR_BOOTSTRAP_MESH_N",
        default_value = "15"
    )]
    pub bootstrap_mesh_n: usize,

    #[arg(
        long,
        env = "ESPRESSO_VALIDATOR_NONBOOTSTRAP_MESH_N_HIGH",
        default_value = "15"
    )]
    pub nonbootstrap_mesh_n_high: usize,
    #[arg(
        long,
        env = "ESPRESSO_VALIDATOR_NONBOOTSTRAP_MESH_N_LOW",
        default_value = "8"
    )]
    pub nonbootstrap_mesh_n_low: usize,
    #[arg(
        long,
        env = "ESPRESSO_VALIDATOR_NONBOOTSTRAP_MESH_OUTBOUND_MIN",
        default_value = "4"
    )]
    pub nonbootstrap_mesh_outbound_min: usize,
    #[arg(
        long,
        env = "ESPRESSO_VALIDATOR_NONBOOTSTRAP_MESH_N",
        default_value = "12"
    )]
    pub nonbootstrap_mesh_n: usize,

    /// URLs of the bootstrap nodes, in the format of `<host>:<port>`.
    #[arg(
        long,
        env = "ESPRESSO_VALIDATOR_BOOTSTRAP_NODES",
        default_value = "localhost:9000,localhost:9001,localhost:9002,localhost:9003,localhost:9004,localhost:9005,localhost:9006",
        value_delimiter = ','
    )]
    pub bootstrap_nodes: Vec<Url>,
}

/// Returns the project directory.
pub fn project_path() -> PathBuf {
    PathBuf::from(env!("CARGO_MANIFEST_DIR"))
}

/// Returns the default directory to store persistence files.
fn default_store_path(node_id: usize) -> PathBuf {
    let mut data_dir = data_local_dir()
        .unwrap_or_else(|| env::current_dir().unwrap_or_else(|_| PathBuf::from("./")));
    data_dir.push("espresso");
    data_dir.push("validator");
    data_dir.push(format!("node{}", node_id));
    data_dir
}

/// Gets the directory to persistence files.
///
/// The returned path can be passed to `reset_store_dir` to remove the contents, if the
/// `--reset-store-state` argument is true.
fn get_store_dir(options: &NodeOpt, node_id: usize) -> PathBuf {
    options
        .store_path
        .clone()
        .unwrap_or_else(|| default_store_path(node_id))
}

fn get_secret_key_seed(consensus_opt: &ConsensusOpt) -> [u8; 32] {
    consensus_opt
        .secret_key_seed
        .unwrap_or(SecretKeySeed(DEFAULT_SECRET_KEY_SEED))
        .into()
}

type Network = network::HybridNetwork;
type Storage = MemoryStorage<ValidatorState>;
pub type Consensus = HotShotHandle<ValidatorNodeImpl<Network, Storage>>;

pub fn genesis(
    chain_id: u16,
    faucet_pub_keys: impl IntoIterator<Item = UserPubKey>,
) -> GenesisNote {
    let mut rng = ChaChaRng::from_seed(GENESIS_SEED);

    // Process the initial native token records for the faucet.
    let faucet_records = faucet_pub_keys
        .into_iter()
        .map(|pub_key| {
            // Create the initial grant.
            event!(
                Level::INFO,
                "creating initial native token record for {}",
                pub_key.address()
            );
            RecordOpening::new(
                &mut rng,
                Amount::from(1u64 << 32),
                AssetDefinition::native(),
                pub_key,
                FreezeFlag::Unfrozen,
            )
        })
        .collect();
    GenesisNote::new(
        ChainVariables::new(chain_id, VERIF_CRS.clone()),
        Arc::new(faucet_records),
    )
}

<<<<<<< HEAD
pub fn genesis_for_test() -> (GenesisNote, MultiXfrTestState) {
    let mut state = MultiXfrTestState::initialize(
        GENESIS_SEED,
        10,
        10,
        (
            MultiXfrRecordSpec {
                asset_def_ix: 0,
                owner_key_ix: 0,
                asset_amount: 100,
            },
            vec![
                MultiXfrRecordSpec {
                    asset_def_ix: 1,
                    owner_key_ix: 0,
                    asset_amount: 50,
                },
                MultiXfrRecordSpec {
                    asset_def_ix: 0,
                    owner_key_ix: 0,
                    asset_amount: 70,
                },
            ],
        ),
    )
    .unwrap();

    // [GenesisNote] doesn't support a non-empty nullifiers set, so we clear the nullifiers set in
    // our test state. This effectively "unspends" the records which were used to set up the initial
    // state. This is fine for testing purposes.
    state.nullifiers = SetMerkleTree::default();
    let genesis = GenesisNote::new(
        ChainVariables::new(42, VERIF_CRS.clone()),
        Arc::new(state.records().collect()),
    );
    state.validator = ValidatorState::genesis(genesis.clone());
    (genesis, state)
}

=======
>>>>>>> 5d9f1bf4
/// Creates the initial state and hotshot for simulation.
#[allow(clippy::too_many_arguments)]
async fn init_hotshot(
    options: &NodeOpt,
    known_nodes: Vec<PubKey>,
    priv_key: PrivKey,
    threshold: u64,
    node_id: usize,
    networking: Network,
    genesis: GenesisNote,
    num_bootstrap: usize,
) -> Consensus {
    // Create the initial hotshot
    let stake_table = known_nodes.iter().map(|key| (*key, 1)).collect();
    let pub_key = known_nodes[node_id];
    let config = HotShotConfig {
        total_nodes: NonZeroUsize::new(known_nodes.len()).unwrap(),
        threshold: NonZeroUsize::new(threshold as usize).unwrap(),
        max_transactions: options.max_transactions,
        known_nodes,
        next_view_timeout: options.next_view_timeout.as_millis() as u64,
        timeout_ratio: options.timeout_ratio.into(),
        round_start_delay: options.round_start_delay.as_millis() as u64,
        start_delay: options.start_delay.as_millis() as u64,
        propose_min_round_time: options.min_propose_time,
        propose_max_round_time: options.max_propose_time,
        min_transactions: options.min_transactions,
        num_bootstrap,
        execution_type: ExecutionType::Continuous,
    };
    debug!(?config);

    let storage = get_store_dir(options, node_id);
    let storage_path = Path::new(&storage);
    let lw_persistence = if options.reset_store_state {
        debug!("Initializing new session");
        LWPersistence::new(storage_path, "validator").unwrap()
    } else {
        debug!("Restoring from persisted session");
        LWPersistence::load(storage_path, "validator").unwrap()
    };
    let initializer = match lw_persistence.load_latest_leaf() {
        Ok(leaf) => HotShotInitializer::from_reload(leaf),
        Err(_) => {
            // If we have reset the store state, or if there are no past leaves in storage, restart
            // from genesis.
            HotShotInitializer::from_genesis(ElaboratedBlock::genesis(genesis)).unwrap()
        }
    };
    let hotshot = HotShot::init(
        config.known_nodes.clone(),
        pub_key,
        priv_key,
        node_id as u64,
        config,
        networking,
        MemoryStorage::new(),
        Committee::new(stake_table),
        initializer,
    )
    .await
    .unwrap();
    lw_persistence.launch(hotshot.clone().into_stream());

    debug!("Hotshot online!");
    hotshot
}

pub async fn run_consensus<F: Send + Future>(mut consensus: Consensus, kill: F) {
    consensus.start().await;
    let mut kill = kill.boxed().fuse();
    loop {
        let mut event_future = consensus.next_event().boxed().fuse();
        select! {
            _ = kill => {
                tracing::debug!("Validator killed");
                return;
            }
            event = event_future => {
                match event {
                    Ok(event) => match event.event {
                        EventType::Decide { leaf_chain } => {
                            if let Some(leaf) = leaf_chain.last() {
                                tracing::debug!(". - Committed state {}", leaf.state.commit());
                            }
                        }
                        EventType::NextLeaderViewTimeout { view_number } => {
                            tracing::debug!("  - Round {:?} timed out.", view_number);
                        }
                        EventType::Error { error } => {
                            tracing::error!("  - HotShot error: {}", error);
                        }
                        event => {
                            tracing::debug!("EVENT: {:?}", event);
                        }
                    }
                    Err(error) => {
                        tracing::error!("  - HotShot error while getting event: {}", error);
                    }
                }
            }
        }
    }
}

/// Generate a list of private and public keys for `consensus_opt.bootstrap_nodes.len()` bootstrap
/// keys, with a given `consensus_opt.seed` seed.
pub fn gen_bootstrap_keys(consensus_opt: &ConsensusOpt) -> Vec<KeyPair> {
    let mut keys = Vec::with_capacity(consensus_opt.bootstrap_nodes.len());

    for node_id in 0..consensus_opt.bootstrap_nodes.len() {
        let private = PrivKey::generated_from_seed_indexed(
            get_secret_key_seed(consensus_opt),
            node_id as u64,
        );
        let public = PubKey::from_private(&private);

        keys.push(KeyPair { public, private })
    }
    keys
}

/// Generate a list of private and public keys for the given number of nodes with a given
/// `consensus_opt.seed` seed.
pub fn gen_keys(consensus_opt: &ConsensusOpt, num_nodes: usize) -> Vec<KeyPair> {
    let mut keys = Vec::with_capacity(num_nodes);

    for node_id in 0..num_nodes {
        let private = PrivKey::generated_from_seed_indexed(
            get_secret_key_seed(consensus_opt),
            node_id as u64,
        );
        let public = PubKey::from_private(&private);

        keys.push(KeyPair { public, private })
    }
    keys
}

pub struct KeyPair {
    pub public: PubKey,
    pub private: PrivKey,
}

pub async fn init_validator(
    node_opt: &NodeOpt,
    consensus_opt: &ConsensusOpt,
    priv_key: PrivKey,
    pub_keys: Vec<PubKey>,
    genesis: GenesisNote,
    own_id: usize,
) -> Consensus {
    debug!("Current node: {}", own_id);

    let num_bootstrap = consensus_opt.bootstrap_nodes.len();

    let mut bootstrap_nodes = vec![];
    for i in 0..num_bootstrap {
        let priv_key =
            Ed25519Priv::generated_from_seed_indexed(get_secret_key_seed(consensus_opt), i as u64);
        let libp2p_priv_key = SecretKey::from_bytes(&mut priv_key.to_bytes()[0..32]).unwrap();
        bootstrap_nodes.push(libp2p_priv_key);
    }

    let bootstrap_priv: Vec<_> = bootstrap_nodes
        .into_iter()
        .enumerate()
        .map(|(idx, kp)| {
            let multiaddr = parse_url(consensus_opt.bootstrap_nodes[idx].as_str()).unwrap();
            (libp2p::identity::Keypair::Ed25519(kp.into()), multiaddr)
        })
        .take(num_bootstrap)
        .collect();

    let to_connect_addrs: Vec<_> = bootstrap_priv
        .clone()
        .into_iter()
        .map(|(kp, ma)| (Some(PeerId::from_public_key(&kp.public())), ma))
        .collect();

    let (node_type, own_identity, port) = if own_id < num_bootstrap {
        (
            NetworkNodeType::Bootstrap,
            Some(bootstrap_priv[own_id].0.clone()),
            consensus_opt.bootstrap_nodes[own_id]
                .as_str()
                .split_once(':')
                .unwrap()
                .1
                .parse::<u16>()
                .unwrap(),
        )
    } else {
        (
            NetworkNodeType::Regular,
            None,
            match &node_opt.nonbootstrap_port {
                Some(port) => *port,
                None => (node_opt.nonbootstrap_base_port + own_id) as u16,
            },
        )
    };

    // hotshot requires this threshold to be at least 2/3rd of the nodes for safety guarantee reasons
    let threshold = ((pub_keys.len() as u64 * 2) / 3) + 1;

    let own_network = match node_opt.cdn.clone() {
        Some(cdn) if !node_opt.libp2p => Network::new_cdn(pub_keys.clone(), cdn, own_id)
            .await
            .unwrap(),
        _ => {
            let network = Network::new_p2p(
                pub_keys[own_id],
                to_connect_addrs,
                own_id,
                node_type,
                parse_url(&format!("0.0.0.0:{:?}", port)).unwrap(),
                own_identity,
                consensus_opt,
            )
            .await
            .unwrap();

            if let Some(cdn) = node_opt.cdn.clone() {
                // If there is a centralized server, use it as a barrier, so we don't proceed beyond
                // this point until all nodes have reached this point and connected to the server.
                // We will still use the libp2p network for consensus itself.
                Network::new_cdn(pub_keys.clone(), cdn, own_id)
                    .await
                    .unwrap();
            }

            network
        }
    };

    let known_nodes = pub_keys.clone();

    debug!("All nodes connected to network");

    // Initialize the state and hotshot
    init_hotshot(
        node_opt,
        known_nodes,
        priv_key,
        threshold,
        own_id,
        own_network,
        genesis,
        num_bootstrap,
    )
    .await
}

pub fn open_data_source(
    options: &NodeOpt,
    id: usize,
    location: Option<String>,
    consensus: Consensus,
) -> Arc<RwLock<QueryData>> {
    let storage = get_store_dir(options, id);
    Arc::new(RwLock::new(if options.reset_store_state {
        QueryData::new(&storage, Box::new(consensus), location).unwrap()
    } else {
        QueryData::load(&storage, Box::new(consensus), location).unwrap()
    }))
}

#[allow(dead_code)] // FIXME use this function in main
async fn collect_reward_daemon<R: CryptoRng + RngCore>(
    rng: &mut R,
    stake_proof: KVMerkleProof<StakeTableHash>,
    stake_amount: Amount,
    staking_priv_key: &StakingPrivKey,
    cap_address: &UserAddress,
    mut hotshot: Consensus,
) {
    loop {
        let event = hotshot
            .next_event()
            .await
            .expect("HotShot unexpectedly closed");
        if let EventType::Decide { leaf_chain } = event.event {
            for leaf in leaf_chain.iter().rev() {
                let validator_state = &leaf.state;
                let view_number = leaf.justify_qc.view_number;
                // 0. check if I'm elected
                if let Some(vrf_proof) =
                    mock_eligibility::prove_eligibility(view_number.into(), staking_priv_key)
                {
                    // 1. generate collect reward transaction
                    let (note, proof) = CollectRewardNote::generate(
                        rng,
                        validator_state,
                        view_number,
                        validator_state.block_height,
                        staking_priv_key,
                        cap_address.clone(),
                        stake_amount,
                        stake_proof.clone(),
                        vrf_proof,
                    )
                    .expect("Failed to create Collect Reward Note");
                    let elaborated_tx = ElaboratedTransaction {
                        txn: EspressoTransaction::Reward(Box::new(note)),
                        proofs: EspressoTxnHelperProofs::Reward(Box::new(proof)),
                        memos: None,
                    };

                    // 2. submit transaction
                    hotshot
                        .submit_transaction(elaborated_tx)
                        .await
                        .expect("Failed to submit reward transaction")

                    // 3. Check block if contain stake transfer transaction and update stake proof
                    // TODO we haven't implemented stake transfer yet
                }
            }
        }
    }
}<|MERGE_RESOLUTION|>--- conflicted
+++ resolved
@@ -25,13 +25,8 @@
     reward::{mock_eligibility, CollectRewardNote},
     stake_table::{StakeTableHash, StakingPrivKey},
     state::{
-<<<<<<< HEAD
-        ChainVariables, ElaboratedBlock, ElaboratedTransaction, LWPersistence, SetMerkleTree,
-        ValidatorState,
-=======
         ChainVariables, ElaboratedBlock, ElaboratedTransaction, EspressoTransaction,
         EspressoTxnHelperProofs, KVMerkleProof, LWPersistence, ValidatorState,
->>>>>>> 5d9f1bf4
     },
     universal_params::VERIF_CRS,
     PrivKey, PubKey,
@@ -75,13 +70,8 @@
 pub mod validator;
 
 pub const MINIMUM_NODES: usize = 6;
-<<<<<<< HEAD
 pub const MINIMUM_BOOTSTRAP_NODES: usize = 5;
-
-const GENESIS_SEED: [u8; 32] = [0x7au8; 32];
-=======
 pub const GENESIS_SEED: [u8; 32] = [0x7au8; 32];
->>>>>>> 5d9f1bf4
 const DEFAULT_SECRET_KEY_SEED: [u8; 32] = [
     1, 2, 3, 4, 5, 6, 7, 8, 1, 2, 3, 4, 5, 6, 7, 8, 1, 2, 3, 4, 5, 6, 7, 8, 1, 2, 3, 4, 5, 6, 7, 8,
 ];
@@ -509,48 +499,6 @@
     )
 }
 
-<<<<<<< HEAD
-pub fn genesis_for_test() -> (GenesisNote, MultiXfrTestState) {
-    let mut state = MultiXfrTestState::initialize(
-        GENESIS_SEED,
-        10,
-        10,
-        (
-            MultiXfrRecordSpec {
-                asset_def_ix: 0,
-                owner_key_ix: 0,
-                asset_amount: 100,
-            },
-            vec![
-                MultiXfrRecordSpec {
-                    asset_def_ix: 1,
-                    owner_key_ix: 0,
-                    asset_amount: 50,
-                },
-                MultiXfrRecordSpec {
-                    asset_def_ix: 0,
-                    owner_key_ix: 0,
-                    asset_amount: 70,
-                },
-            ],
-        ),
-    )
-    .unwrap();
-
-    // [GenesisNote] doesn't support a non-empty nullifiers set, so we clear the nullifiers set in
-    // our test state. This effectively "unspends" the records which were used to set up the initial
-    // state. This is fine for testing purposes.
-    state.nullifiers = SetMerkleTree::default();
-    let genesis = GenesisNote::new(
-        ChainVariables::new(42, VERIF_CRS.clone()),
-        Arc::new(state.records().collect()),
-    );
-    state.validator = ValidatorState::genesis(genesis.clone());
-    (genesis, state)
-}
-
-=======
->>>>>>> 5d9f1bf4
 /// Creates the initial state and hotshot for simulation.
 #[allow(clippy::too_many_arguments)]
 async fn init_hotshot(
