// Copyright © 2021 Translucence Research, Inc. All rights reserved.
#![deny(warnings)]

use crate::routes::{
    dispatch_url, dispatch_web_socket, server_error, RouteBinding, UrlSegmentType, UrlSegmentValue,
};
use async_std::sync::{Arc, RwLock};
use async_std::task;
use async_trait::async_trait;
use jf_cap::{
    structs::{AssetDefinition, FreezeFlag, ReceiverMemo, RecordCommitment, RecordOpening},
    MerkleTree, TransactionVerifyingKey,
};
use jf_primitives::merkle_tree::FilledMTBuilder;
use key_set::{KeySet, VerifierKeySet};
use phaselock::{
    traits::implementations::{AtomicStorage, WNetwork},
    types::Message,
    PhaseLock, PhaseLockConfig, PhaseLockError, PubKey, H_256,
};
use rand_chacha::{rand_core::SeedableRng as _, ChaChaRng};
use rand_chacha_02::{rand_core::SeedableRng as _, ChaChaRng as ChaChaRng02};
use serde::{de::DeserializeOwned, Deserialize, Serialize};
use server::request_body;
use std::collections::hash_map::HashMap;
use std::fs::File;
use std::io::Read;
use std::path::{Path, PathBuf};
use std::str::FromStr;
use structopt::StructOpt;
use threshold_crypto as tc;
use tide::StatusCode;
use tide_websockets::{WebSocket, WebSocketConnection};
use tracing::{debug, event, Level};
use zerok_lib::{
    api::EspressoError,
    api::{server, BlockId, PostMemos, TransactionId, UserPubKey},
    committee::Committee,
    node,
    node::{EventStream, PhaseLockEvent, QueryService, Validator},
    state::{
        ElaboratedBlock, ElaboratedTransaction, FullPersistence, LWPersistence, SetMerkleTree,
        ValidatorState, MERKLE_HEIGHT,
    },
    testing::{MultiXfrRecordSpec, MultiXfrTestState},
    universal_params::UNIVERSAL_PARAM,
};

mod disco;
mod ip;
mod routes;

#[cfg(any(test, feature = "testing"))]
pub mod testing;

pub const MINIMUM_NODES: usize = 5;

const GENESIS_SEED: [u8; 32] = [0x7au8; 32];

#[derive(Debug, StructOpt)]
pub struct NodeOpt {
    /// Whether to load from persisted state.
    ///
    #[structopt(long = "load_from_store", short = "l")]
    pub load_from_store: bool,

    /// Path to persistence files.
    ///
    /// Persistence files will be nested under the specified directory
    #[structopt(long = "store_path", short = "s")]
    pub store_path: Option<PathBuf>,

    /// Whether the current node should run a full node.
    #[structopt(long = "full", short = "f")]
    pub full: bool,

    /// Path to assets including web server files.
    #[structopt(long = "assets")]
    pub web_path: Option<PathBuf>,

    /// Path to API specification and messages.
    #[structopt(long = "api")]
    pub api_path: Option<PathBuf>,

    #[structopt(long, env = "ESPRESSO_VALIDATOR_PORT", default_value = "5000")]
    pub web_server_port: u16,
}

impl Default for NodeOpt {
    fn default() -> Self {
        Self::from_iter(std::iter::empty::<String>())
    }
}

#[derive(Clone, Debug, Serialize, Deserialize)]
pub struct NodeConfig {
    pub ip: String,
    pub port: u16,
}

#[derive(Clone, Debug, Serialize, Deserialize)]
pub struct ConsensusConfig {
    pub seed: [u8; 32],
    pub nodes: Vec<NodeConfig>,
}

impl ConsensusConfig {
    pub fn from_file(path: &Path) -> Self {
        // Read node info from node configuration file
        let mut config_file = File::open(&path)
            .unwrap_or_else(|_| panic!("Cannot find node config file: {}", path.display()));
        let mut config_str = String::new();
        config_file
            .read_to_string(&mut config_str)
            .unwrap_or_else(|err| panic!("Error while reading node config file: {}", err));
        toml::from_str(&config_str).expect("Error while reading node config file")
    }
}

/// Returns the project directory.
pub fn project_path() -> PathBuf {
    PathBuf::from(env!("CARGO_MANIFEST_DIR"))
}

/// Returns "<project>/public/".
fn default_web_path() -> PathBuf {
    const ASSET_DIR: &str = "public";
    let dir = project_path();
    [&dir, Path::new(ASSET_DIR)].iter().collect()
}

/// Returns the default directory to store persistence files.
fn default_store_path(node_id: u64) -> PathBuf {
    const STORE_DIR: &str = "store";
    let dir = project_path();
    [
        &dir,
        Path::new(STORE_DIR),
        Path::new(&format!("node{}", node_id)),
    ]
    .iter()
    .collect()
}

/// Returns the default path to the API file.
fn default_api_path() -> PathBuf {
    const API_FILE: &str = "api/api.toml";
    let dir = project_path();
    [&dir, Path::new(API_FILE)].iter().collect()
}

/// Gets the directory to public key files.
<<<<<<< HEAD
fn get_pk_dir(options: &NodeOpt) -> String {
    let pk_path = options.pk_path.clone();
    if pk_path.is_empty() {
        default_pk_path()
            .into_os_string()
            .into_string()
            .expect("Error while converting public key path to a string")
    } else {
        pk_path
    }
}

/// Gets the directory to persistence files.
fn get_store_dir(options: &NodeOpt, node_id: u64) -> String {
    let store_path = options.store_path.clone();
    if store_path.is_empty() {
        default_store_path(node_id)
            .into_os_string()
            .into_string()
            .expect("Error while converting store path to a string")
    } else {
        store_path
    }
=======
fn get_store_dir(options: &NodeOpt, node_id: u64) -> PathBuf {
    options
        .store_path
        .clone()
        .unwrap_or_else(|| default_store_path(node_id))
>>>>>>> 6a9eddb2
}

/// Gets IP address and port number of a node from node configuration file.
fn get_host(node: &NodeConfig) -> (String, u16) {
    let ip = node.ip.clone();
    let port = node.port;
    (ip, port)
}

/// Trys to get a networking implementation with the given id and port number.
///
/// Also starts the background task.
async fn get_networking<
    T: Clone + Serialize + DeserializeOwned + Send + Sync + std::fmt::Debug + 'static,
>(
    pub_key: PubKey,
    listen_addr: &str,
    port: u16,
) -> WNetwork<T> {
    debug!(?pub_key);
    let network = WNetwork::new(pub_key, listen_addr, port, None).await;
    if let Ok(n) = network {
        let (c, sync) = futures::channel::oneshot::channel();
        match n.generate_task(c) {
            Some(task) => {
                task.into_iter().for_each(|n| {
                    async_std::task::spawn(n);
                });
                sync.await.expect("sync.await failed");
            }
            None => {
                panic!("Failed to launch networking task");
            }
        }
        return n;
    }
    panic!("Failed to open a port");
}

type PLNetwork = WNetwork<Message<ElaboratedBlock, ElaboratedTransaction, ValidatorState, H_256>>;
type PLStorage = AtomicStorage<ElaboratedBlock, ValidatorState, H_256>;
type LWNode = node::LightWeightNode<PLNetwork, PLStorage>;
type FullNode<'a> = node::FullNode<'a, PLNetwork, PLStorage>;

#[derive(Clone)]
pub enum Node {
    Light(LWNode),
    Full(Arc<RwLock<FullNode<'static>>>),
}

#[async_trait]
impl Validator for Node {
    type Event = PhaseLockEvent;

    async fn submit_transaction(&self, tx: ElaboratedTransaction) -> Result<(), PhaseLockError> {
        match self {
            Node::Light(n) => <LWNode as Validator>::submit_transaction(n, tx).await,
            Node::Full(n) => n.read().await.submit_transaction(tx).await,
        }
    }

    async fn start_consensus(&self) {
        match self {
            Node::Light(n) => n.start_consensus().await,
            Node::Full(n) => n.read().await.start_consensus().await,
        }
    }

    async fn current_state(&self) -> Arc<ValidatorState> {
        match self {
            Node::Light(n) => n.current_state().await,
            Node::Full(n) => n.read().await.current_state().await,
        }
    }

    fn subscribe(&self) -> EventStream<Self::Event> {
        match self {
            Node::Light(n) => n.subscribe(),
            Node::Full(n) => {
                let node = &*task::block_on(n.read());
                <FullNode as Validator>::subscribe(node)
            }
        }
    }
}

#[derive(Clone, Debug)]
pub struct GenesisState {
    pub validator: ValidatorState,
    pub records: MerkleTree,
    pub nullifiers: SetMerkleTree,
    pub memos: Vec<(ReceiverMemo, u64)>,
}

impl GenesisState {
    pub fn new(faucet_pub_keys: impl IntoIterator<Item = UserPubKey>) -> Self {
        let mut rng = ChaChaRng::from_seed(GENESIS_SEED);
        let mut records = FilledMTBuilder::new(MERKLE_HEIGHT).unwrap();
        let mut memos = Vec::new();

        // Process the initial native token records for the faucet.
        for (i, pub_key) in faucet_pub_keys.into_iter().enumerate() {
            // Create the initial grant.
            event!(
                Level::INFO,
                "creating initial native token record for {}",
                pub_key.address()
            );
            let ro = RecordOpening::new(
                &mut rng,
                1u64 << 32,
                AssetDefinition::native(),
                pub_key,
                FreezeFlag::Unfrozen,
            );
            records.push(RecordCommitment::from(&ro).to_field_element());
            memos.push((ReceiverMemo::from_ro(&mut rng, &ro, &[]).unwrap(), i as u64));
        }
        let records = records.build();

        // Set up the validator.
        let univ_setup = &*UNIVERSAL_PARAM;
        let (_, xfr_verif_key_12, _) =
            jf_cap::proof::transfer::preprocess(univ_setup, 1, 2, MERKLE_HEIGHT).unwrap();
        let (_, xfr_verif_key_23, _) =
            jf_cap::proof::transfer::preprocess(univ_setup, 2, 3, MERKLE_HEIGHT).unwrap();
        let (_, mint_verif_key, _) =
            jf_cap::proof::mint::preprocess(univ_setup, MERKLE_HEIGHT).unwrap();
        let (_, freeze_verif_key, _) =
            jf_cap::proof::freeze::preprocess(univ_setup, 2, MERKLE_HEIGHT).unwrap();
        let verif_keys = VerifierKeySet {
            mint: TransactionVerifyingKey::Mint(mint_verif_key),
            xfr: KeySet::new(
                vec![
                    TransactionVerifyingKey::Transfer(xfr_verif_key_12),
                    TransactionVerifyingKey::Transfer(xfr_verif_key_23),
                ]
                .into_iter(),
            )
            .unwrap(),
            freeze: KeySet::new(
                vec![TransactionVerifyingKey::Freeze(freeze_verif_key)].into_iter(),
            )
            .unwrap(),
        };

        let nullifiers = Default::default();
        let validator = ValidatorState::new(verif_keys, records.clone());
        Self {
            validator,
            records,
            nullifiers,
            memos,
        }
    }

    pub fn new_for_test() -> (Self, MultiXfrTestState) {
        let state = MultiXfrTestState::initialize(
            GENESIS_SEED,
            10,
            10,
            (
                MultiXfrRecordSpec {
                    asset_def_ix: 0,
                    owner_key_ix: 0,
                    asset_amount: 100,
                },
                vec![
                    MultiXfrRecordSpec {
                        asset_def_ix: 1,
                        owner_key_ix: 0,
                        asset_amount: 50,
                    },
                    MultiXfrRecordSpec {
                        asset_def_ix: 0,
                        owner_key_ix: 0,
                        asset_amount: 70,
                    },
                ],
            ),
        )
        .unwrap();

        let validator = state.validator.clone();
        let records = state.record_merkle_tree.clone();
        let nullifiers = state.nullifiers.clone();
        let memos = state.unspent_memos();
        (
            Self {
                validator,
                records,
                nullifiers,
                memos,
            },
            state,
        )
    }
}

/// Creates the initial state and phaselock for simulation.
#[allow(clippy::too_many_arguments)]
async fn init_phaselock(
    options: &NodeOpt,
    public_keys: tc::PublicKeySet,
    secret_key_share: tc::SecretKeyShare,
    known_nodes: Vec<PubKey>,
    threshold: u64,
    node_id: u64,
    networking: WNetwork<Message<ElaboratedBlock, ElaboratedTransaction, ValidatorState, H_256>>,
    full_node: bool,
    load_from_store: bool,
    state: GenesisState,
) -> Node {
    // Create the initial phaselock
    let stake_table = known_nodes.iter().map(|key| (key.clone(), 1)).collect();
    let config = PhaseLockConfig {
        total_nodes: known_nodes.len() as u32,
        threshold: threshold as u32,
        max_transactions: 100,
        known_nodes,
        next_view_timeout: 10_000,
        timeout_ratio: (11, 10),
        round_start_delay: 1,
        start_delay: 1,
    };
    debug!(?config);
    let genesis = ElaboratedBlock::default();

    let lw_persistence =
        LWPersistence::new(Path::new(&get_store_dir(options, node_id)), "validator").unwrap();
    let stored_state = if load_from_store {
        lw_persistence
            .load_latest_state()
            .unwrap_or_else(|_| state.validator.clone())
    } else {
        state.validator.clone()
    };

    let univ_param = if full_node {
        Some(&*UNIVERSAL_PARAM)
    } else {
        None
    };

    let storage = get_store_dir(options, node_id);
    let phaselock_persistence = [Path::new(&storage), Path::new("phaselock")]
        .iter()
        .collect::<PathBuf>();
    let node_persistence = [Path::new(&storage), Path::new("node")]
        .iter()
        .collect::<PathBuf>();
    let phaselock = PhaseLock::init(
        genesis,
        public_keys,
        secret_key_share,
        node_id,
        config,
        state.validator,
        networking,
        AtomicStorage::open(&phaselock_persistence).unwrap(),
        lw_persistence,
        Committee::new(stake_table),
    )
    .await
    .unwrap();
    debug!("phaselock launched");

    let validator = if full_node {
        let full_persisted = FullPersistence::new(&node_persistence, "full_node").unwrap();

        let records = if load_from_store {
            let mut builder = FilledMTBuilder::new(MERKLE_HEIGHT).unwrap();
            for leaf in full_persisted.rmt_leaf_iter() {
                builder.push(leaf.unwrap().0);
            }
            builder.build()
        } else {
            state.records
        };
        let nullifiers = if load_from_store {
            full_persisted
                .get_latest_nullifier_set()
                .unwrap_or_else(|_| Default::default())
        } else {
            state.nullifiers
        };
        let node = FullNode::new(
            phaselock,
            univ_param.unwrap(),
            stored_state,
            records,
            nullifiers,
            state.memos,
            full_persisted,
        );
        Node::Full(Arc::new(RwLock::new(node)))
    } else {
        Node::Light(phaselock)
    };

    validator
}

#[derive(Clone)]
#[allow(dead_code)]
struct Connection {
    id: String,
    wsc: WebSocketConnection,
}

#[derive(Clone)]
pub struct WebState {
    #[allow(dead_code)]
    connections: Arc<RwLock<HashMap<String, Connection>>>,
    web_path: PathBuf,
    api: toml::Value,
    node: Arc<RwLock<FullNode<'static>>>,
}

async fn submit_endpoint(mut req: tide::Request<WebState>) -> Result<tide::Response, tide::Error> {
    let tx = request_body(&mut req).await?;
    let validator = req.state().node.read().await;
    validator
        .submit_transaction(tx)
        .await
        .map_err(server_error)?;
    Ok(tide::Response::new(StatusCode::Ok))
}

async fn memos_endpoint(mut req: tide::Request<WebState>) -> Result<tide::Response, tide::Error> {
    let PostMemos { memos, signature } = request_body(&mut req).await?;
    let mut bulletin = req.state().node.write().await;
    let TransactionId(BlockId(block), tx) =
        UrlSegmentValue::parse(req.param("txid").unwrap(), "TaggedBase64")
            .ok_or_else(|| {
                server_error(EspressoError::Param {
                    param: String::from("txid"),
                    msg: String::from(
                        "Valid transaction ID required. Transaction IDs start with TX~.",
                    ),
                })
            })?
            .to()?;
    bulletin
        .post_memos(block as u64, tx as u64, memos, signature)
        .await
        .map_err(server_error)?;
    Ok(tide::Response::new(StatusCode::Ok))
}

// TODO: factor this out
#[derive(Debug, Deserialize, Serialize)]
pub struct InsertPubKey {
    pub pub_key_bytes: Vec<u8>,
    pub sig: jf_cap::Signature,
}

/// Lookup a user public key from a signed public key address. Fail with
/// tide::StatusCode::BadRequest if key deserialization or the signature check
/// fail.
fn verify_sig_and_get_pub_key(insert_request: InsertPubKey) -> Result<UserPubKey, tide::Error> {
    let pub_key: UserPubKey = bincode::deserialize(&insert_request.pub_key_bytes)
        .map_err(|e| tide::Error::new(tide::StatusCode::BadRequest, e))?;
    pub_key
        .verify_sig(&insert_request.pub_key_bytes, &insert_request.sig)
        .map_err(|e| tide::Error::new(tide::StatusCode::BadRequest, e))?;
    Ok(pub_key)
}

async fn users_endpoint(mut req: tide::Request<WebState>) -> Result<tide::Response, tide::Error> {
    let insert_request: InsertPubKey = net::server::request_body(&mut req).await?;
    let pub_key = verify_sig_and_get_pub_key(insert_request)?;
    let mut bulletin = req.state().node.write().await;
    bulletin.introduce(&pub_key).await.map_err(server_error)?;
    Ok(tide::Response::new(StatusCode::Ok))
}

async fn form_demonstration(req: tide::Request<WebState>) -> Result<tide::Body, tide::Error> {
    let mut index_html: PathBuf = req.state().web_path.clone();
    index_html.push("index.html");
    Ok(tide::Body::from_file(index_html).await?)
}

// Get the route pattern that matches the URL of a request, and the bindings for parameters in the
// pattern. If no route matches, the error is a documentation string explaining what went wrong.
fn parse_route(
    req: &tide::Request<WebState>,
) -> Result<(String, HashMap<String, RouteBinding>), String> {
    let first_segment = &req
        .url()
        .path_segments()
        .ok_or_else(|| String::from("No path segments"))?
        .next()
        .ok_or_else(|| String::from("Empty path"))?;
    let api = &req.state().api["route"][first_segment];
    let route_patterns = api["PATH"]
        .as_array()
        .expect("Invalid PATH type. Expecting array.");
    let mut arg_doc: String = api["DOC"].as_str().expect("Missing DOC").to_string();
    let mut matching_route_count = 0u64;
    let mut matching_route = String::new();
    let mut bindings: HashMap<String, HashMap<String, RouteBinding>> = HashMap::new();
    for route_pattern in route_patterns.iter() {
        let mut found_literal_mismatch = false;
        let mut argument_parse_failed = false;
        arg_doc.push_str(&format!(
            "\n\nRoute: {}\n--------------------\n",
            &route_pattern.as_str().unwrap()
        ));
        // The `path_segments()` succeeded above, so `unwrap()` is safe.
        let mut req_segments = req.url().path_segments().unwrap();
        for pat_segment in route_pattern
            .as_str()
            .expect("PATH must be an array of strings")
            .split('/')
        {
            // Each route parameter has an associated type. The lookup
            // will only succeed if the current segment is a parameter
            // placeholder, such as :id. Otherwise, it is assumed to
            // be a literal.
            if let Some(segment_type_value) = &api.get(pat_segment) {
                let segment_type = segment_type_value
                    .as_str()
                    .expect("The path pattern must be a string.");
                let req_segment = req_segments.next().unwrap_or("");
                arg_doc.push_str(&format!(
                    "  Argument: {} as type {} and value: {} ",
                    pat_segment, segment_type, req_segment
                ));
                if let Some(value) = UrlSegmentValue::parse(req_segment, segment_type) {
                    let rb = RouteBinding {
                        parameter: pat_segment.to_string(),
                        ptype: UrlSegmentType::from_str(segment_type).unwrap(),
                        value,
                    };
                    bindings
                        .entry(String::from(route_pattern.as_str().unwrap()))
                        .or_default()
                        .insert(pat_segment.to_string(), rb);
                    arg_doc.push_str("(Parse succeeded)\n");
                } else {
                    arg_doc.push_str("(Parse failed)\n");
                    argument_parse_failed = true;
                    // TODO !corbett capture parse failures documentation
                    // UrlSegmentValue::ParseFailed(segment_type, req_segment)
                }
            } else {
                // No type information. Assume pat_segment is a literal.
                let req_segment = req_segments.next().unwrap_or("");
                if req_segment != pat_segment {
                    found_literal_mismatch = true;
                    arg_doc.push_str(&format!(
                        "Request segment {} does not match route segment {}.\n",
                        req_segment, pat_segment
                    ));
                }
                // TODO !corbett else capture the matching literal in bindings
                // TODO !corebtt if the edit distance is small, capture spelling suggestion
            }
        }
        if !found_literal_mismatch {
            arg_doc.push_str(&format!(
                "Literals match for {}\n",
                &route_pattern.as_str().unwrap(),
            ));
        }
        let mut length_matches = false;
        if req_segments.next().is_none() {
            arg_doc.push_str(&format!(
                "Length match for {}\n",
                &route_pattern.as_str().unwrap(),
            ));
            length_matches = true;
        }
        if argument_parse_failed {
            arg_doc.push_str("Argument parsing failed.\n");
        } else {
            arg_doc.push_str("No argument parsing errors!\n");
        }
        if !argument_parse_failed && length_matches && !found_literal_mismatch {
            let route_pattern_str = route_pattern.as_str().unwrap();
            arg_doc.push_str(&format!("Route matches request: {}\n", &route_pattern_str));
            matching_route_count += 1;
            matching_route = String::from(route_pattern_str);
        } else {
            arg_doc.push_str("Route does not match request.\n");
        }
    }
    match matching_route_count {
        0 => {
            arg_doc.push_str("\nNeed documentation");
            Err(arg_doc)
        }
        1 => {
            let route_bindings = bindings.remove(&matching_route).unwrap_or_default();
            Ok((matching_route, route_bindings))
        }
        _ => {
            arg_doc.push_str("\nAmbiguity in api.toml");
            Err(arg_doc)
        }
    }
}

/// Handle API requests defined in api.toml.
///
/// This function duplicates the logic for deciding which route was requested. This
/// is an unfortunate side-effect of defining the routes in an external file.
// todo !corbett Convert the error feedback into HTML
async fn entry_page(req: tide::Request<WebState>) -> Result<tide::Response, tide::Error> {
    match parse_route(&req) {
        Ok((pattern, bindings)) => dispatch_url(req, pattern.as_str(), &bindings).await,
        Err(arg_doc) => Ok(tide::Response::builder(200).body(arg_doc).build()),
    }
}

async fn handle_web_socket(
    req: tide::Request<WebState>,
    #[allow(dead_code)] wsc: WebSocketConnection,
) -> tide::Result<()> {
    match parse_route(&req) {
        Ok((pattern, bindings)) => dispatch_web_socket(req, wsc, pattern.as_str(), &bindings).await,
        Err(arg_doc) => Err(tide::Error::from_str(StatusCode::BadRequest, arg_doc)),
    }
}

// This route is a demonstration of a form with a WebSocket connection
// for asynchronous updates. Once we have useful forms, this can go...
fn add_form_demonstration(web_server: &mut tide::Server<WebState>) {
    web_server
        .at("/transfer/:id/:recipient/:amount")
        .with(WebSocket::new(handle_web_socket))
        .get(form_demonstration);
}

/// Initialize the web server.
pub fn init_web_server(
    options: &NodeOpt,
    node: Arc<RwLock<FullNode<'static>>>,
) -> Result<task::JoinHandle<Result<(), std::io::Error>>, tide::Error> {
    // Take the command line option for the web asset directory path
    // provided it is not empty. Otherwise, construct the default from
    // the executable path.
    let web_path = options.web_path.clone().unwrap_or_else(default_web_path);
    let api_path = options.api_path.clone().unwrap_or_else(default_api_path);
    debug!("Web path: {:?}", web_path);
    let api = disco::load_messages(&api_path);
    let mut web_server = tide::with_state(WebState {
        connections: Default::default(),
        web_path: web_path.clone(),
        api: api.clone(),
        node,
    });
    web_server
        .with(server::trace)
        .with(server::add_error_body::<_, EspressoError>);

    // Define the routes handled by the web server.
    web_server.at("/public").serve_dir(web_path)?;
    web_server.at("/").get(disco::compose_help);

    add_form_demonstration(&mut web_server);

    // Define the routes handled by the validator and bulletin board. Eventually these should have
    // their own services. For demo purposes, since they are not really part of the query service,
    // we just handle them here in a pretty ad hoc fashion.
    web_server.at("/submit").post(submit_endpoint);
    web_server.at("/memos/:txid").post(memos_endpoint);
    web_server.at("/users").post(users_endpoint);

    // Add routes from a configuration file.
    if let Some(api_map) = api["route"].as_table() {
        api_map.values().for_each(|v| {
            let web_socket = v
                .get("WEB_SOCKET")
                .map(|v| v.as_bool().expect("expected boolean value for WEB_SOCKET"))
                .unwrap_or(false);
            let routes = match &v["PATH"] {
                toml::Value::String(s) => {
                    vec![s.clone()]
                }
                toml::Value::Array(a) => a
                    .iter()
                    .filter_map(|v| {
                        if let Some(s) = v.as_str() {
                            Some(String::from(s))
                        } else {
                            println!("Oops! Array element: {:?}", v);
                            None
                        }
                    })
                    .collect(),
                _ => panic!("Expecting a toml::String or toml::Array, but got: {:?}", &v),
            };
            for path in routes {
                let mut route = web_server.at(&path);
                if web_socket {
                    route.get(WebSocket::new(handle_web_socket));
                } else {
                    route.get(entry_page);
                }
            }
        });
    }

    let port = options.web_server_port;
    let addr = format!("0.0.0.0:{}", port);
    let join_handle = async_std::task::spawn(web_server.listen(addr));
    Ok(join_handle)
}

fn secret_keys(config: &ConsensusConfig) -> (u64, tc::SecretKeySet) {
    // Generate key sets
    let threshold = ((config.nodes.len() as u64 * 2) / 3) + 1;
    (
        threshold,
        tc::SecretKeySet::random(
            threshold as usize - 1,
            &mut ChaChaRng02::from_seed(config.seed),
        ),
    )
}

pub fn gen_pub_keys(config: &ConsensusConfig) -> Vec<PubKey> {
    let (_, secret_keys) = secret_keys(config);

    // Generate public key for each node
    config
        .nodes
        .iter()
        .enumerate()
        .map(|(node_id, _)| PubKey::from_secret_key_set_escape_hatch(&secret_keys, node_id as u64))
        .collect()
}

pub async fn init_validator(
    options: &NodeOpt,
    config: &ConsensusConfig,
    pub_keys: Vec<PubKey>,
    genesis: GenesisState,
    own_id: usize,
) -> Node {
    // TODO !nathan.yospe, jeb.bearer - add option to reload vs init
    let load_from_store = options.load_from_store;
    if load_from_store {
        debug!("restoring from persisted session");
    } else {
        debug!("initializing new session");
    }

    debug!("Current node: {}", own_id);
    let (threshold, secret_keys) = secret_keys(config);
    let secret_key_share = secret_keys.secret_key_share(own_id);

    // Get networking information
    let own_network = get_networking(
        pub_keys[own_id].clone(),
        "0.0.0.0",
        get_host(&config.nodes[own_id]).1,
    )
    .await;
    #[allow(clippy::type_complexity)]
    let mut other_nodes: Vec<(u64, &PubKey, String, u16)> = Vec::new();
    for (id, node) in config.nodes.iter().enumerate() {
        if id != own_id {
            let (ip, port) = get_host(node);
            other_nodes.push((id as u64, &pub_keys[id], ip, port));
        }
    }

    // Connect the networking implementations
    for (id, pub_key, ip, port) in other_nodes {
        let socket = format!("{}:{}", ip, port);
        while own_network
            .connect_to(pub_key.clone(), &socket)
            .await
            .is_err()
        {
            debug!("  - Retrying");
            async_std::task::sleep(std::time::Duration::from_millis(10_000)).await;
        }
        debug!("  - Connected to node {}", id);
    }

    // Wait for the networking implementations to connect
    while own_network.connection_table_size().await < config.nodes.len() - 1 {
        async_std::task::sleep(std::time::Duration::from_millis(10)).await;
    }
    debug!("All nodes connected to network");

    // Initialize the state and phaselock
    init_phaselock(
        options,
        secret_keys.public_keys(),
        secret_key_share,
        pub_keys,
        threshold,
        own_id as u64,
        own_network,
        options.full,
        load_from_store,
        genesis,
    )
    .await
}<|MERGE_RESOLUTION|>--- conflicted
+++ resolved
@@ -149,38 +149,12 @@
     [&dir, Path::new(API_FILE)].iter().collect()
 }
 
-/// Gets the directory to public key files.
-<<<<<<< HEAD
-fn get_pk_dir(options: &NodeOpt) -> String {
-    let pk_path = options.pk_path.clone();
-    if pk_path.is_empty() {
-        default_pk_path()
-            .into_os_string()
-            .into_string()
-            .expect("Error while converting public key path to a string")
-    } else {
-        pk_path
-    }
-}
-
 /// Gets the directory to persistence files.
-fn get_store_dir(options: &NodeOpt, node_id: u64) -> String {
-    let store_path = options.store_path.clone();
-    if store_path.is_empty() {
-        default_store_path(node_id)
-            .into_os_string()
-            .into_string()
-            .expect("Error while converting store path to a string")
-    } else {
-        store_path
-    }
-=======
 fn get_store_dir(options: &NodeOpt, node_id: u64) -> PathBuf {
     options
         .store_path
         .clone()
         .unwrap_or_else(|| default_store_path(node_id))
->>>>>>> 6a9eddb2
 }
 
 /// Gets IP address and port number of a node from node configuration file.
