// Copyright (c) 2022 Espresso Systems (espressosys.com)
// This file is part of the Espresso library.
//
// This program is free software: you can redistribute it and/or modify it under the terms of the GNU
// General Public License as published by the Free Software Foundation, either version 3 of the
// License, or (at your option) any later version.
// This program is distributed in the hope that it will be useful, but WITHOUT ANY WARRANTY; without
// even the implied warranty of MERCHANTABILITY or FITNESS FOR A PARTICULAR PURPOSE. See the GNU
// General Public License for more details.
// You should have received a copy of the GNU General Public License along with this program. If not,
// see <https://www.gnu.org/licenses/>.

#![deny(warnings)]
#![allow(clippy::format_push_string)]

use crate::full_node_data_source::QueryData;
use crate::routes::{
    dispatch_url, dispatch_web_socket, server_error, RouteBinding, UrlSegmentType, UrlSegmentValue,
};
use ark_serialize::*;
use async_std::sync::{Arc, RwLock};
use async_std::task;
use async_trait::async_trait;
use cld::ClDuration;
use dirs::data_local_dir;
use espresso_core::{
    committee::Committee,
    state::{
        ElaboratedBlock, ElaboratedTransaction, FullPersistence, LWPersistence, SetMerkleTree,
        ValidatorState, MERKLE_HEIGHT,
    },
    testing::{MultiXfrRecordSpec, MultiXfrTestState},
    universal_params::UNIVERSAL_PARAM,
    PrivKey, PubKey,
};
use hotshot::traits::implementations::Libp2pNetwork;
use hotshot::traits::NetworkError;
use hotshot::types::ed25519::{Ed25519Priv, Ed25519Pub};
use hotshot::{
    traits::implementations::AtomicStorage,
    types::{Message, SignatureKey},
    HotShot, HotShotConfig, HotShotError, H_256,
};
use jf_cap::{
    structs::{Amount, AssetDefinition, FreezeFlag, ReceiverMemo, RecordCommitment, RecordOpening},
    MerkleTree, TransactionVerifyingKey,
};
use jf_primitives::merkle_tree::FilledMTBuilder;
use jf_utils::tagged_blob;
use key_set::{KeySet, VerifierKeySet};
use libp2p::identity::ed25519::SecretKey;
use libp2p::identity::Keypair;
use libp2p::{multiaddr, Multiaddr, PeerId};
use libp2p_networking::network::{MeshParams, NetworkNodeConfigBuilder, NetworkNodeType};
use rand_chacha::{rand_core::SeedableRng as _, ChaChaRng};
use server::request_body;
use snafu::Snafu;
use std::collections::hash_map::HashMap;
use std::collections::HashSet;
use std::env;
use std::fmt::{self, Display, Formatter};
use std::fs;
use std::io::Read;
use std::num::{NonZeroUsize, ParseIntError};
use std::path::{Path, PathBuf};
use std::str;
use std::str::FromStr;
use structopt::StructOpt;
use surf::Url;
use tide::StatusCode;
use tide_websockets::{WebSocket, WebSocketConnection};
use tracing::{debug, event, Level};
use validator_node::update_query_data_source::UpdateQueryDataSourceTypes;
use validator_node::{
    api::EspressoError,
    api::{server, UserPubKey},
    node,
    node::{EventStream, HotShotEvent, Validator},
};

mod disco;
<<<<<<< HEAD
pub mod full_node_data_source;
=======
pub mod full_node_esqs;
pub mod full_node_mem_data_source;
>>>>>>> c8334cbf
mod ip;
mod routes;

#[cfg(any(test, feature = "testing"))]
pub mod testing;

pub const MINIMUM_NODES: usize = 6;

const GENESIS_SEED: [u8; 32] = [0x7au8; 32];
const DEFAULT_SECRET_KEY_SEED: [u8; 32] = [
    1, 2, 3, 4, 5, 6, 7, 8, 1, 2, 3, 4, 5, 6, 7, 8, 1, 2, 3, 4, 5, 6, 7, 8, 1, 2, 3, 4, 5, 6, 7, 8,
];

/// Parse a (url|ip):[0-9]+ into a multiaddr
pub fn parse_url(s: &str) -> Result<Multiaddr, multiaddr::Error> {
    let (ip, port) = s
        .split_once(':')
        .ok_or(multiaddr::Error::InvalidMultiaddr)?;
    if ip.chars().any(|c| c.is_alphabetic()) {
        // special case localhost
        if ip == "localhost" {
            Multiaddr::from_str(&format!("/ip4/{}/tcp/{}", "127.0.0.1", port))
        } else {
            // is domain
            Multiaddr::from_str(&format!("/dns/{}/tcp/{}", ip, port))
        }
    } else {
        // is ip address
        Multiaddr::from_str(&format!("/ip4/{}/tcp/{}", ip, port))
    }
}

type PLNetwork = Libp2pNetwork<
    Message<ElaboratedBlock, ElaboratedTransaction, ValidatorState, Ed25519Pub, H_256>,
    Ed25519Pub,
>;

#[derive(Clone, Copy, Debug, PartialEq, Eq)]
pub struct Ratio {
    pub numerator: u64,
    pub denominator: u64,
}

impl From<Ratio> for (u64, u64) {
    fn from(r: Ratio) -> Self {
        (r.numerator, r.denominator)
    }
}

impl Display for Ratio {
    fn fmt(&self, f: &mut Formatter) -> fmt::Result {
        write!(f, "{}:{}", self.numerator, self.denominator)
    }
}

#[derive(Debug, Snafu)]
pub enum ParseRatioError {
    #[snafu(display("numerator and denominator must be separated by :"))]
    MissingDelimiter,
    InvalidNumerator {
        err: ParseIntError,
    },
    InvalidDenominator {
        err: ParseIntError,
    },
}

impl FromStr for Ratio {
    type Err = ParseRatioError;

    fn from_str(s: &str) -> Result<Self, Self::Err> {
        let (num, den) = s.split_once(':').ok_or(ParseRatioError::MissingDelimiter)?;
        Ok(Self {
            numerator: num
                .parse()
                .map_err(|err| ParseRatioError::InvalidNumerator { err })?,
            denominator: den
                .parse()
                .map_err(|err| ParseRatioError::InvalidDenominator { err })?,
        })
    }
}

#[derive(Debug, StructOpt)]
pub struct NodeOpt {
    /// Whether to reset the persisted state.
    ///
    /// If the path to a node's persistence files doesn't exist, its persisted state will be reset
    /// regardless of this argument.
    #[structopt(long, short)]
    pub reset_store_state: bool,

    /// Path to persistence files for all nodes.
    ///
    /// Persistence files will be nested under the specified directory.
    #[structopt(long, short, env = "ESPRESSO_VALIDATOR_STORE_PATH")]
    pub store_path: Option<PathBuf>,

    /// Whether the current node should run a full node.
    #[structopt(long, short)]
    pub full: bool,

    /// Path to assets including web server files.
    #[structopt(long = "assets", env = "ESPRESSO_VALIDATOR_WEB_PATH")]
    pub web_path: Option<PathBuf>,

    /// Path to API specification and messages.
    #[structopt(long = "api", env = "ESPRESSO_VALIDATOR_API_PATH")]
    pub api_path: Option<PathBuf>,

    /// Port for the query service.
    #[structopt(long, env = "ESPRESSO_VALIDATOR_QUERY_PORT", default_value = "5000")]
    pub web_server_port: u16,

    /// Port of the current node if it's non-bootstrap.
    ///
    /// Overrides `nonbootstrap_base_port`.
    ///
    /// If the node is bootstrap, thip option will be overriden by the corresponding port in
    /// `--bootstrap-nodes`.
    #[structopt(long, env = "ESPRESSO_VALIDATOR_NONBOOTSTRAP_PORT")]
    pub nonbootstrap_port: Option<u16>,

    /// The base port for the non-bootstrap nodes.
    ///
    /// If specified, the consesnsu port for node `i` will be `nonbootstrap_base_port + i`.
    ///
    /// Will be overriden by `nonbootstrap_port`.
    #[structopt(long, default_value = "9000")]
    pub nonbootstrap_base_port: usize,

    /// Minimum time to wait for submitted transactions before proposing a block.
    ///
    /// Increasing this trades off latency for throughput: the rate of new block proposals gets
    /// slower, but each block is proportionally larger. Because of batch verification, larger
    /// blocks should lead to increased throughput.
    #[structopt(
        long,
        env = "ESPRESSO_VALIDATOR_MIN_PROPOSE_TIME",
        default_value = "0s"
    )]
    pub min_propose_time: ClDuration,

    /// Maximum time to wait for submitted transactions before proposing a block.
    ///
    /// If a validator has not received any transactions after `min-propose-time`, it will wait up
    /// to `max-propose-time` before giving up and submitting an empty block.
    #[structopt(
        long,
        env = "ESPRESSO_VALIDATOR_MAX_PROPOSE_TIME",
        default_value = "10s"
    )]
    pub max_propose_time: ClDuration,

    /// Base duration for next-view timeout.
    #[structopt(
        long,
        env = "ESPRESSO_VALIDATOR_NEXT_VIEW_TIMEOUT",
        default_value = "100s"
    )]
    pub next_view_timeout: ClDuration,

    /// The exponential backoff ratio for the next-view timeout.
    #[structopt(
        long,
        env = "ESPRESSO_VALIDATOR_TIMEOUT_RATIO",
        default_value = "11:10"
    )]
    pub timeout_ratio: Ratio,

    /// The delay a leader inserts before starting pre-commit.
    #[structopt(
        long,
        env = "ESPRESSO_VALIDATOR_ROUND_START_DELAY",
        default_value = "1ms"
    )]
    pub round_start_delay: ClDuration,

    /// Delay after init before starting consensus.
    #[structopt(long, env = "ESPRESSO_VALIDATOR_START_DELAY", default_value = "1ms")]
    pub start_delay: ClDuration,

    /// Maximum number of transactions in a block.
    #[structopt(
        long,
        env = "ESPRESSO_VALIDATOR_MAX_TRANSACTIONS",
        default_value = "10000"
    )]
    pub max_transactions: NonZeroUsize,
}

impl Default for NodeOpt {
    fn default() -> Self {
        Self::from_iter(std::iter::empty::<String>())
    }
}

impl NodeOpt {
    pub fn check(&self) -> Result<(), String> {
        if self.max_propose_time < self.min_propose_time {
            return Err("max propose time must not be less than min propose time".into());
        }
        if self.max_propose_time.is_zero() {
            return Err("max propose time must be non-zero".into());
        }
        if self.next_view_timeout <= self.max_propose_time {
            return Err("next view timeout must be greater than max propose time".into());
        }
        if self.next_view_timeout <= self.round_start_delay {
            return Err("next view timeout must be greater than round start delay".into());
        }
        Ok(())
    }
}

#[tagged_blob("SEED")]
#[derive(Clone, Copy, Debug)]
pub struct SecretKeySeed(pub [u8; 32]);

impl CanonicalSerialize for SecretKeySeed {
    fn serialize<W: Write>(&self, mut w: W) -> Result<(), SerializationError> {
        w.write_all(&self.0)?;
        Ok(())
    }

    fn serialized_size(&self) -> usize {
        self.0.len()
    }
}

impl CanonicalDeserialize for SecretKeySeed {
    fn deserialize<R: Read>(mut r: R) -> Result<Self, SerializationError> {
        let mut bytes = [0; 32];
        r.read_exact(&mut bytes)?;
        Ok(bytes.into())
    }
}

impl From<[u8; 32]> for SecretKeySeed {
    fn from(bytes: [u8; 32]) -> Self {
        Self(bytes)
    }
}

impl From<SecretKeySeed> for [u8; 32] {
    fn from(seed: SecretKeySeed) -> [u8; 32] {
        seed.0
    }
}

/// Options for the validator connections during the consensus.
///
/// All validators should have the same consensus options.
///
/// The default values of `replication_factor` and mesh parameters for bootstrap and non-bootstrap
/// nodes are set arbitrarily. They should increase as the number of nodes increases, and must meet
/// the following requirements.
/// 1. `mesh_outbound_min <= mesh_n_low <= mesh_n <= mesh_n_high`.
/// 2. `mesh_outbound_min <= mesh_n / 2`.
#[derive(Clone, Debug, StructOpt)]
pub struct ConsensusOpt {
    /// Seed number used to generate secret key set for all nodes.
    #[structopt(long, env = "ESPRESSO_VALIDATOR_SECRET_KEY_SEED")]
    pub secret_key_seed: Option<SecretKeySeed>,

    #[structopt(
        long,
        env = "ESPRESSO_VALIDATOR_REPLICATION_FACTOR",
        default_value = "5"
    )]
    pub replication_factor: usize,

    #[structopt(
        long,
        env = "ESPRESSO_VALIDATOR_BOOTSTRAP_MESH_N_HIGH",
        default_value = "50"
    )]
    pub bootstrap_mesh_n_high: usize,
    #[structopt(
        long,
        env = "ESPRESSO_VALIDATOR_BOOTSTRAP_MESH_N_LOW",
        default_value = "10"
    )]
    pub bootstrap_mesh_n_low: usize,
    #[structopt(
        long,
        env = "ESPRESSO_VALIDATOR_BOOTSTRAP_MESH_OUTBOUND_MIN",
        default_value = "5"
    )]
    pub bootstrap_mesh_outbound_min: usize,
    #[structopt(
        long,
        env = "ESPRESSO_VALIDATOR_BOOTSTRAP_MESH_N",
        default_value = "15"
    )]
    pub bootstrap_mesh_n: usize,

    #[structopt(
        long,
        env = "ESPRESSO_VALIDATOR_NONBOOTSTRAP_MESH_N_HIGH",
        default_value = "15"
    )]
    pub nonbootstrap_mesh_n_high: usize,
    #[structopt(
        long,
        env = "ESPRESSO_VALIDATOR_NONBOOTSTRAP_MESH_N_LOW",
        default_value = "8"
    )]
    pub nonbootstrap_mesh_n_low: usize,
    #[structopt(
        long,
        env = "ESPRESSO_VALIDATOR_NONBOOTSTRAP_MESH_OUTBOUND_MIN",
        default_value = "4"
    )]
    pub nonbootstrap_mesh_outbound_min: usize,
    #[structopt(
        long,
        env = "ESPRESSO_VALIDATOR_NONBOOTSTRAP_MESH_N",
        default_value = "12"
    )]
    pub nonbootstrap_mesh_n: usize,

    /// URLs of the bootstrap nodes, in the format of `<host>:<port>`.
    #[structopt(
        long,
        env = "ESPRESSO_VALIDATOR_BOOTSTRAP_NODES",
        default_value = "localhost:9000,localhost:9001,localhost:9002,localhost:9003,localhost:9004,localhost:9005,localhost:9006",
        value_delimiter = ","
    )]
    pub bootstrap_nodes: Vec<Url>,
}

/// Returns the project directory.
pub fn project_path() -> PathBuf {
    PathBuf::from(env!("CARGO_MANIFEST_DIR"))
}

/// Returns "<project>/public/".
fn default_web_path() -> PathBuf {
    const ASSET_DIR: &str = "public";
    let dir = project_path();
    [&dir, Path::new(ASSET_DIR)].iter().collect()
}

/// Returns the default directory to store persistence files.
fn default_store_path(node_id: usize) -> PathBuf {
    let mut data_dir = data_local_dir()
        .unwrap_or_else(|| env::current_dir().unwrap_or_else(|_| PathBuf::from("./")));
    data_dir.push("espresso");
    data_dir.push("validator");
    data_dir.push(format!("node{}", node_id));
    data_dir
}

/// Returns the default path to the API file.
fn default_api_path() -> PathBuf {
    const API_FILE: &str = "api/api.toml";
    let dir = project_path();
    [&dir, Path::new(API_FILE)].iter().collect()
}

/// Gets the directory to persistence files.
///
/// The returned path can be passed to `reset_store_dir` to remove the contents, if the
/// `--reset-store-state` argument is true.
fn get_store_dir(options: &NodeOpt, node_id: usize) -> PathBuf {
    options
        .store_path
        .clone()
        .unwrap_or_else(|| default_store_path(node_id))
}

fn get_secret_key_seed(consensus_opt: &ConsensusOpt) -> [u8; 32] {
    consensus_opt
        .secret_key_seed
        .unwrap_or(SecretKeySeed(DEFAULT_SECRET_KEY_SEED))
        .into()
}

/// Removes the contents in the persistence files.
fn reset_store_dir(store_dir: PathBuf) {
    let path = store_dir.as_path();
    fs::remove_dir_all(path).expect("Failed to remove persistence files");
}

pub struct UpdateQueryDataSourceTypesBinder;

impl UpdateQueryDataSourceTypes for UpdateQueryDataSourceTypesBinder {
    type CU = QueryData;
    type AV = QueryData;
    type MS = QueryData;
    type ST = QueryData;
    type EH = QueryData;
}

type PLStorage = AtomicStorage<ElaboratedBlock, ValidatorState, H_256>;
type LWNode = node::LightWeightNode<PLNetwork, PLStorage>;
type FullNode<'a> = node::FullNode<'a, PLNetwork, PLStorage, UpdateQueryDataSourceTypesBinder>;

#[derive(Clone)]
pub enum Node {
    Light(LWNode),
    Full(Arc<RwLock<FullNode<'static>>>),
}

#[async_trait]
impl Validator for Node {
    type Event = HotShotEvent;

    async fn submit_transaction(&self, tx: ElaboratedTransaction) -> Result<(), HotShotError> {
        match self {
            Node::Light(n) => <LWNode as Validator>::submit_transaction(n, tx).await,
            Node::Full(n) => n.read().await.submit_transaction(tx).await,
        }
    }

    async fn start_consensus(&self) {
        match self {
            Node::Light(n) => n.start_consensus().await,
            Node::Full(n) => n.read().await.start_consensus().await,
        }
    }

    async fn current_state(&self) -> Result<Option<ValidatorState>, HotShotError> {
        match self {
            Node::Light(n) => n.current_state().await,
            Node::Full(n) => n.read().await.current_state().await,
        }
    }

    fn subscribe(&self) -> EventStream<Self::Event> {
        match self {
            Node::Light(n) => n.subscribe(),
            Node::Full(n) => {
                let node = &*task::block_on(n.read());
                <FullNode as Validator>::subscribe(node)
            }
        }
    }
}

#[derive(Clone, Debug)]
pub struct GenesisState {
    pub validator: ValidatorState,
    pub records: MerkleTree,
    pub nullifiers: SetMerkleTree,
    pub memos: Vec<(ReceiverMemo, u64)>,
}

impl GenesisState {
    pub fn new(faucet_pub_keys: impl IntoIterator<Item = UserPubKey>) -> Self {
        let mut rng = ChaChaRng::from_seed(GENESIS_SEED);
        let mut records = FilledMTBuilder::new(MERKLE_HEIGHT).unwrap();
        let mut memos = Vec::new();

        // Process the initial native token records for the faucet.
        for (i, pub_key) in faucet_pub_keys.into_iter().enumerate() {
            // Create the initial grant.
            event!(
                Level::INFO,
                "creating initial native token record for {}",
                pub_key.address()
            );
            let ro = RecordOpening::new(
                &mut rng,
                Amount::from(1u64 << 32),
                AssetDefinition::native(),
                pub_key,
                FreezeFlag::Unfrozen,
            );
            records.push(RecordCommitment::from(&ro).to_field_element());
            memos.push((ReceiverMemo::from_ro(&mut rng, &ro, &[]).unwrap(), i as u64));
        }
        let records = records.build();

        // Set up the validator.
        let univ_setup = &*UNIVERSAL_PARAM;
        let (_, xfr_verif_key_12, _) =
            jf_cap::proof::transfer::preprocess(univ_setup, 1, 2, MERKLE_HEIGHT).unwrap();
        let (_, xfr_verif_key_23, _) =
            jf_cap::proof::transfer::preprocess(univ_setup, 2, 3, MERKLE_HEIGHT).unwrap();
        let (_, mint_verif_key, _) =
            jf_cap::proof::mint::preprocess(univ_setup, MERKLE_HEIGHT).unwrap();
        let (_, freeze_verif_key, _) =
            jf_cap::proof::freeze::preprocess(univ_setup, 2, MERKLE_HEIGHT).unwrap();
        let verif_keys = VerifierKeySet {
            mint: TransactionVerifyingKey::Mint(mint_verif_key),
            xfr: KeySet::new(
                vec![
                    TransactionVerifyingKey::Transfer(xfr_verif_key_12),
                    TransactionVerifyingKey::Transfer(xfr_verif_key_23),
                ]
                .into_iter(),
            )
            .unwrap(),
            freeze: KeySet::new(
                vec![TransactionVerifyingKey::Freeze(freeze_verif_key)].into_iter(),
            )
            .unwrap(),
        };

        let nullifiers = Default::default();
        let validator = ValidatorState::new(verif_keys, records.clone());
        Self {
            validator,
            records,
            nullifiers,
            memos,
        }
    }

    pub fn new_for_test() -> (Self, MultiXfrTestState) {
        let state = MultiXfrTestState::initialize(
            GENESIS_SEED,
            10,
            10,
            (
                MultiXfrRecordSpec {
                    asset_def_ix: 0,
                    owner_key_ix: 0,
                    asset_amount: 100,
                },
                vec![
                    MultiXfrRecordSpec {
                        asset_def_ix: 1,
                        owner_key_ix: 0,
                        asset_amount: 50,
                    },
                    MultiXfrRecordSpec {
                        asset_def_ix: 0,
                        owner_key_ix: 0,
                        asset_amount: 70,
                    },
                ],
            ),
        )
        .unwrap();

        let validator = state.validator.clone();
        let records = state.record_merkle_tree.clone();
        let nullifiers = state.nullifiers.clone();
        let memos = state.unspent_memos();
        (
            Self {
                validator,
                records,
                nullifiers,
                memos,
            },
            state,
        )
    }
}

/// Creates the initial state and hotshot for simulation.
#[allow(clippy::too_many_arguments)]
async fn init_hotshot(
    options: &NodeOpt,
    known_nodes: Vec<PubKey>,
    priv_key: PrivKey,
    threshold: u64,
    node_id: usize,
    networking: PLNetwork,
    full_node: bool,
    state: GenesisState,
    data_source: Arc<RwLock<QueryData>>,
    num_bootstrap: usize,
) -> Node {
    // Create the initial hotshot
    let stake_table = known_nodes.iter().map(|key| (key.clone(), 1)).collect();
    let pub_key = known_nodes[node_id].clone();
    let config = HotShotConfig {
        total_nodes: NonZeroUsize::new(known_nodes.len()).unwrap(),
        threshold: NonZeroUsize::new(threshold as usize).unwrap(),
        max_transactions: options.max_transactions,
        known_nodes,
        next_view_timeout: options.next_view_timeout.as_millis() as u64,
        timeout_ratio: options.timeout_ratio.into(),
        round_start_delay: options.round_start_delay.as_millis() as u64,
        start_delay: options.start_delay.as_millis() as u64,
        propose_min_round_time: *options.min_propose_time,
        propose_max_round_time: *options.max_propose_time,
        num_bootstrap,
    };
    debug!(?config);
    let genesis = ElaboratedBlock::default();

    let storage = get_store_dir(options, node_id);
    let storage_path = Path::new(&storage);
    let reset_store_state = if storage_path.exists() {
        if options.reset_store_state {
            reset_store_dir(storage.clone());
            true
        } else {
            false
        }
    } else {
        true
    };
    if reset_store_state {
        debug!("Initializing new session");
    } else {
        debug!("Restoring from persisted session");
    }
    let lw_persistence = LWPersistence::new(storage_path, "validator").unwrap();
    let stored_state = if reset_store_state {
        state.validator.clone()
    } else {
        lw_persistence
            .load_latest_state()
            .unwrap_or_else(|_| state.validator.clone())
    };

    let univ_param = if full_node {
        Some(&*UNIVERSAL_PARAM)
    } else {
        None
    };

    let hotshot_persistence = [storage_path, Path::new("hotshot")]
        .iter()
        .collect::<PathBuf>();
    let node_persistence = [storage_path, Path::new("node")]
        .iter()
        .collect::<PathBuf>();

    let hotshot = HotShot::init(
        genesis,
        config.known_nodes.clone(),
        pub_key,
        priv_key,
        node_id as u64,
        config,
        state.validator,
        networking,
        AtomicStorage::open(&hotshot_persistence).unwrap(),
        lw_persistence,
        Committee::new(stake_table),
    )
    .await
    .unwrap();

    debug!("Hotshot online!");

    let validator = if full_node {
        let full_persisted = FullPersistence::new(&node_persistence, "full_node").unwrap();

        let records = if reset_store_state {
            state.records
        } else {
            let mut builder = FilledMTBuilder::new(MERKLE_HEIGHT).unwrap();
            for leaf in full_persisted.rmt_leaf_iter() {
                builder.push(leaf.unwrap().0);
            }
            builder.build()
        };
        let nullifiers = if reset_store_state {
            state.nullifiers
        } else {
            full_persisted
                .get_latest_nullifier_set()
                .unwrap_or_else(|_| Default::default())
        };
        let node = FullNode::new(
            hotshot,
            univ_param.unwrap(),
            stored_state,
            records,
            nullifiers,
            state.memos,
            full_persisted,
            data_source.clone(),
            data_source.clone(),
            data_source.clone(),
            data_source.clone(),
            data_source.clone(),
        );
        Node::Full(Arc::new(RwLock::new(node)))
    } else {
        Node::Light(hotshot)
    };

    validator
}

#[derive(Clone)]
#[allow(dead_code)]
struct Connection {
    id: String,
    wsc: WebSocketConnection,
}

#[derive(Clone)]
pub struct WebState {
    #[allow(dead_code)]
    connections: Arc<RwLock<HashMap<String, Connection>>>,
    web_path: PathBuf,
    api: toml::Value,
    node: Arc<RwLock<FullNode<'static>>>,
}

async fn submit_endpoint(mut req: tide::Request<WebState>) -> Result<tide::Response, tide::Error> {
    let tx = request_body(&mut req).await?;
    let validator = req.state().node.read().await;
    validator
        .submit_transaction(tx)
        .await
        .map_err(server_error)?;
    Ok(tide::Response::new(StatusCode::Ok))
}

async fn form_demonstration(req: tide::Request<WebState>) -> Result<tide::Body, tide::Error> {
    let mut index_html: PathBuf = req.state().web_path.clone();
    index_html.push("index.html");
    Ok(tide::Body::from_file(index_html).await?)
}

// Get the route pattern that matches the URL of a request, and the bindings for parameters in the
// pattern. If no route matches, the error is a documentation string explaining what went wrong.
fn parse_route(
    req: &tide::Request<WebState>,
) -> Result<(String, HashMap<String, RouteBinding>), String> {
    let first_segment = &req
        .url()
        .path_segments()
        .ok_or_else(|| String::from("No path segments"))?
        .next()
        .ok_or_else(|| String::from("Empty path"))?;
    let api = &req.state().api["route"][first_segment];
    let route_patterns = api["PATH"]
        .as_array()
        .expect("Invalid PATH type. Expecting array.");
    let mut arg_doc: String = api["DOC"].as_str().expect("Missing DOC").to_string();
    let mut matching_route_count = 0u64;
    let mut matching_route = String::new();
    let mut bindings: HashMap<String, HashMap<String, RouteBinding>> = HashMap::new();
    for route_pattern in route_patterns.iter() {
        let mut found_literal_mismatch = false;
        let mut argument_parse_failed = false;
        arg_doc.push_str(&format!(
            "\n\nRoute: {}\n--------------------\n",
            &route_pattern.as_str().unwrap()
        ));
        // The `path_segments()` succeeded above, so `unwrap()` is safe.
        let mut req_segments = req.url().path_segments().unwrap();
        for pat_segment in route_pattern
            .as_str()
            .expect("PATH must be an array of strings")
            .split('/')
        {
            // Each route parameter has an associated type. The lookup
            // will only succeed if the current segment is a parameter
            // placeholder, such as :id. Otherwise, it is assumed to
            // be a literal.
            if let Some(segment_type_value) = &api.get(pat_segment) {
                let segment_type = segment_type_value
                    .as_str()
                    .expect("The path pattern must be a string.");
                let req_segment = req_segments.next().unwrap_or("");
                arg_doc.push_str(&format!(
                    "  Argument: {} as type {} and value: {} ",
                    pat_segment, segment_type, req_segment
                ));
                if let Some(value) = UrlSegmentValue::parse(req_segment, segment_type) {
                    let rb = RouteBinding {
                        parameter: pat_segment.to_string(),
                        ptype: UrlSegmentType::from_str(segment_type).unwrap(),
                        value,
                    };
                    bindings
                        .entry(String::from(route_pattern.as_str().unwrap()))
                        .or_default()
                        .insert(pat_segment.to_string(), rb);
                    arg_doc.push_str("(Parse succeeded)\n");
                } else {
                    arg_doc.push_str("(Parse failed)\n");
                    argument_parse_failed = true;
                    // TODO !corbett capture parse failures documentation
                    // UrlSegmentValue::ParseFailed(segment_type, req_segment)
                }
            } else {
                // No type information. Assume pat_segment is a literal.
                let req_segment = req_segments.next().unwrap_or("");
                if req_segment != pat_segment {
                    found_literal_mismatch = true;
                    arg_doc.push_str(&format!(
                        "Request segment {} does not match route segment {}.\n",
                        req_segment, pat_segment
                    ));
                }
                // TODO !corbett else capture the matching literal in bindings
                // TODO !corebtt if the edit distance is small, capture spelling suggestion
            }
        }
        if !found_literal_mismatch {
            arg_doc.push_str(&format!(
                "Literals match for {}\n",
                &route_pattern.as_str().unwrap(),
            ));
        }
        let mut length_matches = false;
        if req_segments.next().is_none() {
            arg_doc.push_str(&format!(
                "Length match for {}\n",
                &route_pattern.as_str().unwrap(),
            ));
            length_matches = true;
        }
        if argument_parse_failed {
            arg_doc.push_str("Argument parsing failed.\n");
        } else {
            arg_doc.push_str("No argument parsing errors!\n");
        }
        if !argument_parse_failed && length_matches && !found_literal_mismatch {
            let route_pattern_str = route_pattern.as_str().unwrap();
            arg_doc.push_str(&format!("Route matches request: {}\n", &route_pattern_str));
            matching_route_count += 1;
            matching_route = String::from(route_pattern_str);
        } else {
            arg_doc.push_str("Route does not match request.\n");
        }
    }
    match matching_route_count {
        0 => {
            arg_doc.push_str("\nNeed documentation");
            Err(arg_doc)
        }
        1 => {
            let route_bindings = bindings.remove(&matching_route).unwrap_or_default();
            Ok((matching_route, route_bindings))
        }
        _ => {
            arg_doc.push_str("\nAmbiguity in api.toml");
            Err(arg_doc)
        }
    }
}

/// Handle API requests defined in api.toml.
///
/// This function duplicates the logic for deciding which route was requested. This
/// is an unfortunate side-effect of defining the routes in an external file.
// todo !corbett Convert the error feedback into HTML
async fn entry_page(req: tide::Request<WebState>) -> Result<tide::Response, tide::Error> {
    match parse_route(&req) {
        Ok((pattern, bindings)) => dispatch_url(req, pattern.as_str(), &bindings).await,
        Err(arg_doc) => Ok(tide::Response::builder(200).body(arg_doc).build()),
    }
}

async fn handle_web_socket(
    req: tide::Request<WebState>,
    #[allow(dead_code)] wsc: WebSocketConnection,
) -> tide::Result<()> {
    match parse_route(&req) {
        Ok((pattern, bindings)) => dispatch_web_socket(req, wsc, pattern.as_str(), &bindings).await,
        Err(arg_doc) => Err(tide::Error::from_str(StatusCode::BadRequest, arg_doc)),
    }
}

// This route is a demonstration of a form with a WebSocket connection
// for asynchronous updates. Once we have useful forms, this can go...
fn add_form_demonstration(web_server: &mut tide::Server<WebState>) {
    web_server
        .at("/transfer/:id/:recipient/:amount")
        .with(WebSocket::new(handle_web_socket))
        .get(form_demonstration);
}

/// Initialize the web server.
pub fn init_web_server(
    options: &NodeOpt,
    node: Arc<RwLock<FullNode<'static>>>,
) -> Result<task::JoinHandle<Result<(), std::io::Error>>, tide::Error> {
    // Take the command line option for the web asset directory path
    // provided it is not empty. Otherwise, construct the default from
    // the executable path.
    let web_path = options.web_path.clone().unwrap_or_else(default_web_path);
    let api_path = options.api_path.clone().unwrap_or_else(default_api_path);
    debug!("Web path: {:?}", web_path);
    let api = disco::load_messages(&api_path);
    let mut web_server = tide::with_state(WebState {
        connections: Default::default(),
        web_path: web_path.clone(),
        api: api.clone(),
        node,
    });
    web_server
        .with(server::trace)
        .with(server::add_error_body::<_, EspressoError>);

    // Define the routes handled by the web server.
    web_server.at("/public").serve_dir(web_path)?;
    web_server.at("/").get(disco::compose_help);

    add_form_demonstration(&mut web_server);

    // Define the routes handled by the validator and bulletin board. Eventually these should have
    // their own services. For demo purposes, since they are not really part of the query service,
    // we just handle them here in a pretty ad hoc fashion.
    web_server.at("/submit").post(submit_endpoint);

    // Add routes from a configuration file.
    if let Some(api_map) = api["route"].as_table() {
        api_map.values().for_each(|v| {
            let web_socket = v
                .get("WEB_SOCKET")
                .map(|v| v.as_bool().expect("expected boolean value for WEB_SOCKET"))
                .unwrap_or(false);
            let routes = match &v["PATH"] {
                toml::Value::String(s) => {
                    vec![s.clone()]
                }
                toml::Value::Array(a) => a
                    .iter()
                    .filter_map(|v| {
                        if let Some(s) = v.as_str() {
                            Some(String::from(s))
                        } else {
                            println!("Oops! Array element: {:?}", v);
                            None
                        }
                    })
                    .collect(),
                _ => panic!("Expecting a toml::String or toml::Array, but got: {:?}", &v),
            };
            for path in routes {
                let mut route = web_server.at(&path);
                if web_socket {
                    route.get(WebSocket::new(handle_web_socket));
                } else {
                    route.get(entry_page);
                }
            }
        });
    }

    let port = options.web_server_port;
    let addr = format!("0.0.0.0:{}", port);
    let join_handle = async_std::task::spawn(web_server.listen(addr));
    Ok(join_handle)
}

/// Generate a list of private and public keys for `consensus_opt.bootstrap_nodes.len()` bootstrap
/// keys, with a given `consensus_opt.seed` seed.
pub fn gen_bootstrap_keys(consensus_opt: &ConsensusOpt) -> Vec<KeyPair> {
    let mut keys = Vec::with_capacity(consensus_opt.bootstrap_nodes.len());

    for node_id in 0..consensus_opt.bootstrap_nodes.len() {
        let private = PrivKey::generated_from_seed_indexed(
            get_secret_key_seed(consensus_opt),
            node_id as u64,
        );
        let public = PubKey::from_private(&private);

        keys.push(KeyPair { public, private })
    }
    keys
}

/// Generate a list of private and public keys for the given number of nodes with a given
/// `consensus_opt.seed` seed.
pub fn gen_keys(consensus_opt: &ConsensusOpt, num_nodes: usize) -> Vec<KeyPair> {
    let mut keys = Vec::with_capacity(num_nodes);

    for node_id in 0..num_nodes {
        let private = PrivKey::generated_from_seed_indexed(
            get_secret_key_seed(consensus_opt),
            node_id as u64,
        );
        let public = PubKey::from_private(&private);

        keys.push(KeyPair { public, private })
    }
    keys
}

pub struct KeyPair {
    pub public: PubKey,
    pub private: PrivKey,
}

/// Create a new libp2p network.
#[allow(clippy::too_many_arguments)]
pub async fn new_libp2p_network(
    pubkey: Ed25519Pub,
    bs: Vec<(Option<PeerId>, Multiaddr)>,
    node_id: usize,
    node_type: NetworkNodeType,
    bound_addr: Multiaddr,
    identity: Option<Keypair>,
    consensus_opt: &ConsensusOpt,
) -> Result<PLNetwork, NetworkError> {
    let mut config_builder = NetworkNodeConfigBuilder::default();
    // NOTE we may need to change this as we scale
    config_builder.replication_factor(NonZeroUsize::new(consensus_opt.replication_factor).unwrap());
    // `to_connect_addrs` is an empty field that will be removed. We will pass `bs` into
    // `Libp2pNetwork::new` as the addresses to connect.
    config_builder.to_connect_addrs(HashSet::new());
    config_builder.node_type(node_type);
    config_builder.bound_addr(Some(bound_addr));

    if let Some(identity) = identity {
        config_builder.identity(identity);
    }

    let mesh_params = match node_type {
        NetworkNodeType::Bootstrap => MeshParams {
            mesh_n_high: consensus_opt.bootstrap_mesh_n_high,
            mesh_n_low: consensus_opt.bootstrap_mesh_n_low,
            mesh_outbound_min: consensus_opt.bootstrap_mesh_outbound_min,
            mesh_n: consensus_opt.bootstrap_mesh_n,
        },
        NetworkNodeType::Regular => MeshParams {
            mesh_n_high: consensus_opt.nonbootstrap_mesh_n_high,
            mesh_n_low: consensus_opt.nonbootstrap_mesh_n_low,
            mesh_outbound_min: consensus_opt.nonbootstrap_mesh_outbound_min,
            mesh_n: consensus_opt.nonbootstrap_mesh_n,
        },
        NetworkNodeType::Conductor => unreachable!(),
    };

    config_builder.mesh_params(Some(mesh_params));

    let config = config_builder.build().unwrap();

    Libp2pNetwork::new(
        config,
        pubkey,
        Arc::new(RwLock::new(bs)),
        consensus_opt.bootstrap_nodes.len(),
        node_id,
    )
    .await
}

pub async fn init_validator(
    node_opt: &NodeOpt,
    consensus_opt: &ConsensusOpt,
    priv_key: PrivKey,
    pub_keys: Vec<PubKey>,
    genesis: GenesisState,
    own_id: usize,
    data_source: Arc<RwLock<QueryData>>,
) -> Node {
    debug!("Current node: {}", own_id);

    let num_bootstrap = consensus_opt.bootstrap_nodes.len();

    let mut bootstrap_nodes = vec![];
    for i in 0..num_bootstrap {
        let priv_key =
            Ed25519Priv::generated_from_seed_indexed(get_secret_key_seed(consensus_opt), i as u64);
        let libp2p_priv_key = SecretKey::from_bytes(&mut priv_key.to_bytes()[0..32]).unwrap();
        bootstrap_nodes.push(libp2p_priv_key);
    }

    let bootstrap_priv: Vec<_> = bootstrap_nodes
        .into_iter()
        .enumerate()
        .map(|(idx, kp)| {
            let multiaddr = parse_url(consensus_opt.bootstrap_nodes[idx].as_str()).unwrap();
            (libp2p::identity::Keypair::Ed25519(kp.into()), multiaddr)
        })
        .take(num_bootstrap)
        .collect();

    let to_connect_addrs: Vec<_> = bootstrap_priv
        .clone()
        .into_iter()
        .map(|(kp, ma)| (Some(PeerId::from_public_key(&kp.public())), ma))
        .collect();

    let (node_type, own_identity, port) = if own_id < num_bootstrap {
        (
            NetworkNodeType::Bootstrap,
            Some(bootstrap_priv[own_id].0.clone()),
            consensus_opt.bootstrap_nodes[own_id]
                .as_str()
                .split_once(':')
                .unwrap()
                .1
                .parse::<u16>()
                .unwrap(),
        )
    } else {
        (
            NetworkNodeType::Regular,
            None,
            match &node_opt.nonbootstrap_port {
                Some(port) => *port,
                None => (node_opt.nonbootstrap_base_port + own_id) as u16,
            },
        )
    };

    // hotshot requires this threshold to be at least 2/3rd of the nodes for safety guarantee reasons
    let threshold = ((pub_keys.len() as u64 * 2) / 3) + 1;

    let own_network = new_libp2p_network(
        pub_keys[own_id].clone(),
        to_connect_addrs,
        own_id,
        node_type,
        parse_url(&format!("0.0.0.0:{:?}", port)).unwrap(),
        own_identity,
        consensus_opt,
    )
    .await
    .unwrap();

    let known_nodes = pub_keys.clone();

    debug!("All nodes connected to network");

    // Initialize the state and hotshot
    init_hotshot(
        node_opt,
        known_nodes,
        priv_key,
        threshold,
        own_id,
        own_network,
        node_opt.full,
        genesis,
        data_source,
        num_bootstrap,
    )
    .await
}<|MERGE_RESOLUTION|>--- conflicted
+++ resolved
@@ -79,12 +79,8 @@
 };
 
 mod disco;
-<<<<<<< HEAD
 pub mod full_node_data_source;
-=======
 pub mod full_node_esqs;
-pub mod full_node_mem_data_source;
->>>>>>> c8334cbf
 mod ip;
 mod routes;
 
