// Copyright (c) 2022 Espresso Systems (espressosys.com)
// This file is part of the Espresso library.
//
// This program is free software: you can redistribute it and/or modify it under the terms of the GNU
// General Public License as published by the Free Software Foundation, either version 3 of the
// License, or (at your option) any later version.
// This program is distributed in the hope that it will be useful, but WITHOUT ANY WARRANTY; without
// even the implied warranty of MERCHANTABILITY or FITNESS FOR A PARTICULAR PURPOSE. See the GNU
// General Public License for more details.
// You should have received a copy of the GNU General Public License along with this program. If not,
// see <https://www.gnu.org/licenses/>.

use std::collections::{BTreeMap, HashMap};
use std::convert::From;
use std::path::Path;

use atomic_store::{
    append_log::Iter as ALIter, load_store::BincodeLoadStore, AppendLog, AtomicStore,
    AtomicStoreLoader, PersistenceError, RollingLog,
};
use espresso_availability_api::data_source::{
    AvailabilityDataSource, BlockAndAssociated, UpdateAvailabilityData,
};
use espresso_availability_api::query_data::{BlockQueryData, StateQueryData};
use espresso_catchup_api::data_source::{CatchUpDataSource, UpdateCatchUpData};
use espresso_core::ledger::EspressoLedger;
use espresso_core::state::{BlockCommitment, SetMerkleProof, SetMerkleTree, TransactionCommitment};
use espresso_metastate_api::data_source::{MetaStateDataSource, UpdateMetaStateData};
use espresso_status_api::data_source::{StatusDataSource, UpdateStatusData};
use espresso_status_api::query_data::ValidatorStatus;
use hotshot::{data::QuorumCertificate, H_256};
use itertools::izip;
use jf_cap::structs::Nullifier;
use jf_cap::MerkleTree;
use seahorse::events::LedgerEvent;
use tracing::warn;
use validator_node::api::EspressoError;
use validator_node::node::QueryServiceError;

// This should probably be taken from a passed-in configuration, and stored locally.
const CACHED_BLOCKS_COUNT: usize = 50;
const CACHED_EVENTS_COUNT: usize = 500;

pub struct QueryData {
    cached_blocks_start: usize,
    cached_blocks: Vec<BlockAndAssociated>,
    index_by_block_hash: HashMap<BlockCommitment, u64>,
    index_by_txn_hash: HashMap<TransactionCommitment, (u64, u64)>,
    index_by_last_record_id: BTreeMap<u64, u64>,
    cached_events_start: usize,
    events: Vec<Option<LedgerEvent<EspressoLedger>>>,
    event_sender: async_channel::Sender<(usize, LedgerEvent<EspressoLedger>)>,
    event_receiver: async_channel::Receiver<(usize, LedgerEvent<EspressoLedger>)>,
    cached_nullifier_sets: BTreeMap<u64, SetMerkleTree>,
    node_status: ValidatorStatus,
    query_storage: AtomicStore,
    block_storage: AppendLog<BincodeLoadStore<BlockQueryData>>,
    state_storage: AppendLog<BincodeLoadStore<StateQueryData>>,
    qcert_storage: AppendLog<BincodeLoadStore<QuorumCertificate<H_256>>>,
    event_storage: AppendLog<BincodeLoadStore<LedgerEvent<EspressoLedger>>>,
    status_storage: RollingLog<BincodeLoadStore<ValidatorStatus>>,
}

pub trait Extract<T> {
    fn extract(&self) -> &Option<T>;
}

impl Extract<BlockQueryData> for BlockAndAssociated {
    fn extract(&self) -> &Option<BlockQueryData> {
        &self.0
    }
}
impl Extract<StateQueryData> for BlockAndAssociated {
    fn extract(&self) -> &Option<StateQueryData> {
        &self.1
    }
}
impl Extract<QuorumCertificate<H_256>> for BlockAndAssociated {
    fn extract(&self) -> &Option<QuorumCertificate<H_256>> {
        &self.2
    }
}

pub struct DynamicPersistenceIterator<'a, T, X, LogIter>
where
    LogIter: Iterator<Item = Result<T, PersistenceError>>,
    X: Extract<T>,
{
    index: usize,
    slice_start: usize,
    slice: &'a [X],
    from_fs: LogIter,
}

impl<'a, T, X, LogIter> DynamicPersistenceIterator<'a, T, X, LogIter>
where
    LogIter: Iterator<Item = Result<T, PersistenceError>> + ExactSizeIterator,
    T: Clone,
    X: Extract<T>,
{
    fn impl_nth(&mut self, n: usize) -> Option<Option<T>> {
        self.index += n;
        let got = if self.index >= self.slice_start {
            if self.index < self.slice_start + self.slice.len() {
                self.slice
                    .get(self.index - self.slice_start)
                    .map(|x| x.extract())
                    .cloned()
            } else {
                None
            }
        } else {
            self.from_fs.nth(n).map(|res| {
                if let Err(e) = &res {
                    warn!("failed to load field at position {}: error {}", n, e);
                }
                res.ok()
            })
        };

        self.index += 1;

        got
    }
}

impl<'a, T, X, LogIter> Iterator for DynamicPersistenceIterator<'a, T, X, LogIter>
where
    LogIter: Iterator<Item = Result<T, PersistenceError>> + ExactSizeIterator,
    T: Clone,
    X: Extract<T>,
{
    type Item = Option<T>;

    fn next(&mut self) -> Option<Self::Item> {
        self.impl_nth(0)
    }

    fn size_hint(&self) -> (usize, Option<usize>) {
        let remaining = self.from_fs.len() - self.index;
        (remaining, Some(remaining))
    }

    fn nth(&mut self, n: usize) -> Option<Self::Item> {
        self.impl_nth(n)
    }

    fn count(self) -> usize {
        self.from_fs.len()
    }
}

fn dynamic_persistence_iter<T, X, LogIter>(
    index: usize,
    slice_start: usize,
    slice: &[X],
    from_fs: LogIter,
) -> DynamicPersistenceIterator<T, X, LogIter>
where
    LogIter: Iterator<Item = Result<T, PersistenceError>> + ExactSizeIterator,
    X: Extract<T>,
{
    DynamicPersistenceIterator {
        index,
        slice_start,
        slice,
        from_fs,
    }
}

// We implement [AvailabilityDataSource] for `&'a QueryData`, not `QueryData`, so that we can name
// the lifetime `'a` when defining the associated iterator types. This is a workaround in place of
// GATs. Once GATs stabilize, we can do something like
//
//      type BlockIterType<'a> = &'a [BlockQueryData];
//      fn get_nth_block_iter(&self, n: usize) -> Self::BlockIterType<'_>;
impl<'a> AvailabilityDataSource for &'a QueryData {
    type BlockIterType = DynamicPersistenceIterator<
        'a,
        BlockQueryData,
        BlockAndAssociated,
        ALIter<'a, BincodeLoadStore<BlockQueryData>>,
    >;
    type StateIterType = DynamicPersistenceIterator<
        'a,
        StateQueryData,
        BlockAndAssociated,
        ALIter<'a, BincodeLoadStore<StateQueryData>>,
    >;

    type QCertIterType = DynamicPersistenceIterator<
        'a,
        QuorumCertificate<H_256>,
        BlockAndAssociated,
        ALIter<'a, BincodeLoadStore<QuorumCertificate<H_256>>>,
    >;

    fn get_nth_block_iter(&self, n: usize) -> Self::BlockIterType {
        let mut iter = self.block_storage.iter();
        if n > 0 {
            iter.nth(n - 1);
        }
        dynamic_persistence_iter(n, self.cached_blocks_start, &self.cached_blocks, iter)
    }
    fn get_nth_state_iter(&self, n: usize) -> Self::StateIterType {
        let mut iter = self.state_storage.iter();
        if n > 0 {
            iter.nth(n - 1);
        }
        dynamic_persistence_iter(n, self.cached_blocks_start, &self.cached_blocks, iter)
    }
    fn get_nth_qcert_iter(&self, n: usize) -> Self::QCertIterType {
        let mut iter = self.qcert_storage.iter();
        if n > 0 {
            iter.nth(n - 1);
        }
        dynamic_persistence_iter(n, self.cached_blocks_start, &self.cached_blocks, iter)
    }
    fn get_block_index_by_hash(&self, hash: BlockCommitment) -> Option<u64> {
        self.index_by_block_hash.get(&hash).cloned()
    }
    fn get_txn_index_by_hash(&self, hash: TransactionCommitment) -> Option<(u64, u64)> {
        self.index_by_txn_hash.get(&hash).cloned()
    }
    fn get_record_index_by_uid(&self, uid: u64) -> Option<(u64, u64, u64)> {
<<<<<<< HEAD
        if let Ok(index) = self.blocks.binary_search_by(|bqd| {
            if uid < bqd.records_from {
                std::cmp::Ordering::Greater
            } else if uid >= bqd.records_from + bqd.record_count {
                std::cmp::Ordering::Less
            } else {
                std::cmp::Ordering::Equal
            }
        }) {
            let block = &self.blocks[index];
=======
        let apply = |block: &BlockQueryData| {
>>>>>>> c39490dc
            let mut remainder = uid - block.records_from;
            let mut got_txn_idx = None;
            for (txn_idx, txn) in block.raw_block.block.0.iter().enumerate() {
                let record_count = txn.output_len() as u64;
                if remainder < record_count {
                    got_txn_idx = Some(txn_idx as u64);
                    break;
                } else {
                    remainder -= record_count;
                }
            }
            if let Some(txn_idx) = got_txn_idx {
                Some((block.block_id, txn_idx, remainder))
            } else {
                // This should never happen.
                tracing::error!("QueryData::get_record_index_by_uid encountered bad state for uid {}; found block {} with uid range {}+{}, but transaction outputs did not match", uid, block.block_id, block.records_from, block.record_count);
                None
            }
        };

        if let Some((_, &lower_bound)) = self.index_by_last_record_id.range(uid..).next() {
            let lower_bound = lower_bound as usize;
            if lower_bound >= self.cached_blocks_start {
                if lower_bound >= self.cached_blocks_start + self.cached_blocks.len() {
                    return None;
                }
                if let Some(block) =
                    &self.cached_blocks[lower_bound - self.cached_blocks_start].extract()
                {
                    apply(block)
                } else {
                    None
                }
            } else {
                let qd = self
                    .block_storage
                    .iter()
                    .nth(lower_bound)?
                    .map_err(|err| {
                        warn!("{}", err);
                        err
                    })
                    .ok()?;
                apply(&qd)
            }
        } else {
            None
        }
    }

    fn get_record_merkle_tree_at_block_index(&self, n: usize) -> Option<MerkleTree> {
        let apply = |state: &StateQueryData| {
            let state = &state.state;
            MerkleTree::restore_from_frontier(
                state.record_merkle_commitment,
                &state.record_merkle_frontier,
            )
        };
        if n >= self.cached_blocks_start {
            if n >= self.cached_blocks_start + self.cached_blocks.len() {
                return None;
            }
            if let Some(state) = &self.cached_blocks[n - self.cached_blocks_start].extract() {
                apply(state)
            } else {
                None
            }
        } else {
            let qd = self
                .state_storage
                .iter()
                .nth(n)?
                .map_err(|err| {
                    warn!("{}", err);
                    err
                })
                .ok()?;
            apply(&qd)
        }
    }
}

impl UpdateAvailabilityData for QueryData {
    type Error = EspressoError;

    fn append_blocks(&mut self, blocks: Vec<BlockAndAssociated>) -> Result<(), Self::Error> {
        blocks.iter().for_each(|block_and_associated| {
            if let Some(block) = &block_and_associated.0 {
                self.index_by_block_hash
                    .insert(block.block_hash, block.block_id);
                if block.record_count > 0 {
                    self.index_by_last_record_id
                        .insert(block.records_from + block.record_count - 1, block.block_id);
                }
                for (index, txn_hash) in block.txn_hashes.iter().enumerate() {
                    self.index_by_txn_hash
                        .insert(*txn_hash, (block.block_id, index as u64));
                }
                if let Err(e) = self.block_storage.store_resource(block) {
                    warn!("Failed to store block {:?}: Error: {}", block, e);
                }
            }
            if let Some(state) = &block_and_associated.1 {
                if let Err(e) = self.state_storage.store_resource(state) {
                    warn!("Failed to store state {:?}: Error: {}", state, e);
                }
            }
            if let Some(qcert) = &block_and_associated.2 {
                if let Err(e) = self.qcert_storage.store_resource(qcert) {
                    warn!(
                        "Failed to store QuorumCertificate {:?}: Error: {}",
                        qcert, e
                    );
                }
            }
        });
        let mut blocks = blocks;
        self.cached_blocks.append(&mut blocks);
        let cached_blocks_count = self.cached_blocks.len();
        if cached_blocks_count > CACHED_BLOCKS_COUNT {
            let prune_by = cached_blocks_count - CACHED_BLOCKS_COUNT;
            self.cached_blocks_start += prune_by;
            self.cached_blocks.drain(..prune_by);
        }
        Ok(())
    }
}

impl Extract<LedgerEvent<EspressoLedger>> for Option<LedgerEvent<EspressoLedger>> {
    fn extract(&self) -> &Option<LedgerEvent<EspressoLedger>> {
        self
    }
}

// We implement [CatchUpDataSource] for `&'a QueryData`, not `QueryData`, so that we can name the
// lifetime `'a` when defining the associated iterator types. This is a workaround in place of GATs.
// Once GATs stabilize, we can do something like
//
//      type EventIterType<'a> = &'a [LedgerEvent<EspressoLedger>];
//      fn get_nth_event_iter(&self, n: usize) -> Self::EventIterType<'_>;
impl<'a> CatchUpDataSource for &'a QueryData {
    type EventIterType = DynamicPersistenceIterator<
        'a,
        LedgerEvent<EspressoLedger>,
        Option<LedgerEvent<EspressoLedger>>,
        ALIter<'a, BincodeLoadStore<LedgerEvent<EspressoLedger>>>,
    >;
    fn get_nth_event_iter(&self, n: usize) -> Self::EventIterType {
        let mut iter = self.event_storage.iter();
        if n > 0 {
            iter.nth(n - 1);
        }
        dynamic_persistence_iter(n, self.cached_events_start, &self.events, iter)
    }
    fn len(&self) -> usize {
        self.events.len() + self.cached_events_start
    }
    fn is_empty(&self) -> bool {
        self.len() == 0
    }
    fn subscribe(&self) -> async_channel::Receiver<(usize, LedgerEvent<EspressoLedger>)> {
        self.event_receiver.clone()
    }
}

impl UpdateCatchUpData for QueryData {
    type Error = EspressoError;
    fn append_events(
        &mut self,
        events: Vec<Option<LedgerEvent<EspressoLedger>>>,
    ) -> Result<(), Self::Error> {
        for e in events {
            if let Some(e) = &e {
                if let Err(err) = self.event_storage.store_resource(e) {
                    warn!("Failed to store event {:?}, Error: {}", e, err);
                }

                // `try_send` fails if the channel is full or closed. The channel cannot be full because
                // it is unbounded, and cannot be closed because `self` owns copies of both ends.
                self.event_sender
                    .try_send((self.events.len(), e.clone()))
                    .expect("unexpected failure when broadcasting event");
            }
            self.events.push(e);
        }
        if self.events.len() > CACHED_EVENTS_COUNT {
            let prune_by = self.events.len() - CACHED_EVENTS_COUNT;
            self.cached_events_start += prune_by;
            self.events.drain(..prune_by);
        }
        Ok(())
    }

    fn event_count(&self) -> usize {
        self.events.len() + self.cached_events_start
    }
}

impl QueryData {
    fn with_nullifier_set_at_block<U>(
        &self,
        block_id: u64,
        op: impl FnOnce(&SetMerkleTree) -> U,
    ) -> Result<U, EspressoError> {
        if block_id as usize > self.cached_blocks_start + self.cached_blocks.len() {
            tracing::error!(
                "Max block index exceeded; max: {}, queried for {}",
                self.cached_blocks_start + self.cached_blocks.len(),
                block_id
            );
            return Err(QueryServiceError::InvalidHistoricalIndex {}.into());
        }
        let default_nullifier_set = SetMerkleTree::default();
        let prev_cached_set = self.cached_nullifier_sets.range(..block_id + 1).next_back();
        let (index, nullifier_set) = if let Some((index, tree)) = prev_cached_set {
            (index, tree)
        } else {
            (&0, &default_nullifier_set)
        };
        if *index == block_id {
            Ok(op(nullifier_set))
        } else {
            let mut adjusted_nullifier_set = nullifier_set.clone();
            let index = *index as usize;
            let iter = self.get_nth_block_iter(index);
            iter.take(block_id as usize - index).for_each(|block| {
                if let Some(block) = block {
                    for transaction in block.raw_block.block.0.iter() {
                        for nullifier_in in transaction.input_nullifiers() {
                            adjusted_nullifier_set.insert(nullifier_in);
                        }
                    }
                }
            });
            Ok(op(&adjusted_nullifier_set))
        }
    }
}

impl MetaStateDataSource for QueryData {
    fn get_nullifier_proof_for(
        &self,
        block_id: u64,
        nullifier: Nullifier,
    ) -> Option<(bool, SetMerkleProof)> {
        if let Ok(proof) = self.with_nullifier_set_at_block(block_id, |ns| ns.contains(nullifier)) {
            proof
        } else {
            None
        }
    }
}

impl UpdateMetaStateData for QueryData {
    type Error = EspressoError;
    fn append_block_nullifiers(
        &mut self,
        block_id: u64,
        nullifiers: Vec<Nullifier>,
    ) -> Result<(), Self::Error> {
        let nullifier_set = self.with_nullifier_set_at_block(block_id - 1, |ns| {
            let mut nullifier_set = ns.clone();
            for nullifier in nullifiers.iter() {
                nullifier_set.insert(*nullifier);
            }
            nullifier_set
        })?;
        self.cached_nullifier_sets.insert(block_id, nullifier_set);
        Ok(())
    }
}

impl StatusDataSource for QueryData {
    fn get_validator_status(&self) -> &ValidatorStatus {
        &self.node_status
    }
}

impl UpdateStatusData for QueryData {
    type Error = EspressoError;

    fn set_status(&mut self, status: ValidatorStatus) -> Result<(), Self::Error> {
        self.node_status = status;
        if let Err(e) = self.status_storage.store_resource(&self.node_status) {
            warn!(
                "Failed to store status {:?}, Error {}",
                &self.node_status, e
            );
        }
        Ok(())
    }
    fn edit_status<U, F>(&mut self, op: F) -> Result<(), Self::Error>
    where
        F: FnOnce(&mut ValidatorStatus) -> Result<(), U>,
        Self::Error: From<U>,
    {
        op(&mut self.node_status).map_err(EspressoError::from)?;
        if let Err(e) = self.status_storage.store_resource(&self.node_status) {
            warn!(
                "Failed to store status {:?}, Error {}",
                &self.node_status, e
            );
        }
        Ok(())
    }
}

const STATUS_STORAGE_COUNT: u32 = 10u32;

impl QueryData {
    pub fn new(store_path: &Path) -> Result<QueryData, PersistenceError> {
        let key_tag = "query_data_store";
        let blocks_tag = format!("{}_blocks", key_tag);
        let events_tag = format!("{}_events", key_tag);
        let status_tag = format!("{}_status", key_tag);
        let mut loader = AtomicStoreLoader::create(store_path, key_tag)?;
        let block_storage = AppendLog::create(&mut loader, Default::default(), &blocks_tag, 1024)?;
        let state_storage = AppendLog::create(&mut loader, Default::default(), &blocks_tag, 1024)?;
        let qcert_storage = AppendLog::create(&mut loader, Default::default(), &blocks_tag, 1024)?;
        let event_storage = AppendLog::create(&mut loader, Default::default(), &events_tag, 1024)?;
        let mut status_storage =
            RollingLog::create(&mut loader, Default::default(), &status_tag, 1024)?;
        // this should be loaded from a config setting...
        status_storage.set_retained_entries(STATUS_STORAGE_COUNT);

        let query_storage = AtomicStore::open(loader)?;

        let (event_sender, event_receiver) = async_channel::unbounded();
        Ok(QueryData {
            cached_blocks_start: 0usize,
            cached_blocks: Vec::new(),
            index_by_block_hash: HashMap::new(),
            index_by_txn_hash: HashMap::new(),
            index_by_last_record_id: BTreeMap::new(),
            cached_events_start: 0usize,
            events: Vec::new(),
            event_sender,
            event_receiver,
            cached_nullifier_sets: BTreeMap::new(),
            node_status: ValidatorStatus::default(),
            query_storage,
            block_storage,
            state_storage,
            qcert_storage,
            event_storage,
            status_storage,
        })
    }

    pub fn load(store_path: &Path) -> Result<QueryData, PersistenceError> {
        let key_tag = "query_data_store";
        let blocks_tag = format!("{}_blocks", key_tag);
        let events_tag = format!("{}_events", key_tag);
        let status_tag = format!("{}_status", key_tag);
        let mut loader = AtomicStoreLoader::load(store_path, key_tag)?;
        let block_storage = AppendLog::load(&mut loader, Default::default(), &blocks_tag, 1024)?;
        let state_storage = AppendLog::load(&mut loader, Default::default(), &blocks_tag, 1024)?;
        let qcert_storage = AppendLog::load(&mut loader, Default::default(), &blocks_tag, 1024)?;
        let event_storage = AppendLog::load(&mut loader, Default::default(), &events_tag, 1024)?;
        let mut status_storage =
            RollingLog::load(&mut loader, Default::default(), &status_tag, 1024)?;
        // this should be loaded from a config setting...
        status_storage.set_retained_entries(STATUS_STORAGE_COUNT);
        let query_storage = AtomicStore::open(loader)?;

        let stored_blocks_len = block_storage.iter().len();
        let cached_blocks_start = if stored_blocks_len > CACHED_BLOCKS_COUNT {
            stored_blocks_len - CACHED_BLOCKS_COUNT
        } else {
            0
        };
        let zipped_iters = izip!(
            block_storage.iter().skip(cached_blocks_start).map(|r| {
                if let Err(e) = &r {
                    warn!("failed to load block. Error: {}", e);
                }
                r.ok()
            }),
            state_storage.iter().skip(cached_blocks_start).map(|r| {
                if let Err(e) = &r {
                    warn!("failed to load state. Error: {}", e);
                }
                r.ok()
            }),
            qcert_storage.iter().skip(cached_blocks_start).map(|r| {
                if let Err(e) = &r {
                    warn!("failed to load QC. Error: {}", e);
                }
                r.ok()
            }),
        );
        let cached_blocks: Vec<BlockAndAssociated> = zipped_iters.collect();
        let mut index_by_txn_hash = HashMap::new();
        let mut index_by_last_record_id = BTreeMap::new();
        let mut cached_nullifier_sets = BTreeMap::new();
        let mut running_nullifier_set = SetMerkleTree::default();
        let index_by_block_hash = block_storage
            .iter()
            .filter_map(|res: Result<BlockQueryData, PersistenceError>| match res {
                Err(e) => {
                    warn!("failed to load block. Error: {}", e);
                    None
                }
                Ok(block) => {
                    block
                        .txn_hashes
                        .iter()
                        .enumerate()
                        .for_each(|(id, txn_hash)| {
                            index_by_txn_hash.insert(*txn_hash, (block.block_id, id as u64));
                        });
                    block.raw_block.block.0.iter().for_each(|txn| {
                        for n in txn.input_nullifiers() {
                            running_nullifier_set.insert(n);
                        }
                    });
                    if Self::calculate_sparse_cache(
                        block.block_id,
                        block_storage.iter().len() as u64,
                    ) {
                        cached_nullifier_sets.insert(block.block_id, running_nullifier_set.clone());
                    }
                    if block.record_count > 0 {
                        index_by_last_record_id
                            .insert(block.records_from + block.record_count - 1, block.block_id);
                    }
                    Some((block.block_hash, block.block_id))
                }
            })
            .collect();

        let (event_sender, event_receiver) = async_channel::unbounded();
        let events_loader = event_storage.iter();
        let events_count = events_loader.len();
        let cached_events_start = if events_count > CACHED_EVENTS_COUNT {
            events_count - CACHED_EVENTS_COUNT
        } else {
            0
        };
        let events = events_loader
            .skip(cached_events_start)
            .map(|ev| {
                if let Err(e) = &ev {
                    warn!("Failed to load event. Error: {}", e);
                }
                ev.ok()
            })
            .collect();
        let node_status = status_storage.load_latest()?;

        Ok(QueryData {
            cached_blocks_start,
            cached_blocks,
            index_by_block_hash,
            index_by_txn_hash,
            index_by_last_record_id,
            cached_events_start,
            events,
            event_sender,
            event_receiver,
            cached_nullifier_sets,
            node_status,
            query_storage,
            block_storage,
            state_storage,
            qcert_storage,
            event_storage,
            status_storage,
        })
    }

    pub fn commit_all(&mut self) {
        if let Err(e) = self.block_storage.commit_version() {
            warn!("Failed to commit block storage: Error {}", e);
        }
        if let Err(e) = self.state_storage.commit_version() {
            warn!("Failed to commit state storage: Error {}", e);
        }
        if let Err(e) = self.qcert_storage.commit_version() {
            warn!("Failed to commit qcert storage: Error {}", e);
        }
        if let Err(e) = self.event_storage.commit_version() {
            warn!("Failed to commit event storage: Error {}", e);
        }
        if let Err(e) = self.status_storage.commit_version() {
            warn!("Failed to commit status storage: Error {}", e);
        }
        if let Err(e) = self.query_storage.commit_version() {
            warn!("Failed to commit query state storage: Error {}", e);
        }
        if let Err(e) = self.status_storage.prune_file_entries() {
            warn!("Failed to prune status storage: Error {}", e);
        }
    }

    fn calculate_sparse_cache(_index: u64, _total_size: u64) -> bool {
        // issue: make this an inverse geometric function, with inflection at ~10%
        true
    }
}

impl validator_node::update_query_data_source::EventProcessedHandler for QueryData {
    fn on_event_processing_complete(&mut self) {
        self.commit_all();
    }
}<|MERGE_RESOLUTION|>--- conflicted
+++ resolved
@@ -137,7 +137,7 @@
     }
 
     fn size_hint(&self) -> (usize, Option<usize>) {
-        let remaining = self.from_fs.len() - self.index;
+        let remaining = self.from_fs.len();
         (remaining, Some(remaining))
     }
 
@@ -223,20 +223,7 @@
         self.index_by_txn_hash.get(&hash).cloned()
     }
     fn get_record_index_by_uid(&self, uid: u64) -> Option<(u64, u64, u64)> {
-<<<<<<< HEAD
-        if let Ok(index) = self.blocks.binary_search_by(|bqd| {
-            if uid < bqd.records_from {
-                std::cmp::Ordering::Greater
-            } else if uid >= bqd.records_from + bqd.record_count {
-                std::cmp::Ordering::Less
-            } else {
-                std::cmp::Ordering::Equal
-            }
-        }) {
-            let block = &self.blocks[index];
-=======
         let apply = |block: &BlockQueryData| {
->>>>>>> c39490dc
             let mut remainder = uid - block.records_from;
             let mut got_txn_idx = None;
             for (txn_idx, txn) in block.raw_block.block.0.iter().enumerate() {
@@ -550,12 +537,14 @@
     pub fn new(store_path: &Path) -> Result<QueryData, PersistenceError> {
         let key_tag = "query_data_store";
         let blocks_tag = format!("{}_blocks", key_tag);
+        let state_tag = format!("{}_state", key_tag);
+        let qcert_tag = format!("{}_qcert", key_tag);
         let events_tag = format!("{}_events", key_tag);
         let status_tag = format!("{}_status", key_tag);
         let mut loader = AtomicStoreLoader::create(store_path, key_tag)?;
         let block_storage = AppendLog::create(&mut loader, Default::default(), &blocks_tag, 1024)?;
-        let state_storage = AppendLog::create(&mut loader, Default::default(), &blocks_tag, 1024)?;
-        let qcert_storage = AppendLog::create(&mut loader, Default::default(), &blocks_tag, 1024)?;
+        let state_storage = AppendLog::create(&mut loader, Default::default(), &state_tag, 1024)?;
+        let qcert_storage = AppendLog::create(&mut loader, Default::default(), &qcert_tag, 1024)?;
         let event_storage = AppendLog::create(&mut loader, Default::default(), &events_tag, 1024)?;
         let mut status_storage =
             RollingLog::create(&mut loader, Default::default(), &status_tag, 1024)?;
@@ -589,12 +578,14 @@
     pub fn load(store_path: &Path) -> Result<QueryData, PersistenceError> {
         let key_tag = "query_data_store";
         let blocks_tag = format!("{}_blocks", key_tag);
+        let state_tag = format!("{}_state", key_tag);
+        let qcert_tag = format!("{}_qcert", key_tag);
         let events_tag = format!("{}_events", key_tag);
         let status_tag = format!("{}_status", key_tag);
         let mut loader = AtomicStoreLoader::load(store_path, key_tag)?;
         let block_storage = AppendLog::load(&mut loader, Default::default(), &blocks_tag, 1024)?;
-        let state_storage = AppendLog::load(&mut loader, Default::default(), &blocks_tag, 1024)?;
-        let qcert_storage = AppendLog::load(&mut loader, Default::default(), &blocks_tag, 1024)?;
+        let state_storage = AppendLog::load(&mut loader, Default::default(), &state_tag, 1024)?;
+        let qcert_storage = AppendLog::load(&mut loader, Default::default(), &qcert_tag, 1024)?;
         let event_storage = AppendLog::load(&mut loader, Default::default(), &events_tag, 1024)?;
         let mut status_storage =
             RollingLog::load(&mut loader, Default::default(), &status_tag, 1024)?;
