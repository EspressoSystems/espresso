// Copyright (c) 2022 Espresso Systems (espressosys.com)
// This file is part of the Espresso library.
//
// This program is free software: you can redistribute it and/or modify it under the terms of the GNU
// General Public License as published by the Free Software Foundation, either version 3 of the
// License, or (at your option) any later version.
// This program is distributed in the hope that it will be useful, but WITHOUT ANY WARRANTY; without
// even the implied warranty of MERCHANTABILITY or FITNESS FOR A PARTICULAR PURPOSE. See the GNU
// General Public License for more details.
// You should have received a copy of the GNU General Public License along with this program. If not,
// see <https://www.gnu.org/licenses/>.

#![deny(warnings)]

use crate::*;
use espresso_core::StakingKey;
use espresso_esqs::full_node::EsQS;
use std::process::exit;

<<<<<<< HEAD
/// Initiate the hotshot
pub async fn init(genesis: GenesisNote, node_opt: NodeOpt) -> Result<Consensus, std::io::Error> {
    if let Err(msg) = node_opt.check() {
        eprintln!("{}", msg);
        exit(1);
    }
=======
/// Command line arguments for a validator.
#[derive(Parser)]
pub struct ValidatorOpt {
    #[command(flatten)]
    pub node_opt: NodeOpt,

    #[command(flatten)]
    pub consensus_opt: ConsensusOpt,

    /// Id of the current node.
    ///
    /// If the node ID is 0, it will propose and try to add transactions.
    #[arg(long, short, env = "ESPRESSO_VALIDATOR_ID", requires("num-nodes"))]
    pub id: usize,

    /// Location of the current node.
    ///
    /// If not provided, the IP address will be used for dashboard display.
    #[clap(long, env = "ESPRESSO_VALIDATOR_LOCATION")]
    pub location: Option<String>,

    /// Whether to color log output with ANSI color codes.
    #[arg(long, env = "ESPRESSO_COLORED_LOGS")]
    pub colored_logs: bool,

    #[command(subcommand)]
    pub esqs: Option<full_node::Command>,
}

/// Initiate the hotshot
pub async fn init<R: CryptoRng + RngCore + Send + 'static>(
    rng: R,
    genesis: GenesisNote,
    options: ValidatorOpt,
) -> Result<Consensus, std::io::Error> {
    if let Err(msg) = options.node_opt.check() {
        eprintln!("{}", msg);
        exit(1);
    }
    if options.node_opt.num_nodes < MINIMUM_NODES {
        eprintln!("Not enough nodes (need at least {})", MINIMUM_NODES);
        exit(1);
    }
>>>>>>> 8b6d6643

    tracing_subscriber::fmt()
        .with_env_filter(tracing_subscriber::EnvFilter::from_default_env())
        .with_ansi(node_opt.colored_logs)
        .init();

    // Initialize the hotshot
<<<<<<< HEAD
    let keys = gen_keys(node_opt.secret_key_seed, node_opt.num_nodes);
    let priv_key = keys[node_opt.id].clone();
=======
    let keys = gen_keys(&options.consensus_opt, options.node_opt.num_nodes);
    let priv_key = keys[own_id].clone();
>>>>>>> 8b6d6643
    let known_nodes = keys
        .into_iter()
        .map(|sk| StakingKey::from_private(&sk))
        .collect();
<<<<<<< HEAD
    let hotshot = init_validator(&node_opt, priv_key, known_nodes, genesis).await;
    let data_source = open_data_source(&node_opt, hotshot.clone());
=======
    let hotshot = init_validator(
        rng,
        &options.node_opt,
        &options.consensus_opt,
        priv_key,
        known_nodes,
        genesis,
        own_id,
    )
    .await;
    let data_source =
        open_data_source(&options.node_opt, own_id, options.location, hotshot.clone());
>>>>>>> 8b6d6643

    // Start an EsQS server if requested.
    if let Some(esqs) = &node_opt.esqs {
        Some(EsQS::new(esqs, data_source, hotshot.clone())?)
    } else {
        None
    };

    Ok(hotshot)
}<|MERGE_RESOLUTION|>--- conflicted
+++ resolved
@@ -17,58 +17,16 @@
 use espresso_esqs::full_node::EsQS;
 use std::process::exit;
 
-<<<<<<< HEAD
 /// Initiate the hotshot
-pub async fn init(genesis: GenesisNote, node_opt: NodeOpt) -> Result<Consensus, std::io::Error> {
+pub async fn init<R: CryptoRng + RngCore + Send + 'static>(
+    rng: R,
+    genesis: GenesisNote,
+    node_opt: NodeOpt,
+) -> Result<Consensus, std::io::Error> {
     if let Err(msg) = node_opt.check() {
         eprintln!("{}", msg);
         exit(1);
     }
-=======
-/// Command line arguments for a validator.
-#[derive(Parser)]
-pub struct ValidatorOpt {
-    #[command(flatten)]
-    pub node_opt: NodeOpt,
-
-    #[command(flatten)]
-    pub consensus_opt: ConsensusOpt,
-
-    /// Id of the current node.
-    ///
-    /// If the node ID is 0, it will propose and try to add transactions.
-    #[arg(long, short, env = "ESPRESSO_VALIDATOR_ID", requires("num-nodes"))]
-    pub id: usize,
-
-    /// Location of the current node.
-    ///
-    /// If not provided, the IP address will be used for dashboard display.
-    #[clap(long, env = "ESPRESSO_VALIDATOR_LOCATION")]
-    pub location: Option<String>,
-
-    /// Whether to color log output with ANSI color codes.
-    #[arg(long, env = "ESPRESSO_COLORED_LOGS")]
-    pub colored_logs: bool,
-
-    #[command(subcommand)]
-    pub esqs: Option<full_node::Command>,
-}
-
-/// Initiate the hotshot
-pub async fn init<R: CryptoRng + RngCore + Send + 'static>(
-    rng: R,
-    genesis: GenesisNote,
-    options: ValidatorOpt,
-) -> Result<Consensus, std::io::Error> {
-    if let Err(msg) = options.node_opt.check() {
-        eprintln!("{}", msg);
-        exit(1);
-    }
-    if options.node_opt.num_nodes < MINIMUM_NODES {
-        eprintln!("Not enough nodes (need at least {})", MINIMUM_NODES);
-        exit(1);
-    }
->>>>>>> 8b6d6643
 
     tracing_subscriber::fmt()
         .with_env_filter(tracing_subscriber::EnvFilter::from_default_env())
@@ -76,34 +34,14 @@
         .init();
 
     // Initialize the hotshot
-<<<<<<< HEAD
     let keys = gen_keys(node_opt.secret_key_seed, node_opt.num_nodes);
     let priv_key = keys[node_opt.id].clone();
-=======
-    let keys = gen_keys(&options.consensus_opt, options.node_opt.num_nodes);
-    let priv_key = keys[own_id].clone();
->>>>>>> 8b6d6643
     let known_nodes = keys
         .into_iter()
         .map(|sk| StakingKey::from_private(&sk))
         .collect();
-<<<<<<< HEAD
-    let hotshot = init_validator(&node_opt, priv_key, known_nodes, genesis).await;
+    let hotshot = init_validator(rng, &node_opt, priv_key, known_nodes, genesis).await;
     let data_source = open_data_source(&node_opt, hotshot.clone());
-=======
-    let hotshot = init_validator(
-        rng,
-        &options.node_opt,
-        &options.consensus_opt,
-        priv_key,
-        known_nodes,
-        genesis,
-        own_id,
-    )
-    .await;
-    let data_source =
-        open_data_source(&options.node_opt, own_id, options.location, hotshot.clone());
->>>>>>> 8b6d6643
 
     // Start an EsQS server if requested.
     if let Some(esqs) = &node_opt.esqs {
