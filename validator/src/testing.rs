// Copyright (c) 2022 Espresso Systems (espressosys.com)
// This file is part of the Espresso library.
//
// This program is free software: you can redistribute it and/or modify it under the terms of the GNU
// General Public License as published by the Free Software Foundation, either version 3 of the
// License, or (at your option) any later version.
// This program is distributed in the hope that it will be useful, but WITHOUT ANY WARRANTY; without
// even the implied warranty of MERCHANTABILITY or FITNESS FOR A PARTICULAR PURPOSE. See the GNU
// General Public License for more details.
// You should have received a copy of the GNU General Public License along with this program. If not,
// see <https://www.gnu.org/licenses/>.

use crate::{
    gen_keys, genesis, init_validator, open_data_source, run_consensus, NodeOpt,
    MINIMUM_BOOTSTRAP_NODES, MINIMUM_NODES,
};
use address_book::{error::AddressBookError, store::FileStore};
use async_std::task::sleep;
use async_std::task::{block_on, spawn, JoinHandle};
use async_trait::async_trait;
use espresso_core::ledger::EspressoLedger;
use espresso_core::StakingKey;
use espresso_esqs::full_node::{self, EsQS};
use futures::Future;
use futures::{channel::oneshot, future::join_all};
use hotshot::types::SignatureKey;
use jf_cap::keys::UserAddress;
use jf_cap::keys::UserPubKey;
use portpicker::pick_unused_port;
use rand_chacha::rand_core::SeedableRng;
use rand_chacha::{rand_core::RngCore, ChaChaRng};
use seahorse::hd::KeyTree;
use seahorse::loader::KeystoreLoader;
use seahorse::KeySnafu;
use seahorse::KeystoreError;
use snafu::ResultExt;
use std::io;
use std::mem::take;
use std::path::PathBuf;
use std::time::{Duration, Instant};
use surf_disco::Url;
use tempdir::TempDir;

mod rewards;

pub struct UnencryptedKeystoreLoader {
    pub dir: TempDir,
}

#[async_trait]
impl KeystoreLoader<EspressoLedger> for UnencryptedKeystoreLoader {
    type Meta = ();

    fn location(&self) -> PathBuf {
        self.dir.path().into()
    }

    async fn create(&mut self) -> Result<(Self::Meta, KeyTree), KeystoreError<EspressoLedger>> {
        let key = KeyTree::from_password_and_salt(&[], &[0; 32]).context(KeySnafu)?;
        Ok(((), key))
    }

    async fn load(
        &mut self,
        _meta: &mut Self::Meta,
    ) -> Result<KeyTree, KeystoreError<EspressoLedger>> {
        KeyTree::from_password_and_salt(&[], &[0; 32]).context(KeySnafu)
    }
}
pub struct TestNode {
    esqs: Option<EsQS>,
    kill: oneshot::Sender<()>,
    wait: JoinHandle<()>,
}

impl TestNode {
    pub async fn kill(self) {
        self.kill.send(()).ok();
        self.wait.await;
    }
}

pub struct AddressBook {
    port: u16,
    _store: TempDir,
    _wait: JoinHandle<io::Result<()>>,
}

impl AddressBook {
    pub async fn init() -> Self {
        let dir = TempDir::new("address_book").unwrap();
        let store = FileStore::new(dir.path().to_owned());
        let port = pick_unused_port().unwrap();
        let base_url: String = format!("127.0.0.1:{port}");
        let api_path = std::env::current_dir()
            .unwrap()
            .join("..")
            .join("address-book")
            .join("api")
            .join("api.toml");

        let app = address_book::init_web_server(api_path.to_str().unwrap().to_string(), store)
            .expect("address_book app");
        let handle = spawn(app.serve(base_url.clone()));

        let ab = AddressBook {
            port,
            _store: dir,
            _wait: handle,
        };
        assert!(surf_disco::connect::<AddressBookError>(ab.url(), None).await);
        ab
    }

    pub fn url(&self) -> Url {
        Url::parse(&format!("http://localhost:{}", self.port)).unwrap()
    }

    pub async fn kill(self) {
        // There is unfortunately no way to kill the address book, since it is a Tide thread. We
        // just leak the underlying thread.
    }
}

pub struct TestNetwork {
    pub query_api: Url,
    pub submit_api: Url,
    pub address_book_api: Url,
    pub nodes: Vec<TestNode>,
    address_book: Option<AddressBook>,
    _store: TempDir,
}

impl TestNetwork {
    pub async fn kill(mut self) {
        Self::kill_impl(take(&mut self.nodes), take(&mut self.address_book)).await
    }

    async fn kill_impl(nodes: Vec<TestNode>, address_book: Option<AddressBook>) {
        join_all(nodes.into_iter().map(|node| node.kill())).await;
        if let Some(address_book) = address_book {
            address_book.kill().await;
        }
    }
}

impl Drop for TestNetwork {
    fn drop(&mut self) {
        block_on(Self::kill_impl(
            take(&mut self.nodes),
            take(&mut self.address_book),
        ));
    }
}

/// Create a minimal network of validators for testing.
///
/// This function will start the minimal number of validators needed to run consensus. One of the
/// validators will be a full node with a query service, which can be used to follow the ledger
/// state and submit transactions. The URL for the query service is returned.
pub async fn minimal_test_network(
    rng: &mut ChaChaRng,
    faucet_pub_key: UserPubKey,
    rewards_address: Option<UserAddress>,
) -> TestNetwork {
    let mut seed = [0; 32];
    rng.fill_bytes(&mut seed);
    let bootstrap_ports = (0..MINIMUM_BOOTSTRAP_NODES)
        .into_iter()
        .map(|_| pick_unused_port().unwrap());
    let nonbootstrap_base_port = pick_unused_port().unwrap() as usize;

    println!("generating public keys");
    let start = Instant::now();
    let keys = gen_keys(Some(seed.into()), MINIMUM_NODES);
    let pub_keys = keys
        .iter()
        .map(StakingKey::from_private)
        .collect::<Vec<_>>();
    println!("generated public keys in {:?}", start.elapsed());

    let store = TempDir::new("minimal_test_network_store").unwrap();
<<<<<<< HEAD
    let genesis = genesis(0, iter::once(faucet_pub_key));
    let nodes = join_all((0..MINIMUM_NODES).into_iter().map(|i| {
        let bootstrap_ports = bootstrap_ports.clone();
        let genesis = genesis.clone();
=======

    let mut nodes_futures = vec![];
    for (i, key) in keys.iter().enumerate() {
        let consensus_opt = consensus_opt.clone();
>>>>>>> 8b6d6643
        let pub_keys = pub_keys.clone();
        let mut store_path = store.path().to_owned();
        let priv_key = key.clone();
        let facuet_pub_key = faucet_pub_key.clone();
        let rewards_address = rewards_address.clone();

        store_path.push(i.to_string());
        let new_rng = ChaChaRng::from_rng(&mut *rng).unwrap();
        let future = async move {
            let node_opt = NodeOpt {
                location: Some("My location".to_string()),
                nonbootstrap_base_port,
                store_path: Some(store_path),
                // Set fairly short view times (propose any transactions available after 5s, propose
                // an empty block after 10s). In testing, we generally have low volumes, so we don't
                // gain much from waiting longer to batch larger blocks, but with low views we get
                // low latency and the tests run much faster.
                min_propose_time: Duration::from_secs(5),
                min_transactions: 1,
                max_propose_time: Duration::from_secs(10),
                next_view_timeout: Duration::from_secs(60),
<<<<<<< HEAD
                secret_key_seed: Some(seed.into()),
                replication_factor: 4,
                bootstrap_mesh_n_high: 50,
                bootstrap_mesh_n_low: 10,
                bootstrap_mesh_outbound_min: 4,
                bootstrap_mesh_n: 15,
                nonbootstrap_mesh_n_high: 15,
                nonbootstrap_mesh_n_low: 8,
                nonbootstrap_mesh_outbound_min: 4,
                nonbootstrap_mesh_n: 12,
                bootstrap_nodes: bootstrap_ports
                    .map(|p| format!("localhost:{}", p).parse().unwrap())
                    .collect(),
                ..NodeOpt::new(i, MINIMUM_NODES)
            };

            let consensus = init_validator(&node_opt, priv_key, pub_keys, genesis).await;
            let data_source = open_data_source(&node_opt, consensus.clone());
=======
                faucet_pub_key: vec![facuet_pub_key],
                rewards_address,
                ..NodeOpt::new(MINIMUM_NODES)
            };
            let genesis = genesis(&node_opt, &consensus_opt);
            let consensus = init_validator(
                new_rng,
                &node_opt,
                &consensus_opt,
                priv_key,
                pub_keys,
                genesis,
                i,
            )
            .await;
            let data_source = open_data_source(
                &node_opt,
                i,
                Some("My location".to_string()),
                consensus.clone(),
            );
>>>>>>> 8b6d6643

            // If applicable, run a query service.
            let esqs = if i == 0 {
                let port = pick_unused_port().unwrap();
                tracing::info!("spawning EsQS at http://localhost:{}", port);
                Some(
                    EsQS::new(
                        &full_node::Command::with_port(port),
                        data_source,
                        consensus.clone(),
                    )
                    .unwrap(),
                )
            } else {
                None
            };

            let (kill, recv_kill) = oneshot::channel();
            let wait = spawn(run_consensus(consensus, recv_kill));
            TestNode { esqs, kill, wait }
        };
        nodes_futures.push(future);
    }
    let nodes = join_all(nodes_futures).await;

    let address_book = AddressBook::init().await;
    let address_book_api = address_book.url();

    TestNetwork {
        query_api: nodes[0].esqs.as_ref().unwrap().url(),
        submit_api: nodes[0].esqs.as_ref().unwrap().url(),
        address_book_api,
        nodes,
        address_book: Some(address_book),
        _store: store,
    }
}

pub async fn retry<Fut: Future<Output = bool>>(f: impl Fn() -> Fut) {
    let mut backoff = Duration::from_millis(100);
    for _ in 0..13 {
        if f().await {
            return;
        }
        sleep(backoff).await;
        backoff *= 2;
    }
    panic!("retry loop did not complete in {:?}", backoff);
}<|MERGE_RESOLUTION|>--- conflicted
+++ resolved
@@ -180,17 +180,9 @@
     println!("generated public keys in {:?}", start.elapsed());
 
     let store = TempDir::new("minimal_test_network_store").unwrap();
-<<<<<<< HEAD
-    let genesis = genesis(0, iter::once(faucet_pub_key));
-    let nodes = join_all((0..MINIMUM_NODES).into_iter().map(|i| {
-        let bootstrap_ports = bootstrap_ports.clone();
-        let genesis = genesis.clone();
-=======
-
     let mut nodes_futures = vec![];
     for (i, key) in keys.iter().enumerate() {
-        let consensus_opt = consensus_opt.clone();
->>>>>>> 8b6d6643
+        let bootstrap_ports = bootstrap_ports.clone();
         let pub_keys = pub_keys.clone();
         let mut store_path = store.path().to_owned();
         let priv_key = key.clone();
@@ -212,7 +204,6 @@
                 min_transactions: 1,
                 max_propose_time: Duration::from_secs(10),
                 next_view_timeout: Duration::from_secs(60),
-<<<<<<< HEAD
                 secret_key_seed: Some(seed.into()),
                 replication_factor: 4,
                 bootstrap_mesh_n_high: 50,
@@ -226,34 +217,13 @@
                 bootstrap_nodes: bootstrap_ports
                     .map(|p| format!("localhost:{}", p).parse().unwrap())
                     .collect(),
+                faucet_pub_key: vec![facuet_pub_key],
+                rewards_address,
                 ..NodeOpt::new(i, MINIMUM_NODES)
             };
-
-            let consensus = init_validator(&node_opt, priv_key, pub_keys, genesis).await;
+            let genesis = genesis(&node_opt);
+            let consensus = init_validator(new_rng, &node_opt, priv_key, pub_keys, genesis).await;
             let data_source = open_data_source(&node_opt, consensus.clone());
-=======
-                faucet_pub_key: vec![facuet_pub_key],
-                rewards_address,
-                ..NodeOpt::new(MINIMUM_NODES)
-            };
-            let genesis = genesis(&node_opt, &consensus_opt);
-            let consensus = init_validator(
-                new_rng,
-                &node_opt,
-                &consensus_opt,
-                priv_key,
-                pub_keys,
-                genesis,
-                i,
-            )
-            .await;
-            let data_source = open_data_source(
-                &node_opt,
-                i,
-                Some("My location".to_string()),
-                consensus.clone(),
-            );
->>>>>>> 8b6d6643
 
             // If applicable, run a query service.
             let esqs = if i == 0 {
