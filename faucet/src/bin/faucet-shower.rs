--- conflicted
+++ resolved
@@ -28,24 +28,12 @@
 use structopt::StructOpt;
 use surf::Url;
 use tempdir::TempDir;
-<<<<<<< HEAD
 use validator_node::keystore::{
-    hd::KeyTree,
-    loader::{Loader, LoaderMetadata},
+    hd::{KeyTree, Mnemonic},
+    loader::{CreateLoader, MnemonicPasswordLogin},
     network::NetworkBackend,
     txn_builder::TransactionStatus,
     EspressoKeystore, EspressoKeystoreError,
-=======
-use zerok_lib::{
-    keystore::{
-        hd::{KeyTree, Mnemonic},
-        loader::{CreateLoader, MnemonicPasswordLogin},
-        network::NetworkBackend,
-        txn_builder::TransactionStatus,
-        EspressoKeystore, EspressoKeystoreError,
-    },
-    universal_params::UNIVERSAL_PARAM,
->>>>>>> 0ba1b114
 };
 use zerok_lib::universal_params::UNIVERSAL_PARAM;
 
