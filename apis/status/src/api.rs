--- conflicted
+++ resolved
@@ -100,7 +100,6 @@
             }
             .boxed()
         })?
-<<<<<<< HEAD
         .get("location", |_, state| {
             async move {
                 let location = match state.get_location() {
@@ -111,7 +110,9 @@
                     },
                 };
                 Ok(location)
-=======
+            }
+            .boxed()
+        })?
         .get("records", |_, state| {
             async move {
                 let status = state.get_validator_status();
@@ -120,7 +121,6 @@
                     spent: status.nullifier_count,
                     unspent: status.record_count - status.nullifier_count,
                 })
->>>>>>> a8a2a032
             }
             .boxed()
         })?;
