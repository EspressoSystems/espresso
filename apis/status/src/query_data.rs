--- conflicted
+++ resolved
@@ -19,27 +19,19 @@
 use serde::{Deserialize, Serialize};
 use std::collections::HashMap;
 
-<<<<<<< HEAD
-#[derive(Debug, Serialize, Deserialize)]
-=======
 #[derive(Clone, Debug, Deserialize, Serialize)]
->>>>>>> 833bb624
 pub struct PeerInfo {
     pub peer_id: PubKey,
 }
 
-<<<<<<< HEAD
-#[derive(Debug, Default, Serialize, Deserialize)]
-=======
-#[derive(Default, Clone, Debug, Deserialize, Serialize)]
->>>>>>> 833bb624
+#[derive(Clone, Debug, Default, Deserialize, Serialize)]
 pub struct MempoolInfo {
     pub transaction_count: u64,
     pub output_count: u64,
     pub memory_footprint: u64,
 }
 
-#[derive(Debug, Default, Serialize, Deserialize)]
+#[derive(Debug, Default, Deserialize, Serialize)]
 pub struct ValidatorStatus {
     pub peer_list: Vec<PeerInfo>,
     // TBD; these are going to correspond to active views, possibly want to also retain recent views?
