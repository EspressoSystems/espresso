--- conflicted
+++ resolved
@@ -18,9 +18,5 @@
 
 [dependencies]
 espresso-core = { path = "../../core/" }
-<<<<<<< HEAD
-hotshot = { git = "ssh://git@github.com/EspressoSystems/HotShot.git", tag = "0.1.0" }
-=======
 hotshot = { git = "ssh://git@github.com/EspressoSystems/HotShot.git", tag = "0.1.2" }
->>>>>>> 1dbc44e5
 jf-cap = { features = ["std"], git = "https://github.com/EspressoSystems/cap.git", branch = "testnet-v1" }