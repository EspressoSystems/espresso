--- conflicted
+++ resolved
@@ -22,13 +22,8 @@
 async-trait = "0.1.56"
 async_executors = { version = "0.4.2", features = ["async_std"] }
 atomic_store = { git = "https://github.com/EspressoSystems/atomicstore.git", tag = "0.1.3" }
-<<<<<<< HEAD
-clap = { version = "3.2.17", features = ["derive", "env"] }
+clap = { version = "4.0", features = ["derive", "env"] }
 commit = { git = "https://github.com/EspressoSystems/commit.git", tag = "0.2.0" }
-=======
-clap = { version = "4.0", features = ["derive", "env"] }
-commit = { git = "https://github.com/EspressoSystems/commit.git", tag = "0.1.0" }
->>>>>>> d43214d2
 derive_more = "0.99"
 espresso-availability-api = { path = "../availability" }
 espresso-catchup-api = { path = "../catchup" }
