// Copyright (c) 2022 Espresso Systems (espressosys.com)
// This file is part of the Espresso library.
//
// This program is free software: you can redistribute it and/or modify it under the terms of the GNU
// General Public License as published by the Free Software Foundation, either version 3 of the
// License, or (at your option) any later version.
// This program is distributed in the hope that it will be useful, but WITHOUT ANY WARRANTY; without
// even the implied warranty of MERCHANTABILITY or FITNESS FOR A PARTICULAR PURPOSE. See the GNU
// General Public License for more details.
// You should have received a copy of the GNU General Public License along with this program. If not,
// see <https://www.gnu.org/licenses/>.

// There are design arguments for partitioning this into independent modules for each api,
// but doing so results in duplicated work and (temporary) allocation

use ark_serialize::CanonicalSerialize;
use async_executors::AsyncStd;
use async_std::sync::{Arc, RwLock};
use async_std::task::block_on;
use commit::Committable;
use espresso_availability_api::{
    data_source::UpdateAvailabilityData,
    query_data::{BlockQueryData, StateQueryData},
};
use espresso_catchup_api::data_source::UpdateCatchUpData;
use espresso_core::state::{
    EspressoTransaction, EspressoTxnHelperProofs, TransactionCommitment, ValidatorState,
};
use espresso_metastate_api::data_source::UpdateMetaStateData;
use espresso_status_api::data_source::UpdateStatusData;
use futures::{
    future::RemoteHandle,
    task::{SpawnError, SpawnExt},
    Stream, StreamExt,
};
use itertools::izip;
use reef::traits::Transaction;
use seahorse::events::LedgerEvent;

pub type HotShotEvent = hotshot::types::EventType<ValidatorState>;

pub trait UpdateQueryDataSourceTypes {
    type CU: UpdateCatchUpData + Sized + Send + Sync;
    type AV: UpdateAvailabilityData + Sized + Send + Sync;
    type MS: UpdateMetaStateData + Sized + Send + Sync;
    type ST: UpdateStatusData + Sized + Send + Sync;
    type EH: EventProcessedHandler + Sized + Send + Sync;
}
pub struct UpdateQueryDataSource<TYPES>
where
    TYPES: UpdateQueryDataSourceTypes,
{
    catchup_store: Arc<RwLock<TYPES::CU>>,
    availability_store: Arc<RwLock<TYPES::AV>>,
    meta_state_store: Arc<RwLock<TYPES::MS>>,
    status_store: Arc<RwLock<TYPES::ST>>,
    event_handler: Arc<RwLock<TYPES::EH>>,
    validator_state: ValidatorState,
    _event_task: Option<RemoteHandle<()>>,
}

pub trait EventProcessedHandler {
    fn on_event_processing_complete(&mut self);
}

impl<TYPES> UpdateQueryDataSource<TYPES>
where
    TYPES: UpdateQueryDataSourceTypes + 'static,
{
    pub fn new(
        event_source: impl 'static + Send + Unpin + Stream<Item = HotShotEvent>,
        catchup_store: Arc<RwLock<TYPES::CU>>,
        availability_store: Arc<RwLock<TYPES::AV>>,
        meta_state_store: Arc<RwLock<TYPES::MS>>,
        status_store: Arc<RwLock<TYPES::ST>>,
        event_handler: Arc<RwLock<TYPES::EH>>,
    ) -> Arc<RwLock<Self>> {
        let instance = Arc::new(RwLock::new(Self {
            catchup_store,
            availability_store,
            meta_state_store,
            status_store,
            event_handler,
            validator_state: Default::default(),
            _event_task: None,
        }));
        if let Ok(task_handle) = launch_updates(event_source, instance.clone()) {
            let mut edit_handle = block_on(instance.write());
            edit_handle._event_task = Some(task_handle);
        }
        instance
    }

    async fn update(&mut self, event: HotShotEvent) {
        if let HotShotEvent::Decide { leaf_chain } = event {
            let mut num_txns = 0usize;
            let mut num_records = 0usize;
            let mut num_nullifiers = 0usize;
            let mut cumulative_size = 0usize;
            for leaf in leaf_chain.iter().rev() {
                let mut block = leaf.deltas.clone();
                let state = &leaf.state;
                let qcert = leaf.justify_qc.clone();

<<<<<<< HEAD
=======
            if let Some(state) = state.first() {
                // HotShot can give us a leaf chain that does not follow immediately from our last
                // saved state, if it skipped ahead for liveness reasons. Insert missing blocks as
                // placeholders for each missing leaf. These could potentially be filled in
                // asynchronously by querying another full node.
                let expected_block_height = self.validator_state.block_height + 1;
                if state.block_height > expected_block_height {
                    let num_placeholders = (state.block_height - expected_block_height) as usize;
                    tracing::warn!(
                        "HotShot event stream skipped blocks, appending {} placeholders",
                        num_placeholders
                    );
                    let mut availability_store = self.availability_store.write().await;
                    if let Err(e) =
                        availability_store.append_blocks(vec![(None, None, None); num_placeholders])
                    {
                        tracing::warn!("failed to append placeholder blocks: {}", e);
                    }
                }
            }

            for (mut block, state, qcert) in
                izip!(block.iter().cloned(), state.iter(), qcs.iter().cloned()).rev()
            {
>>>>>>> c835bfe3
                // Grab metadata for the new block from the state it is applying to.
                let block_index = self.validator_state.block_height;
                let nullifier_proofs = self
                    .validator_state
                    .update_nullifier_proofs(&block.block.0, block.proofs.clone())
                    .expect("failed to update nullifier proofs from HotShot block");
                let record_proofs = self.validator_state.update_records_frontier(&block.block.0);
                let records_from = self.validator_state.record_merkle_commitment.num_leaves;
                // Update the state.
                self.validator_state = state.clone();

                let mut txn_hashes = Vec::new();
                let mut nullifiers_delta = Vec::new();
                for (txn, _proofs) in block.block.0.iter().zip(block.proofs.iter()) {
                    for n in txn.input_nullifiers() {
                        nullifiers_delta.push(n);
                    }
                    let hash = TransactionCommitment(txn.commit());
                    txn_hashes.push(hash);
                }
                num_txns += block.block.0.len();
                cumulative_size += block.serialized_size();
                let continuation_event_index;

                // Update the nullifier proofs in the block so that clients do not have
                // to worry about out of date nullifier proofs.
                for (txn, proofs) in block.block.0.iter().zip(block.proofs.iter_mut()) {
                    if let EspressoTransaction::CAP(txn) = txn {
                        *proofs = EspressoTxnHelperProofs::CAP(
                            txn.input_nullifiers()
                                .into_iter()
                                .map(|n| nullifier_proofs.contains(n).unwrap().1)
                                .collect(),
                        );
                    }
                }

                let record_count = {
                    let mut events = vec![Some(LedgerEvent::Commit {
                        block: block.clone(),
                        block_id: block_index as u64,
                        state_comm: self.validator_state.commit(),
                        proof: leaf.view_number,
                    })];

                    // Construct the Memos events for this block.
                    let mut first_uid = records_from;
                    for (txn_id, (txn, memos)) in
                        block.block.0.iter().zip(block.memos.iter()).enumerate()
                    {
                        let output_len = txn.output_len() as u64;
                        let txn_uids = (first_uid..first_uid + output_len).collect::<Vec<_>>();
                        first_uid += output_len;
                        let merkle_paths = txn_uids
                            .iter()
                            .map(|uid| record_proofs.get_leaf(*uid).expect_ok().unwrap().1.path)
                            .collect::<Vec<_>>();
                        events.push(Some(LedgerEvent::Memos {
                            outputs: izip!(
                                memos.clone().map(|(memos, _)| memos).unwrap_or_default(),
                                txn.output_commitments(),
                                txn_uids,
                                merkle_paths
                            )
                            .collect(),
                            transaction: Some((block_index, txn_id as u64, txn.hash(), txn.kind())),
                        }))
                    }

                    let mut catchup_store = self.catchup_store.write().await;
                    if let Err(e) = catchup_store.append_events(events).await {
                        tracing::warn!("append_events returned error {}", e);
                    }
                    continuation_event_index = catchup_store.event_count() as u64;

                    first_uid - records_from
                };

                num_records += record_count as usize;
                num_nullifiers += block
                    .block
                    .0
                    .iter()
                    .map(|txn| txn.input_len())
                    .sum::<usize>();

                {
                    let mut availability_store = self.availability_store.write().await;
                    if let Err(e) = availability_store.append_blocks(vec![(
                        Some(BlockQueryData {
                            raw_block: block.clone(),
                            block_hash: block.commit().into(),
                            block_id: block_index as u64,
                            records_from,
                            record_count,
                            txn_hashes,
                        }),
                        Some(StateQueryData {
                            state: state.clone(),
                            commitment: state.commit(),
                            block_id: block_index as u64,
                            continuation_event_index,
                        }),
                        Some(qcert),
                    )]) {
                        tracing::warn!("append_blocks returned error {}", e);
                    }
                }
                {
                    let mut meta_state_store = self.meta_state_store.write().await;
                    if let Err(e) = meta_state_store
                        .append_block_nullifiers(block_index as u64, nullifiers_delta)
                    {
                        tracing::warn!("append_block_nullifiers returned error {}", e);
                    }
                }
            }
            let mut status_store = self.status_store.write().await;
            status_store
                .edit_status(|vs| {
                    vs.latest_block_id = self.validator_state.block_height as u64 - 1;
                    vs.decided_block_count += leaf_chain.len() as u64;
                    vs.cumulative_txn_count += num_txns as u64;
                    vs.cumulative_size += cumulative_size as u64;
                    vs.record_count += num_records as u64;
                    vs.nullifier_count += num_nullifiers as u64;
                    Ok(())
                })
                .unwrap();
            drop(status_store);

            let mut on_handled = self.event_handler.write().await;
            on_handled.on_event_processing_complete();
        }
    }
}

fn launch_updates<TYPES>(
    mut event_source: impl 'static + Send + Unpin + Stream<Item = HotShotEvent>,
    update_handle: Arc<RwLock<UpdateQueryDataSource<TYPES>>>,
) -> Result<RemoteHandle<()>, SpawnError>
where
    TYPES: UpdateQueryDataSourceTypes + 'static,
{
    AsyncStd::new().spawn_with_handle(async move {
        // Handle events as they come in from the network.
        while let Some(event) = event_source.next().await {
            update_handle.write().await.update(event).await;
        }
    })
}<|MERGE_RESOLUTION|>--- conflicted
+++ resolved
@@ -93,25 +93,16 @@
 
     async fn update(&mut self, event: HotShotEvent) {
         if let HotShotEvent::Decide { leaf_chain } = event {
-            let mut num_txns = 0usize;
-            let mut num_records = 0usize;
-            let mut num_nullifiers = 0usize;
-            let mut cumulative_size = 0usize;
-            for leaf in leaf_chain.iter().rev() {
-                let mut block = leaf.deltas.clone();
-                let state = &leaf.state;
-                let qcert = leaf.justify_qc.clone();
-
-<<<<<<< HEAD
-=======
-            if let Some(state) = state.first() {
+            if let Some(leaf) = leaf_chain.last() {
                 // HotShot can give us a leaf chain that does not follow immediately from our last
                 // saved state, if it skipped ahead for liveness reasons. Insert missing blocks as
-                // placeholders for each missing leaf. These could potentially be filled in
-                // asynchronously by querying another full node.
+                // placeholders for each missing leaf between our last saved state and the oldest
+                // leaf in the new chain. These could potentially be filled in asynchronously by
+                // querying another full node.
                 let expected_block_height = self.validator_state.block_height + 1;
-                if state.block_height > expected_block_height {
-                    let num_placeholders = (state.block_height - expected_block_height) as usize;
+                if leaf.state.block_height > expected_block_height {
+                    let num_placeholders =
+                        (leaf.state.block_height - expected_block_height) as usize;
                     tracing::warn!(
                         "HotShot event stream skipped blocks, appending {} placeholders",
                         num_placeholders
@@ -125,10 +116,15 @@
                 }
             }
 
-            for (mut block, state, qcert) in
-                izip!(block.iter().cloned(), state.iter(), qcs.iter().cloned()).rev()
-            {
->>>>>>> c835bfe3
+            let mut num_txns = 0usize;
+            let mut num_records = 0usize;
+            let mut num_nullifiers = 0usize;
+            let mut cumulative_size = 0usize;
+            for leaf in leaf_chain.iter().rev() {
+                let mut block = leaf.deltas.clone();
+                let state = &leaf.state;
+                let qcert = leaf.justify_qc.clone();
+
                 // Grab metadata for the new block from the state it is applying to.
                 let block_index = self.validator_state.block_height;
                 let nullifier_proofs = self
