--- conflicted
+++ resolved
@@ -65,17 +65,10 @@
     cached_nullifier_sets: BTreeMap<u64, SetMerkleTree>,
     node_status: ValidatorStatus,
     query_storage: AtomicStore,
-<<<<<<< HEAD
-    block_storage: AppendLog<BincodeLoadStore<BlockQueryData>>,
-    state_storage: AppendLog<BincodeLoadStore<StateQueryData>>,
-    qcert_storage: AppendLog<BincodeLoadStore<QuorumCertificate<ValidatorState>>>,
-    event_storage: AppendLog<BincodeLoadStore<LedgerEvent<EspressoLedger>>>,
-=======
     block_storage: AppendLog<BincodeLoadStore<Option<BlockQueryData>>>,
     state_storage: AppendLog<BincodeLoadStore<Option<StateQueryData>>>,
-    qcert_storage: AppendLog<BincodeLoadStore<Option<QuorumCertificate<H_256>>>>,
+    qcert_storage: AppendLog<BincodeLoadStore<Option<QuorumCertificate<ValidatorState>>>>,
     event_storage: AppendLog<BincodeLoadStore<Option<LedgerEvent<EspressoLedger>>>>,
->>>>>>> c835bfe3
     status_storage: RollingLog<BincodeLoadStore<ValidatorStatus>>,
     consensus: Consensus,
     location: Option<String>,
@@ -216,11 +209,7 @@
         'a,
         QuorumCertificate<ValidatorState>,
         BlockAndAssociated,
-<<<<<<< HEAD
-        ALIter<'a, BincodeLoadStore<QuorumCertificate<ValidatorState>>>,
-=======
-        ALIter<'a, BincodeLoadStore<Option<QuorumCertificate<H_256>>>>,
->>>>>>> c835bfe3
+        ALIter<'a, BincodeLoadStore<Option<QuorumCertificate<ValidatorState>>>>,
     >;
 
     fn get_nth_block_iter(&self, n: usize) -> Self::BlockIterType {
