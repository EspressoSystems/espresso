#![deny(warnings)]
// Copyright (c) 2022 Espresso Systems (espressosys.com)
// This file is part of the Espresso library.
//
// This program is free software: you can redistribute it and/or modify it under the terms of the GNU
// General Public License as published by the Free Software Foundation, either version 3 of the
// License, or (at your option) any later version.
// This program is distributed in the hope that it will be useful, but WITHOUT ANY WARRANTY; without
// even the implied warranty of MERCHANTABILITY or FITNESS FOR A PARTICULAR PURPOSE. See the GNU
// General Public License for more details.
// You should have received a copy of the GNU General Public License along with this program. If not,
// see <https://www.gnu.org/licenses/>.

use espresso_macros::*;
//use hotshot::types::Commit;
use jf_cap::structs::ReceiverMemo;
use jf_cap::Signature;

pub use crate::full_persistence::FullPersistence;
pub use crate::lw_persistence::LWPersistence;
pub use crate::set_merkle_tree::*;
pub use crate::kv_merkle_tree::*;
pub use crate::tree_hash::*;
pub use crate::tree_hash::committable_hash::*;
pub use crate::PubKey;
pub use crate::util::canonical;
use arbitrary::{Arbitrary, Unstructured};
use ark_serialize::*;
use canonical::deserialize_canonical_bytes;
use canonical::CanonicalBytes;
use commit::{Commitment, Committable};
use core::fmt::Debug;
use hotshot::{
    data::{BlockHash, LeafHash, TransactionHash},
    traits::{BlockContents, State, Transaction as TransactionTrait},
    H_256,
};
use jf_cap::{
    errors::TxnApiError, structs::Nullifier, txn_batch_verify, MerkleCommitment, MerkleFrontier,
    MerkleLeafProof, MerkleTree, NodeValue, TransactionNote,
};
use jf_utils::tagged_blob;
use key_set::VerifierKeySet;
use serde::{Deserialize, Serialize};
use snafu::Snafu;
use std::collections::{HashMap, HashSet, VecDeque};
use std::hash::{Hash, Hasher};
use std::io::Read;
use std::iter::once;
<<<<<<< HEAD
use std::str::FromStr;
=======
use std::sync::Arc;
>>>>>>> 1b90835b

/// Height of the records Merkle tree
pub const MERKLE_HEIGHT: u8 = 20 /*H*/;

/// A transaction with nullifier non-inclusion proofs
///
/// Validation involves checking proofs that unspent records are unspent.
/// The proofs are large and only needed during validation, so we don't
/// carry them everywhere. The association between records in the transaction
/// note and the proofs is based on parallel arrays; the first input record
/// corresponds to the first proof, and so on.
///
/// A proof that a record is unspent is a Merkle path relative to the
/// latest nullifier set root hash. Informally, the proof says, if
/// this record were spent, there would be a non-empty node 'here',
/// but this path shows there isn't. The leaf of the path has a key
/// equal to the hash of the record's nullifier and an empty value,
/// which demonstrates that the unspent record is not in the nullifier
/// set rooted at the path's root hash.
#[derive(
    Debug,
    Clone,
    CanonicalSerialize,
    CanonicalDeserialize,
    PartialEq,
    Eq,
    Hash,
    Serialize,
    Deserialize,
)]
pub struct ElaboratedTransaction {
    pub txn: TransactionNote,
    pub proofs: Vec<SetMerkleProof>,
    pub memos: Vec<ReceiverMemo>,
    pub signature: Signature,
}

impl TransactionTrait<H_256> for ElaboratedTransaction {}

/// A collection of transactions
///
/// A Block is the collection of transactions to be validated. Usually,
/// the entire block will be committed to the ledger or rejected, though
/// it is possible to drop individual invalid transactions.
#[ser_test]
#[derive(
    Default,
    Debug,
    Clone,
    CanonicalSerialize,
    CanonicalDeserialize,
    Serialize,
    Deserialize,
    PartialEq,
    Eq,
    Hash,
)]
pub struct Block(pub Vec<TransactionNote>);

/// A block of transactions with proofs
///
/// The proofs demonstrate that the nullifiers for the transaction's
/// input records were not present in the nullifier set when the
/// transaction was built. When a nullifier is present in the set, it
/// indicates that the corresponding asset record was spent, and thus
/// "nullified". Only the owner or freezer of a record has the secret
/// information to create a nullifier for the record, but validators
/// can check nullifiers are not already present in the ledger without
/// the secret information.
#[ser_test]
#[derive(
    Default,
    Debug,
    Clone,
    CanonicalSerialize,
    CanonicalDeserialize,
    PartialEq,
    Eq,
    Hash,
    Serialize,
    Deserialize,
)]
pub struct ElaboratedBlock {
    pub block: Block,
    pub proofs: Vec<Vec<SetMerkleProof>>,
    pub memos: Vec<Vec<ReceiverMemo>>,
    pub signatures: Vec<Signature>,
}

impl Committable for ElaboratedBlock {
    /// Get a commitment to an elaborated block.
    //
    // The Committable trait allows us to designate the information to
    // extract from a structure to hash into a cryptographic commitment.
    fn commit(&self) -> Commitment<Self> {
        commit::RawCommitmentBuilder::new("ElaboratedBlock")
            .field("Block contents", self.block.commit())
            .var_size_field("Block proofs", &canonical::serialize(&self.proofs).unwrap())
            .var_size_field("Block memos", &canonical::serialize(&self.memos).unwrap())
            .finalize()
    }
}

impl Committable for ElaboratedTransaction {
    /// Get a commitment to an elaborated transaction.
    fn commit(&self) -> Commitment<Self> {
        commit::RawCommitmentBuilder::new("ElaboratedTransaction")
            .field("Txn contents", self.txn.commit())
            .var_size_field("Txn proofs", &canonical::serialize(&self.proofs).unwrap())
            .var_size_field("Txn memos", &canonical::serialize(&self.memos).unwrap())
            .finalize()
    }
}

/// Allow an elaborated block to be used by the [HotShot](https://hotshot.docs.espressosys.com/hotshot/) consensus protocol.
impl BlockContents<H_256> for ElaboratedBlock {
    type Transaction = ElaboratedTransaction;
    type Error = ValidationError;

    /// Add an elaborated transaction to a block.
    ///
    /// Preventing double spending is essential. When adding a transaction
    /// to a block, an error is generated if a duplicate nullifier is
    /// used. This is an internal consistency check, not a check
    /// against nullifiers already committed to the ledger.
    ///
    /// # Errors
    /// - [ValidationError::ConflictingNullifiers]
    fn add_transaction_raw(&self, txn: &ElaboratedTransaction) -> Result<Self, ValidationError> {
        let mut ret = self.clone();

        let mut nulls = self
            .block
            .0
            .iter()
            .flat_map(|x| x.nullifiers().into_iter())
            .collect::<HashSet<_>>();
        for n in txn.txn.nullifiers().iter() {
            if nulls.contains(n) {
                return Err(ValidationError::ConflictingNullifiers {});
            }
            nulls.insert(*n);
        }

        ret.block.0.push(txn.txn.clone());
        ret.proofs.push(txn.proofs.clone());
        ret.memos.push(txn.memos.clone());
        ret.signatures.push(txn.signature.clone());

        Ok(ret)
    }

    /// A cryptographic hash of an elaborated block
    fn hash(&self) -> BlockHash<H_256> {
        BlockHash::<H_256>::from_array(self.commit().try_into().unwrap())
    }

    /// A cryptographic hash of the given bytes
    fn hash_leaf(bytes: &[u8]) -> LeafHash<H_256> {
        // TODO: fix this hack, it is specifically working around the
        // misuse-preventing `T: Committable` on `RawCommitmentBuilder`
        let ret = commit::RawCommitmentBuilder::<Block>::new("HotShot bytes")
            .var_size_bytes(bytes)
            .finalize();
        LeafHash::<H_256>::from_array(ret.try_into().unwrap())
    }

    /// A cryptographic hash of an elaborated transaction
    fn hash_transaction(txn: &ElaboratedTransaction) -> TransactionHash<H_256> {
        TransactionHash::<H_256>::from_array(txn.commit().try_into().unwrap())
    }
}

/// Validation errors.
#[derive(Debug, Snafu, Serialize, Deserialize)]
#[snafu(visibility(pub(crate)))]
pub enum ValidationError {
    /// A record was already spent.
    NullifierAlreadyExists {
        nullifier: Nullifier,
    },
    /// An invalid nullifier proof.
    BadNullifierProof {},
    MissingNullifierProof {},
    /// The transaction being added to a block contains a nullifier
    /// already present in another transaction in the block.
    ConflictingNullifiers {},
    /// A generic failure.
    Failed {},
    /// An incorrect Merkle path length.
    BadMerkleLength {},
    /// An invalid Merkle leaf.
    BadMerkleLeaf {},
    /// An incorrect Merkle root.
    BadMerkleRoot {},
    /// An invalid Merkle path.
    BadMerklePath {},
    /// An error from the Jellyfish library
    ///
    /// *Note*: This is used to wrap [TxnApiError] because it cannot
    /// be serialized. TxnApiError cannot be serialized because it
    /// depends on many foreign error types which do not implement the
    /// Serialize trait. Instead, if we have to serialize this
    /// variant, we will serialize Ok(err) to Err(format(err)), and
    /// when we deserialize we will at least preserve the variant
    /// CryptoError and a String representation of the underlying
    /// error.
    CryptoError {
        #[serde(with = "ser_display")]
        err: Result<TxnApiError, String>,
    },
    /// The transfer transaction has an unsupported number of inputs or outputs.
    ///
    /// *Note*: For transactions with fewer inputs or outputs than
    /// supported, the transaction should be padded with dummy
    /// transactions. If transactions with a greater number of inputs
    /// or outputs are required, then the universal parameter set for
    /// the ledger must be updated.
    UnsupportedTransferSize {
        num_inputs: usize,
        num_outputs: usize,
    },
    /// The freeze transaction has an unsupported number of inputs or outputs.
    ///
    /// *Note*: For transactions with fewer inputs or outputs than
    /// supported, the transaction should be padded with dummy
    /// transactions. If transactions with a greater number of inputs
    /// or outputs are required, then the universal parameter set for
    /// the ledger must be updated.
    UnsupportedFreezeSize {
        num_inputs: usize,
    },
}

pub(crate) mod ser_display {
    use serde::de::{Deserialize, Deserializer};
    use serde::ser::{Serialize, Serializer};
    use std::fmt::Display;

    pub fn serialize<S: Serializer, T: Display>(
        v: &Result<T, String>,
        s: S,
    ) -> Result<S::Ok, S::Error> {
        let string = match v {
            Ok(v) => format!("{}", v),
            Err(string) => string.clone(),
        };
        Serialize::serialize(&string, s)
    }

    pub fn deserialize<'de, D: Deserializer<'de>, T>(d: D) -> Result<Result<T, String>, D::Error> {
        Ok(Err(Deserialize::deserialize(d)?))
    }
}

/// Adapter because [TxnApiError] doesn't implement Clone
impl Clone for ValidationError {
    /// Clone all errors except CryptoError which gets mapped to a
    /// generic Failed error
    fn clone(&self) -> Self {
        use ValidationError::*;
        match self {
            NullifierAlreadyExists { nullifier } => NullifierAlreadyExists {
                nullifier: *nullifier,
            },
            BadNullifierProof {} => BadNullifierProof {},
            MissingNullifierProof {} => MissingNullifierProof {},
            ConflictingNullifiers {} => ConflictingNullifiers {},
            Failed {} => Failed {},
            BadMerkleLength {} => BadMerkleLength {},
            BadMerkleLeaf {} => BadMerkleLeaf {},
            BadMerkleRoot {} => BadMerkleRoot {},
            BadMerklePath {} => BadMerklePath {},
            CryptoError { .. } => Failed {},
            UnsupportedTransferSize {
                num_inputs,
                num_outputs,
            } => UnsupportedTransferSize {
                num_inputs: *num_inputs,
                num_outputs: *num_outputs,
            },
            UnsupportedFreezeSize { num_inputs } => UnsupportedFreezeSize {
                num_inputs: *num_inputs,
            },
        }
    }
}

/// A cryptographic commitment to a block
#[ser_test(arbitrary)]
#[tagged_blob("BLOCK")]
#[derive(
    Arbitrary, Debug, Clone, Copy, PartialEq, Eq, Hash, CanonicalSerialize, CanonicalDeserialize,
)]
pub struct BlockCommitment(pub commit::Commitment<Block>);

// Implements From<CanonicalBytes>. See serialize.rs in Jellyfish.
deserialize_canonical_bytes!(BlockCommitment);

impl Committable for Block {
    fn commit(&self) -> commit::Commitment<Self> {
        commit::RawCommitmentBuilder::new("Block Comm")
            .array_field(
                "txns",
                &self.0.iter().map(|x| x.commit()).collect::<Vec<_>>(),
            )
            .finalize()
    }
}

/// A cryptographic commitment to a transaction
#[ser_test(arbitrary)]
#[tagged_blob("TXN")]
#[derive(
    Arbitrary, Debug, Clone, Copy, PartialEq, Eq, Hash, CanonicalSerialize, CanonicalDeserialize,
)]
pub struct TransactionCommitment(pub commit::Commitment<TransactionNote>);

// Implements From<CanonicalBytes>. See serialize.rs in Jellyfish.
deserialize_canonical_bytes!(TransactionCommitment);

/// Sliding window for transaction freshness
///
/// We keep a fixed number of recent Merkle root hashes here to allow
/// validation of transactions built against recent but not most
/// recent ledger state commitments.
///
/// The Merkle root hash that a transaction was built against is
/// listed in the transaction, so that validators can compare it with
/// the current root hash. Since the records Merkle tree is append
/// only, a proof that a record is included remains valid for any
/// state after the one for which the proof was
/// constructed. Therefore, validators only need to check that the
/// transaction was built against some past Merkle root. By
/// remembering a fixed number of recent Merkle roots, validators can
/// validate slightly old transactions while maintaining constant
/// space requirements for validation.
#[derive(Clone, Debug, Serialize, Deserialize)]
pub struct RecordMerkleHistory(pub VecDeque<NodeValue>);

impl Committable for RecordMerkleHistory {
    fn commit(&self) -> commit::Commitment<Self> {
        let mut ret = commit::RawCommitmentBuilder::new("Hist Comm")
            .constant_str("roots")
            .u64(self.0.len() as u64);
        for n in self.0.iter() {
            ret = ret.var_size_bytes(&canonical::serialize(n).unwrap())
        }
        ret.finalize()
    }
}

/// A type wrapper for [MerkleCommitment]
#[derive(Clone, Debug, Serialize, Deserialize)]
pub struct RecordMerkleCommitment(pub MerkleCommitment);

impl Committable for RecordMerkleCommitment {
    fn commit(&self) -> commit::Commitment<Self> {
        commit::RawCommitmentBuilder::new("RMT Comm")
            .constant_str("height")
            .u64(self.0.height as u64)
            .constant_str("num_leaves")
            .u64(self.0.num_leaves)
            .constant_str("root_value")
            .var_size_bytes(&canonical::serialize(&self.0.root_value).unwrap())
            .finalize()
    }
}

/// Jellyfish [MerkleFrontier] enables efficient batch updates
#[derive(Clone, Debug, Serialize, Deserialize)]
pub struct RecordMerkleFrontier(pub MerkleFrontier);

impl Committable for RecordMerkleFrontier {
    fn commit(&self) -> commit::Commitment<Self> {
        let mut ret = commit::RawCommitmentBuilder::new("RMFrontier");
        match &self.0 {
            MerkleFrontier::Empty { height } => {
                ret = ret.constant_str("empty height").u64(*height as u64);
            }
            MerkleFrontier::Proof(MerkleLeafProof { leaf, path }) => {
                ret = ret
                    .constant_str("leaf")
                    .var_size_bytes(&canonical::serialize(&leaf.0).unwrap())
                    .constant_str("path");
                for step in path.nodes.iter() {
                    ret = ret.var_size_bytes(&canonical::serialize(step).unwrap())
                }
            }
        }
        ret.finalize()
    }
}

/// Sliding window for transaction freshness
///
/// We keep a fixed number of recent nullifier root hashes and recently added nullifiers to allow
/// validation of transactions built against recent but not most recent nullifier set commitments.
///
/// [NullifierHistory] contains the current nullifier set root hash, as well as the previous
/// [HISTORY_SIZE](ValidatorState::HISTORY_SIZE) root hashes and the nullifiers that were appended
/// to each root hash. To check a nullifier non-membership proof, we can walk backwards in time
/// starting from the most recent root hash until we find a root hash against which the proof is
/// valid. We must also check that the nullifier is not in the set of nullifiers which have been
/// added since the proof was valid. To do this, we check that the nullifier is not in any of the
/// deltas associated with each historical snapshot, which we can check efficiently using
/// [recent_nullifiers](Self::recent_nullifiers).
///
/// [NullifierHistory] also includes, for each historical root hash, nullifier non-membership proofs
/// for each of the nullifiers which were appended to that root hash. This makes it possible to
/// iteratively update proofs which were generated against a historical root hash to work with the
/// most recent root hash. These non-membership proofs are saved in the form of sparse
/// representations of a [SetMerkleTree] at each point in history; thus, the historical root hashes
/// and non-membership proofs are stored together using the [SetMerkleTree] data structure.
///
/// The ability to update historical proofs also means we can insert new nullifiers into the latest
/// nullifier set given only historical proofs. The method [append_block](Self::append_block) does
/// this in batch.
#[derive(Clone, Debug, Serialize, Deserialize, PartialEq)]
pub struct NullifierHistory {
    current: set_hash::Hash,
    history: VecDeque<(SetMerkleTree, Vec<Nullifier>)>,
}

impl Default for NullifierHistory {
    fn default() -> Self {
        Self {
            current: SetMerkleTree::default().hash(),
            history: VecDeque::with_capacity(ValidatorState::HISTORY_SIZE),
        }
    }
}

impl NullifierHistory {
    pub fn current_root(&self) -> set_hash::Hash {
        self.current
    }

    pub fn recent_nullifiers(&self) -> HashSet<Nullifier> {
        self.history
            .iter()
            .flat_map(|(_, nulls)| nulls)
            .cloned()
            .collect()
    }

    /// Check if a nullifier has been spent.
    ///
    /// This function succeeds if `proof` is valid relative to some recent nullifier set (less than
    /// [HISTORY_SIZE](ValidatorState::HISTORY_SIZE) blocks old) and proves that `nullifier` was not
    /// in the set at that time, and if `nullifier` has not been spent since that historical state.
    ///
    /// `recent_nullifiers` must be the result of calling [Self::recent_nullifiers]; that is, it
    /// should contain all of the nullifiers which have been spent during the historical window
    /// represented by this object.
    ///
    /// If successful, it returns the root hash of the nullifier set for which `proof` is valid.
    ///
    /// # Errors
    ///
    /// Fails if `proof` is not valid relative to any recent nullifier set, if `proof` proves that
    /// `nullifier` _was_ in the set at the time `proof` was generated, or if `nullifier` has been
    /// spent since `proof` was generated.
    pub fn check_unspent(
        &self,
        recent_nullifiers: &HashSet<Nullifier>,
        proof: &SetMerkleProof,
        nullifier: Nullifier,
    ) -> Result<set_hash::Hash, ValidationError> {
        // Make sure the nullifier has not been spent during the sliding window of historical
        // snapshots. If it hasn't, then it must be unspent as long as `proof` proves it unspent
        // relative to any of our historical snapshots.
        if recent_nullifiers.contains(&nullifier) {
            return Err(ValidationError::NullifierAlreadyExists { nullifier });
        }

        // Find a historical nullifier set root hash which validates the proof.
        for root in once(self.current).chain(self.history.iter().map(|(tree, _)| tree.hash())) {
            if let Ok(res) = proof.check(nullifier, &root) {
                return if res {
                    Err(ValidationError::NullifierAlreadyExists { nullifier })
                } else {
                    Ok(root)
                };
            }
        }

        // The nullifier proof didn't check against any of the past root hashes.
        Err(ValidationError::BadNullifierProof {})
    }

    /// Append a block of new nullifiers to the set.
    ///
    /// `inserts` is a list of nullifiers to insert, in order, along with their proofs and the
    /// historical root hash which their proof should be validated against. Note that inserting
    /// nullifiers in different orders may yield different [NullifierHistory]s, so `inserts` must be
    /// given in a canonical order -- the order in which the nullifiers appear in the block. Each
    /// nullifier and proof in `inserts` should be labeled with the [Hash](set_hash::Hash) that was
    /// returned from [check_unspent](Self::check_unspent) when validating that proof. In addition,
    /// [append_block](Self::append_block) must not have been called since any of the relevant calls
    /// to [check_unspent](Self::check_unspent).
    ///
    /// This method uses the historical sparse [SetMerkleTree] snapshots to update each of the given
    /// proofs to a proof relative to the current nullifiers set, constructing a sparse view of the
    /// current set which includes paths to leaves for each of the nullifiers to be inserted. From
    /// there, the new nullifiers can be directly inserted into the sparse [SetMerkleTree], which
    /// can then be used to derive a new root hash.
    ///
    /// If the nullifier proofs are successfully updated, this function may remove the oldest entry
    /// from the history in order to keep the size of the history below
    /// [HISTORY_SIZE](ValidatorState::HISTORY_SIZE).
    ///
    /// If successful, returns updated non-membership proofs for each nullifier in `inserts`, in the
    /// form of a sparse representation of a [SetMerkleTree].
    ///
    /// # Errors
    ///
    /// This function fails if any of the proofs in `inserts` are invalid relative to the
    /// corresponding [Hash](set_hash::Hash).
    pub fn append_block(
        &mut self,
        inserts: NullifierProofs,
    ) -> Result<SetMerkleTree, ValidationError> {
        let nulls = inserts.iter().map(|(n, _, _)| *n).collect::<Vec<_>>();

        // A map from a historical root hash to the proofs which are to be validated against that
        // hash
        let mut proofs_by_root = HashMap::<set_hash::Hash, Vec<_>>::new();
        for (n, proof, root) in inserts {
            proofs_by_root.entry(root).or_default().push((n, proof));
        }

        // Get a sparse representation of the oldest set in the history. We will use this
        // accumulator to incrementally build up a sparse representation of the current set that
        // includes all of the necessary Merkle paths.
        let mut accum = if let Some((oldest_tree, _)) = self.history.back() {
            oldest_tree.clone()
        } else {
            SetMerkleTree::sparse(self.current)
        };

        // For each snapshot in the history, add the paths for each nullifier in the delta to
        // `accum`, add the paths for each nullifier in `inserts` whose proof is relative to this
        // snapshot, and then advance `accum` to the next historical state by inserting the
        // nullifiers from the delta.
        for (tree, delta) in self.history.iter().rev() {
            assert_eq!(accum.hash(), tree.hash());
            // Add Merkle paths for new nullifiers whose proofs correspond to this snapshot.
            for (n, proof) in proofs_by_root.remove(&tree.hash()).unwrap_or_default() {
                accum
                    .remember(n, proof)
                    .map_err(|_| ValidationError::BadNullifierProof {})?;
            }
            // Insert nullifiers from `delta`, advancing `accum` to the next historical state while
            // updating all of the Merkle paths it currently contains.
            accum
                .multi_insert(delta.iter().map(|n| (*n, tree.contains(*n).unwrap().1)))
                .unwrap();
        }

        // Finally, add Merkle paths for any nullifiers whose proofs were already current.
        for (n, proof) in proofs_by_root.remove(&accum.hash()).unwrap_or_default() {
            accum
                .remember(n, proof)
                .map_err(|_| ValidationError::BadNullifierProof {})?;
        }

        // At this point, `accum` contains Merkle paths for each of the new nullifiers in `nulls`
        // as well as all of the historical nullifiers. We want to do two different things with this
        // tree:
        //  * Insert the new nullifiers to derive the next nullifier set commitment. We can do this
        //    directly.
        //  * Create a sparse representation that _only_ contains paths for the new nullifiers.
        //    Unfortunately, this is more complicated. We cannot simply `forget` the historical
        //    nullifiers, because the new nullifiers are not actually in the set, which means they
        //    don't necessarily correspond to unique leaves, and therefore forgetting other
        //    nullifiers may inadvertently cause us to forget part of a path corresponding to a new
        //    nullifier. Instead, we will create a new sparse representation of the current set by
        //    starting with the current commitment and remembering paths only for the nullifiers we
        //    care about. We can get the paths from `accum`.
        assert_eq!(accum.hash(), self.current);
        let mut current = SetMerkleTree::sparse(self.current);
        for n in &nulls {
            current.remember(*n, accum.contains(*n).unwrap().1).unwrap();
        }

        // Now that we have created a sparse snapshot of the current nullifiers set, we can insert
        // the new nullifiers into `accum` to derive the new commitment.
        for n in &nulls {
            accum.insert(*n).unwrap();
        }

        // Update the state: append the new historical snapshot, prune an old snapshot if necessary,
        // and update the current hash.
        if self.history.len() >= ValidatorState::HISTORY_SIZE {
            self.history.pop_back();
        }
        self.history.push_front((current.clone(), nulls));
        self.current = accum.hash();

        Ok(current)
    }
}

impl Committable for NullifierHistory {
    fn commit(&self) -> commit::Commitment<Self> {
        let mut ret = commit::RawCommitmentBuilder::new("Nullifier Hist Comm")
            .field("current", self.current.into())
            .constant_str("history")
            .u64(self.history.len() as u64);
        for (tree, delta) in self.history.iter() {
            ret = ret
                .field("root", tree.hash().into())
                .var_size_bytes(&canonical::serialize(delta).unwrap())
        }
        ret.finalize()
    }
}

/// The ledger state commitment
///
/// Fundamental to a distributed ledger is the notion of a state
/// commitment which provides a succinct fingerprint of the entire
/// history of the ledger and an indication of consensus. All
/// essential ledger information is hashed in a canonical way by all
/// the validators, so that all agree. Any discrepency in the history
/// would produce a disagreement.
pub mod state_comm {
    use super::*;
    use jf_utils::tagged_blob;
    use net::Hash;

    #[ser_test(arbitrary)]
    #[tagged_blob("STATE")]
    #[derive(
        Arbitrary, Debug, Clone, Copy, CanonicalSerialize, CanonicalDeserialize, PartialEq, Eq, Hash,
    )]
    pub struct LedgerStateCommitment(pub Commitment<LedgerCommitmentOpening>);

    impl From<Commitment<LedgerCommitmentOpening>> for LedgerStateCommitment {
        fn from(x: Commitment<LedgerCommitmentOpening>) -> Self {
            Self(x)
        }
    }

    impl From<LedgerStateCommitment> for Commitment<LedgerCommitmentOpening> {
        fn from(x: LedgerStateCommitment) -> Self {
            x.0
        }
    }

    impl AsRef<[u8]> for LedgerStateCommitment {
        fn as_ref(&self) -> &[u8] {
            self.0.as_ref()
        }
    }

    impl From<LedgerStateCommitment> for Hash {
        fn from(c: LedgerStateCommitment) -> Self {
            Self::from(commit::Commitment::<_>::from(c))
        }
    }

    /// The essential state of the ledger
    ///
    /// Note that many elements of the state are represented
    /// succinctly as cryptographic commitments.
    #[derive(Debug)]
    pub struct LedgerCommitmentOpening {
        pub prev_commit_time: u64,
        pub prev_state: Option<state_comm::LedgerStateCommitment>,
        pub verif_crs: Commitment<VerifierKeySet>,
        pub record_merkle_commitment: Commitment<RecordMerkleCommitment>,
        pub record_merkle_frontier: Commitment<RecordMerkleFrontier>,
        /// We need to include all the cached past record Merkle roots
        /// in the state commitment, even though they are not part of
        /// the current ledger state, because they affect validation:
        /// two validators with different caches will be able to
        /// validate different blocks.
        ///
        /// This requires correct validators to agree on the number of
        /// cached past root hashes, since all the cached hashes are
        /// included in the state commitment and are thus part of the
        /// observable state of the ledger. This prevents heavyweight
        /// validators from caching extra past roots and thereby
        /// making it easier to verify transactions, but because root
        /// hashes are small, it should be possible to find a value of
        /// HISTORY_SIZE which strikes a balance between
        /// small space requirements (so that lightweight validators
        /// can keep up with the cache) and covering enough of history
        /// to make it easy for clients. If this is not possible,
        /// lightweight validators could also store a sparse history,
        /// and when they encounter a root hash that they do not have
        /// cached, they could ask a full validator for a proof that
        /// that hash was once the root of the record Merkle tree.
        pub past_record_merkle_roots: Commitment<RecordMerkleHistory>,
        pub past_nullifiers: Commitment<NullifierHistory>,
        pub prev_block: Commitment<Block>,
    }

    impl Committable for LedgerCommitmentOpening {
        fn commit(&self) -> Commitment<Self> {
            commit::RawCommitmentBuilder::new("Ledger Comm")
                .u64_field("prev_commit_time", self.prev_commit_time)
                .array_field(
                    "prev_state",
                    &self
                        .prev_state
                        .iter()
                        .cloned()
                        .map(Commitment::<Self>::from)
                        .collect::<Vec<_>>(),
                )
                .field("verif_crs", self.verif_crs)
                .field("record_merkle_commitment", self.record_merkle_commitment)
                .field("record_merkle_frontier", self.record_merkle_frontier)
                .field("past_record_merkle_roots", self.past_record_merkle_roots)
                .field("past_nullifiers", self.past_nullifiers)
                .field("prev_block", self.prev_block)
                .finalize()
        }
    }
}


// Stake table for each round
#[derive(Debug, Clone, Copy, PartialEq, Hash, Eq)]
struct StakeTableKey(PubKey);

impl CanonicalSerialize for StakeTableKey {
    fn serialized_size(&self) -> usize {
        ((self.0)).to_string().serialized_size()
    }
    fn serialize<W: ark_serialize::Write>(
        &self,
        mut w: W,
    ) -> Result<(), ark_serialize::SerializationError> {
        CanonicalSerialize::serialize(&(self.0).to_string(), &mut w)?;
        Ok(())
    }
}
impl CanonicalDeserialize for StakeTableKey {
    fn deserialize<R>(mut r: R) -> Result<Self, ark_serialize::SerializationError>
    where
        R: ark_serialize::Read,
    {
        let pubkey: String = CanonicalDeserialize::deserialize(&mut r)?;
        Ok(Self(PubKey::from_str(&pubkey).unwrap()))
    }
}

#[derive(Clone, Debug, Copy, PartialEq, Eq, CanonicalSerialize, CanonicalDeserialize,)]
struct StakeTableValue(u64);

#[derive(Clone, Debug, Copy, PartialEq, Eq)]
struct StakeTableTag();
impl CommitableHashTag for StakeTableTag {
    fn commitment_diversifier() -> &'static str {
        "Stake Table Input"
    }
}

type StakeTableHash = CommitableHash<StakeTableKey, StakeTableValue, StakeTableTag>;

// Stores commitment hash of previous rounds' stake tables in (block_num, stake table commitment) kv pairs
#[derive(Clone, Debug, Copy, PartialEq, Eq, CanonicalSerialize, CanonicalDeserialize,)]
struct StakeTableCommitmentKey(u64);

#[derive(Clone, Debug, Copy, PartialEq, Eq, CanonicalSerialize, CanonicalDeserialize,)]
struct StakeTableCommitmentValue(<StakeTableHash as KVTreeHash>::Digest);

#[derive(Clone, Debug, Copy, PartialEq, Eq, Serialize, Deserialize)]
struct StakeTableCommitmentTag();
impl CommitableHashTag for StakeTableCommitmentTag {
    fn commitment_diversifier() -> &'static str {
        "Stake Table Commitment"
    }
}

type StakeTableCommitmentsHash = CommitableHash<StakeTableCommitmentKey, StakeTableCommitmentValue, StakeTableCommitmentTag>;

// Set Merkle tree for all of the previously-collected rewards
#[derive(Clone, Debug, Copy, PartialEq, Eq,)]
struct CollectedRewards((PubKey,u64));

impl CanonicalSerialize for CollectedRewards {
    fn serialized_size(&self) -> usize {
        0u64.serialized_size() + &((self.0).0).to_string().serialized_size()
    }
    fn serialize<W: ark_serialize::Write>(
        &self,
        mut w: W,
    ) -> Result<(), ark_serialize::SerializationError> {
        CanonicalSerialize::serialize(&((self.0).0).to_string(), &mut w)?;
        CanonicalSerialize::serialize(&((self.0).1), &mut w)?;
        Ok(())
    }
}
impl CanonicalDeserialize for CollectedRewards {
    fn deserialize<R>(mut r: R) -> Result<Self, ark_serialize::SerializationError>
    where
        R: ark_serialize::Read,
    {
        let pubkey: String = CanonicalDeserialize::deserialize(&mut r)?;
        let mut block_num = CanonicalDeserialize::deserialize(&mut r)?;
        Ok(Self((PubKey::from_str(&pubkey).unwrap(),block_num)))
    }
}


#[derive(Clone, Debug, Copy, PartialEq, Eq, Serialize, Deserialize)]
struct CollectedRewardsTag();
impl CommitableHashTag for CollectedRewardsTag {
    fn commitment_diversifier() -> &'static str {
        "Collected rewards"
    }
}

type CollectedRewardsHash = CommitableHash<CollectedRewards,(),CollectedRewardsTag>;


/// The working state of the ledger
///
/// Only the previous state is represented as a commitment. Other
/// values are present in full.
#[ser_test(arbitrary, ark(false))]
#[derive(Clone, Debug, Serialize, Deserialize)]
pub struct ValidatorState {
    pub prev_commit_time: u64,
    pub prev_state: Option<state_comm::LedgerStateCommitment>,
    pub verif_crs: Arc<VerifierKeySet>,
    /// The current record Merkle commitment
    pub record_merkle_commitment: MerkleCommitment,
    /// The current frontier of the record Merkle tree
    pub record_merkle_frontier: MerkleFrontier,
    /// A list of recent record Merkle root hashes for validating slightly out-of-date transactions
    pub past_record_merkle_roots: RecordMerkleHistory,
    /// Nullifiers from recent blocks, which allows validating slightly out-of-date-transactions
    pub past_nullifiers: NullifierHistory,
    pub prev_block: BlockCommitment,
    // Staking table. For fixed-stake, this will be the same each round
    pub stake_table: KVMerkleTree<StakeTableHash>,
    // Keeps track of previous stake tables 
    pub stake_table_commitments: KVMerkleTree<StakeTableCommitmentsHash>,
    // Track already-collected rewards via (staking_key, block number) tuples
    pub collected_rewards: KVMerkleTree<CollectedRewardsHash>,
}

/// Nullifier proofs, organized by the root hash for which they are valid.
pub type NullifierProofs = Vec<(Nullifier, SetMerkleProof, set_hash::Hash)>;

impl ValidatorState {
    /// The number of recent record Merkle tree root hashes the
    /// validator should remember
    ///
    /// Transactions can be validated without resubmitting or regenerating the ZKPs as long as they
    /// were generated using a validator state that is in the last HISTORY_SIZE states.
    pub const HISTORY_SIZE: usize = 10;

    pub fn new(verif_crs: VerifierKeySet, record_merkle_frontier: MerkleTree) -> Self {
        Self {
            prev_commit_time: 0u64,
            prev_state: None,
            verif_crs: Arc::new(verif_crs),
            record_merkle_commitment: record_merkle_frontier.commitment(),
            record_merkle_frontier: record_merkle_frontier.frontier(),
            past_record_merkle_roots: RecordMerkleHistory(VecDeque::with_capacity(
                Self::HISTORY_SIZE,
            )),
            past_nullifiers: NullifierHistory::default(),
            prev_block: BlockCommitment(Block::default().commit()),
            //KALEY: ask about stake table initialization
            stake_table: KVMerkleTree::<StakeTableHash>::EmptySubtree,
            stake_table_commitments: KVMerkleTree::<StakeTableCommitmentsHash>::EmptySubtree,
            collected_rewards: KVMerkleTree::<CollectedRewardsHash>::EmptySubtree,
        }
    }

    /// Cryptographic commitment to the validator state
    pub fn commit(&self) -> state_comm::LedgerStateCommitment {
        let inputs = state_comm::LedgerCommitmentOpening {
            prev_commit_time: self.prev_commit_time,
            prev_state: self.prev_state,
            verif_crs: self.verif_crs.commit(),
            record_merkle_commitment: RecordMerkleCommitment(self.record_merkle_commitment)
                .commit(),
            record_merkle_frontier: RecordMerkleFrontier(self.record_merkle_frontier.clone())
                .commit(),
            past_record_merkle_roots: self.past_record_merkle_roots.commit(),

            past_nullifiers: self.past_nullifiers.commit(),
            prev_block: self.prev_block.0,
        };
        inputs.commit().into()
    }

    pub fn nullifiers_root(&self) -> set_hash::Hash {
        self.past_nullifiers.current_root()
    }

    /// Validate a block of elaborated transactions
    ///
    /// Checks the following
    /// - None of the nullifiers are used more than once
    /// - Keys are available for the numbers of transaction inputs and
    ///   outputs
    /// - The Merkle roots are recent enough
    /// - The zero knowledge proofs in each of the transactions verifies
    ///
    /// If valid, return the input transactions and proofs, otherwise
    /// return a validation error. A future implementation may return
    /// only the valid transactions and proofs.
    ///
    /// # Errors
    /// - [ValidationError::BadMerkleRoot]
    /// - [ValidationError::BadNullifierProof]
    /// - [ValidationError::CryptoError]
    /// - [ValidationError::NullifierAlreadyExists]
    /// - [ValidationError::UnsupportedFreezeSize]
    /// - [ValidationError::UnsupportedTransferSize]
    pub fn validate_block_check(
        &self,
        now: u64,
        txns: Block,
        null_pfs: Vec<Vec<SetMerkleProof>>,
    ) -> Result<(Block, NullifierProofs), ValidationError> {
        let mut nulls = HashSet::new();
        use ValidationError::*;
        let mut proofs = NullifierProofs::new();

        let recent_nullifiers = self.past_nullifiers.recent_nullifiers();
        for (pf, n) in null_pfs
            .into_iter()
            .zip(txns.0.iter())
            .flat_map(|(pfs, txn)| pfs.into_iter().zip(txn.nullifiers().into_iter()))
        {
            if nulls.contains(&n) {
                return Err(NullifierAlreadyExists { nullifier: n });
            }

            let root = self
                .past_nullifiers
                .check_unspent(&recent_nullifiers, &pf, n)?;
            proofs.push((n, pf, root));
            nulls.insert(n);
        }

        let verif_keys = txns
            .0
            .iter()
            .map(|txn| match txn {
                TransactionNote::Mint(_) => Ok(&self.verif_crs.mint),
                TransactionNote::Transfer(note) => {
                    let num_inputs = note.inputs_nullifiers.len();
                    let num_outputs = note.output_commitments.len();
                    self.verif_crs
                        .xfr
                        .key_for_size(num_inputs, num_outputs)
                        .ok_or(UnsupportedTransferSize {
                            num_inputs,
                            num_outputs,
                        })
                }
                TransactionNote::Freeze(note) => {
                    let num_inputs = note.input_nullifiers.len();
                    let num_outputs = note.output_commitments.len();
                    self.verif_crs
                        .freeze
                        .key_for_size(num_inputs, num_outputs)
                        .ok_or(UnsupportedFreezeSize { num_inputs })
                }
            })
            .collect::<Result<Vec<_>, _>>()?;

        if !txns.0.is_empty() {
            txn_batch_verify(
                &txns.0,
                &txns
                    .0
                    .iter()
                    .map(|note| {
                        // Only validate transactions if we can confirm that the record Merkle root
                        // they were generated with is a valid previous or current ledger state.
                        if self.record_merkle_commitment.root_value == note.merkle_root()
                            || self
                                .past_record_merkle_roots
                                .0
                                .contains(&note.merkle_root())
                        {
                            Ok(note.merkle_root())
                        } else {
                            Err(BadMerkleRoot {})
                        }
                    })
                    .collect::<Result<Vec<_>, _>>()?,
                now,
                &verif_keys,
            )
            .map_err(|err| CryptoError { err: Ok(err) })?;
        }

        Ok((txns, proofs))
    }

    /// Performs validation for a block, updating the ValidatorState.
    ///
    /// If successful, returns
    /// * the UIDs of the newly created records
    /// * updated nullifier non-membership proofs for all of the nullifiers in `txns`, relative to
    ///   the nullifier set at the time this function was invoked, in the form of a sparse
    ///   reperesentation of a [SetMerkleTree]
    ///
    /// # Errors
    /// - [ValidationError::BadNullifierProof]
    /// - [ValidationError::BadMerklePath]
    /// # Panics
    /// Panics if the record Merkle commitment is inconsistent with the record Merkle frontier.
    pub fn validate_and_apply(
        &mut self,
        now: u64,
        txns: Block,
        null_pfs: Vec<Vec<SetMerkleProof>>,
    ) -> Result<(Vec<u64>, SetMerkleTree), ValidationError> {
        // If the block successfully validates, and the nullifier
        // proofs apply correctly, the remaining (mutating) operations
        // cannot fail, as this would result in an inconsistent
        // state. No operations after the first assignement to a
        // member of self have a possible error; this must remain true
        // if code changes.
        let (txns, null_pfs) = self.validate_block_check(now, txns, null_pfs)?;
        let comm = self.commit();
        self.prev_commit_time = now;
        self.prev_block = BlockCommitment(txns.commit());
        let null_pfs = self.past_nullifiers.append_block(null_pfs)?;

        let mut record_merkle_frontier = MerkleTree::restore_from_frontier(
            self.record_merkle_commitment,
            &self.record_merkle_frontier,
        )
        .ok_or(ValidationError::BadMerklePath {})?;
        let mut uids = vec![];
        let mut uid = self.record_merkle_commitment.num_leaves;
        for o in txns
            .0
            .iter()
            .flat_map(|x| x.output_commitments().into_iter())
        {
            record_merkle_frontier.push(o.to_field_element());
            if uid > 0 {
                record_merkle_frontier.forget(uid - 1).expect_ok().unwrap();
            }
            uids.push(uid);
            uid += 1;
            assert_eq!(uid, record_merkle_frontier.num_leaves());
        }

        if self.past_record_merkle_roots.0.len() >= Self::HISTORY_SIZE {
            self.past_record_merkle_roots.0.pop_back();
        }
        self.past_record_merkle_roots
            .0
            .push_front(self.record_merkle_commitment.root_value);
        self.record_merkle_commitment = record_merkle_frontier.commitment();
        self.record_merkle_frontier = record_merkle_frontier.frontier();
        self.prev_state = Some(comm);
        Ok((uids, null_pfs))
    }
}

/// The Arbitrary trait is used for randomized (fuzz) testing.
impl<'a> Arbitrary<'a> for ValidatorState {
    fn arbitrary(u: &mut Unstructured<'a>) -> arbitrary::Result<Self> {
        Ok(crate::testing::MultiXfrTestState::initialize(
            u.arbitrary()?,
            u.arbitrary()?,
            u.arbitrary()?,
            (u.arbitrary()?, u.arbitrary()?),
        )
        .unwrap()
        .validator)
    }
}

/// States are equivalent if their commitments match.
impl PartialEq for ValidatorState {
    fn eq(&self, other: &ValidatorState) -> bool {
        self.commit() == other.commit()
    }
}

impl Eq for ValidatorState {}

impl Hash for ValidatorState {
    fn hash<H: Hasher>(&self, state: &mut H) {
        <Commitment<_> as Hash>::hash(&self.commit().0, state);
    }
}

impl State<H_256> for ValidatorState {
    type Error = ValidationError;

    type Block = ElaboratedBlock;

    fn next_block(&self) -> Self::Block {
        Self::Block::default()
    }

    /// Validate a block for consensus
    fn validate_block(&self, block: &Self::Block) -> bool {
        self.validate_block_check(
            self.prev_commit_time + 1,
            block.block.clone(),
            block.proofs.clone(),
        )
        .is_ok()
    }

    /// Append a new block on successful validation
    ///
    /// # Errors
    /// See validate_and_apply.
    fn append(&self, block: &Self::Block) -> Result<Self, Self::Error> {
        let mut state = self.clone();
        state.validate_and_apply(
            state.prev_commit_time + 1,
            block.block.clone(),
            block.proofs.clone(),
        )?;
        Ok(state)
    }

    fn on_commit(&self) {}
}<|MERGE_RESOLUTION|>--- conflicted
+++ resolved
@@ -47,11 +47,8 @@
 use std::hash::{Hash, Hasher};
 use std::io::Read;
 use std::iter::once;
-<<<<<<< HEAD
 use std::str::FromStr;
-=======
 use std::sync::Arc;
->>>>>>> 1b90835b
 
 /// Height of the records Merkle tree
 pub const MERKLE_HEIGHT: u8 = 20 /*H*/;
