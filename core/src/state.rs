--- conflicted
+++ resolved
@@ -941,39 +941,6 @@
                 .finalize()
         }
     }
-<<<<<<< HEAD
-
-    /// Wrapper around amount to make it committable
-    #[derive(
-        Debug,
-        Clone,
-        Copy,
-        PartialEq,
-        Default,
-        Hash,
-        Eq,
-        Serialize,
-        Deserialize,
-        CanonicalSerialize,
-        CanonicalDeserialize,
-    )]
-    pub struct CommittableAmount(Amount);
-
-    impl From<Amount> for CommittableAmount {
-        fn from(amount: Amount) -> Self {
-            CommittableAmount(amount)
-        }
-    }
-
-    impl Committable for CommittableAmount {
-        fn commit(&self) -> Commitment<Self> {
-            commit::RawCommitmentBuilder::new("Amount")
-                .var_size_bytes(&canonical::serialize(self).unwrap())
-                .finalize()
-        }
-    }
-=======
->>>>>>> f0293767
     /// The essential state of the ledger
     ///
     /// Note that many elements of the state are represented
@@ -1284,7 +1251,6 @@
             total_stake: CommittableAmount::from(self.total_stake).commit(),
             historical_stake_tables: CommittableStakeTableSetFrontier(
                 self.historical_stake_tables.clone(),
-<<<<<<< HEAD
             )
             .commit(),
             past_stc_merkle_roots: self.past_historial_stake_table_merkle_roots.commit(),
@@ -1292,15 +1258,6 @@
                 self.historical_stake_tables_commitment,
             )
             .commit(),
-=======
-            )
-            .commit(),
-            past_stc_merkle_roots: self.past_historial_stake_table_merkle_roots.commit(),
-            historial_stake_tables_commitment: CommittableStakeTableSetCommitment(
-                self.historical_stake_tables_commitment,
-            )
-            .commit(),
->>>>>>> f0293767
             collected_rewards: self.collected_rewards.commit(),
         };
         inputs.commit().into()
@@ -1463,13 +1420,6 @@
                     .map_err(|_e| ValidationError::BadCollectRewardNote {})?;
 
                 // check helper proofs (RewardNoteProofs)
-<<<<<<< HEAD
-                let (root, key_stake, total_staked) = pfs.verify(self, latest_reward.clone())?;
-
-                //check reward amount
-                let max_reward =
-                    crate::reward::compute_reward_amount(self.now(), key_stake, total_staked);
-=======
                 let extracted_data = pfs.verify(self, latest_reward.clone())?;
 
                 //check reward amount
@@ -1478,7 +1428,6 @@
                     extracted_data.key_stake,
                     extracted_data.stake_table_total_stake,
                 );
->>>>>>> f0293767
                 if txn.reward_amount() > max_reward {
                     return Err(ValidationError::RewardAmountTooLarge);
                 }
@@ -1494,11 +1443,7 @@
                 verified_rewards_proofs.push((
                     latest_reward,
                     pfs.get_uncollected_reward_proof(),
-<<<<<<< HEAD
-                    root,
-=======
                     extracted_data.collected_reward_digest,
->>>>>>> f0293767
                 ));
             }
         }
@@ -1572,42 +1517,9 @@
 
         if self.past_record_merkle_roots.0.len() >= Self::HISTORY_SIZE {
             self.past_record_merkle_roots.0.pop_back();
-<<<<<<< HEAD
         }
         self.past_record_merkle_roots
             .0
-            .push_front(self.record_merkle_commitment.root_value);
-        self.record_merkle_commitment = record_merkle_frontier.commitment();
-        self.record_merkle_frontier = record_merkle_frontier.frontier();
-
-        // Build stake table commitments frontier, history and new commitment
-        let mut stc_builder = crate::merkle_tree::FilledMTBuilder::from_frontier(
-            &self.historical_stake_tables_commitment,
-            &self.historical_stake_tables,
-        )
-        .expect("failed to restore stake table commitments merkle tree from frontier");
-
-        stc_builder.push((
-            StakeTableCommitment(self.stake_table.hash()),
-            self.total_stake,
-            ConsensusTime(now),
-        ));
-        let stc_mt = stc_builder.build();
-        assert_eq!(now, stc_mt.num_leaves()); // TODO why now??
-
-        if self.past_historial_stake_table_merkle_roots.0.len() >= Self::HISTORY_SIZE {
-            self.past_historial_stake_table_merkle_roots.0.pop_back();
-=======
->>>>>>> f0293767
-        }
-        self.past_historial_stake_table_merkle_roots
-            .0
-<<<<<<< HEAD
-            .push_front(self.historical_stake_tables_commitment.root_value);
-        self.historical_stake_tables_commitment = stc_mt.commitment();
-        self.historical_stake_tables = stc_mt.frontier();
-
-=======
             .push_front(self.record_merkle_commitment.root_value);
         self.record_merkle_commitment = record_merkle_frontier.commitment();
         self.record_merkle_frontier = record_merkle_frontier.frontier();
@@ -1636,7 +1548,6 @@
         self.historical_stake_tables_commitment = historial_stake_tables_mt.commitment();
         self.historical_stake_tables = historial_stake_tables_mt.frontier();
 
->>>>>>> f0293767
         //insert rewards transactions from this block
         let _collected_rewards = self
             .collected_rewards
