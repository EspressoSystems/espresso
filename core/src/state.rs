--- conflicted
+++ resolved
@@ -31,15 +31,9 @@
 
 use crate::genesis::GenesisNote;
 use crate::stake_table::{
-<<<<<<< HEAD
-    CommittableStakeTableSetCommitment, CommittableStakeTableSetFrontier, ConsensusTime,
-    StakeTableCommitment, StakeTableHash, StakeTableMap, StakeTableSetCommitment,
-    StakeTableSetFrontier, StakeTableSetHistory, StakeTableSetMT,
-=======
     CommittableStakeTableSetCommitment, CommittableStakeTableSetFrontier, StakeTableCommitment,
-    StakeTableMap, StakeTableSetCommitment, StakeTableSetFrontier, StakeTableSetHistory,
-    StakeTableSetMT,
->>>>>>> 3c91168d
+    StakeTableHash, StakeTableMap, StakeTableSetCommitment, StakeTableSetFrontier,
+    StakeTableSetHistory, StakeTableSetMT,
 };
 
 use crate::state::state_comm::CommittableAmount;
@@ -50,17 +44,8 @@
 use canonical::CanonicalBytes;
 use commit::{Commitment, Committable};
 use core::fmt::Debug;
-<<<<<<< HEAD
-use hotshot::{
-    data::{BlockHash, LeafHash, TransactionHash},
-    traits::{BlockContents, State, Transaction as TransactionTrait},
-    H_256,
-};
-use hotshot_types::data::ViewNumber;
-=======
 use derive_more::{From, Into};
 use hotshot::traits::{Block as ConsensusBlock, State as ConsensusState};
->>>>>>> 3c91168d
 use jf_cap::{
     errors::TxnApiError, structs::Nullifier, txn_batch_verify, MerkleCommitment, MerkleFrontier,
     MerkleLeafProof, MerkleTree, NodeValue, TransactionNote,
@@ -1269,15 +1254,9 @@
     pub past_record_merkle_roots: RecordMerkleHistory,
     /// Nullifiers from recent blocks, which allows validating slightly out-of-date-transactions
     pub past_nullifiers: NullifierHistory,
-<<<<<<< HEAD
-    pub prev_block: BlockCommitment,
-    /// Staking table root. For fixed-stake, this will be the same each round
+    pub prev_block: Commitment<Block>,
+    /// Staking table root hash. For fixed-stake, this will be the same each round
     pub stake_table_root: StakeTableCommitment,
-=======
-    pub prev_block: Commitment<Block>,
-    /// Staking table. For fixed-stake, this will be the same each round
-    pub stake_table: StakeTableMap,
->>>>>>> 3c91168d
     /// Total amount staked for the current table
     pub total_stake: Amount,
     /// Keeps track of previous stake tables and their total stake
@@ -1323,7 +1302,7 @@
             past_record_merkle_roots: self.past_record_merkle_roots.commit(),
             past_nullifiers: self.past_nullifiers.commit(),
             prev_block: self.prev_block,
-            stake_table: StakeTableCommitment(self.stake_table.hash()).commit(),
+            stake_table_root: self.stake_table_root.commit(),
             total_stake: CommittableAmount::from(self.total_stake).commit(),
             historical_stake_tables: CommittableStakeTableSetFrontier(
                 self.historical_stake_tables.clone(),
@@ -1367,13 +1346,8 @@
                 Self::HISTORY_SIZE,
             )),
             past_nullifiers: NullifierHistory::default(),
-<<<<<<< HEAD
-            prev_block: BlockCommitment(Block::default().commit()),
+            prev_block: Block::default().commit(),
             stake_table_root: stake_table_map_root,
-=======
-            prev_block: Block::default().commit(),
-            stake_table: stake_table_map,
->>>>>>> 3c91168d
             total_stake,
             historical_stake_tables: stake_table_commitments_mt.frontier(),
             past_historial_stake_table_merkle_roots: StakeTableSetHistory(VecDeque::with_capacity(
@@ -1391,38 +1365,8 @@
     }
 
     /// Cryptographic commitment to the validator state
-<<<<<<< HEAD
-    pub fn commit(&self) -> state_comm::LedgerStateCommitment {
-        let inputs = state_comm::LedgerCommitmentOpening {
-            chain: self.chain.commit(),
-            prev_commit_time: self.prev_commit_time,
-            block_height: self.block_height,
-            prev_state: self.prev_state,
-            record_merkle_commitment: RecordMerkleCommitment(self.record_merkle_commitment)
-                .commit(),
-            record_merkle_frontier: RecordMerkleFrontier(self.record_merkle_frontier.clone())
-                .commit(),
-            past_record_merkle_roots: self.past_record_merkle_roots.commit(),
-            past_nullifiers: self.past_nullifiers.commit(),
-            prev_block: self.prev_block.0,
-            stake_table_root: self.stake_table_root.commit(),
-            total_stake: CommittableAmount::from(self.total_stake).commit(),
-            historical_stake_tables: CommittableStakeTableSetFrontier(
-                self.historical_stake_tables.clone(),
-            )
-            .commit(),
-            past_stc_merkle_roots: self.past_historial_stake_table_merkle_roots.commit(),
-            historial_stake_tables_commitment: CommittableStakeTableSetCommitment(
-                self.historical_stake_tables_commitment,
-            )
-            .commit(),
-            collected_rewards: self.collected_rewards.commit(),
-        };
-        inputs.commit().into()
-=======
     pub fn commit(&self) -> LedgerStateCommitment {
         Committable::commit(self).into()
->>>>>>> 3c91168d
     }
 
     pub fn nullifiers_root(&self) -> set_hash::Hash {
@@ -1693,7 +1637,7 @@
             stake_table_set.push((
                 self.stake_table_root,
                 self.total_stake,
-                ViewNumber::genesis().into(),
+                ConsensusTime::genesis(),
             ));
             let stake_table_set_mt = stake_table_set.build();
             self.historical_stake_tables = stake_table_set_mt.frontier();
@@ -1736,11 +1680,7 @@
             )
             .expect("failed to restore stake table commitments merkle tree from frontier");
 
-        historial_stake_tables_builder.push((
-            self.stake_table_root,
-            self.total_stake,
-            *now,
-        ));
+        historial_stake_tables_builder.push((self.stake_table_root, self.total_stake, *now));
         let historial_stake_tables_mt = historial_stake_tables_builder.build();
 
         if self.past_historial_stake_table_merkle_roots.0.len() >= Self::HISTORY_SIZE {
