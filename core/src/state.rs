#![deny(warnings)]
// Copyright (c) 2022 Espresso Systems (espressosys.com)
// This file is part of the Espresso library.
//
// This program is free software: you can redistribute it and/or modify it under the terms of the GNU
// General Public License as published by the Free Software Foundation, either version 3 of the
// License, or (at your option) any later version.
// This program is distributed in the hope that it will be useful, but WITHOUT ANY WARRANTY; without
// even the implied warranty of MERCHANTABILITY or FITNESS FOR A PARTICULAR PURPOSE. See the GNU
// General Public License for more details.
// You should have received a copy of the GNU General Public License along with this program. If not,
// see <https://www.gnu.org/licenses/>.

use espresso_macros::*;
use jf_cap::structs::ReceiverMemo;
use jf_cap::Signature;

pub use crate::full_persistence::FullPersistence;
pub use crate::kv_merkle_tree::*;
pub use crate::lw_persistence::LWPersistence;
use crate::reward::{CollectRewardNote, RewardNoteProofs};
pub use crate::set_merkle_tree::*;
pub use crate::tree_hash::committable_hash::*;
pub use crate::tree_hash::*;
pub use crate::util::canonical;
pub use crate::PrivKey;

use crate::reward::CollectedRewardsHash;
use crate::stake_table::{StakeTableCommitmentsHash, StakeTableHash};
pub use crate::PubKey;
use arbitrary::{Arbitrary, Unstructured};
use ark_serialize::*;
use canonical::deserialize_canonical_bytes;
use canonical::CanonicalBytes;
use commit::{Commitment, Committable};
use core::fmt::Debug;
use hotshot::{
    data::{BlockHash, LeafHash, TransactionHash},
    traits::{BlockContents, State, Transaction as TransactionTrait},
    H_256,
};
use jf_cap::{
    errors::TxnApiError, structs::Nullifier, txn_batch_verify, MerkleCommitment, MerkleFrontier,
    MerkleLeafProof, MerkleTree, NodeValue, TransactionNote,
};
use jf_primitives::merkle_tree::FilledMTBuilder;
use jf_utils::tagged_blob;
use key_set::VerifierKeySet;
use serde::{Deserialize, Serialize};
use snafu::Snafu;
use std::collections::{HashMap, HashSet, VecDeque};
use std::hash::{Hash, Hasher};
use std::io::Read;
use std::iter::once;
use std::sync::Arc;

/// Height of the records Merkle tree
pub const MERKLE_HEIGHT: u8 = 20 /*H*/;

#[derive(Debug, Clone, PartialEq, Eq, Hash, Serialize, Deserialize)]
/// A transaction tht can be either a CAP transaction or a collect reward transaction
pub enum EspressoTransaction {
    CAP(TransactionNote),
    Reward(Box<CollectRewardNote>),
}

impl CanonicalSerialize for EspressoTransaction {
    fn serialize<W: Write>(&self, mut writer: W) -> Result<(), SerializationError> {
        match self {
            Self::CAP(txn) => {
                let flag = 0;
                writer.write_all(&[flag])?;
                <TransactionNote as CanonicalSerialize>::serialize(txn, &mut writer)
            }
            Self::Reward(reward_note) => {
                let flag = 1;
                writer.write_all(&[flag])?;
                <CollectRewardNote as CanonicalSerialize>::serialize(reward_note, &mut writer)
            }
        }
    }

    fn serialized_size(&self) -> usize {
        match self {
            Self::CAP(txn) => txn.serialized_size() + 1,
            Self::Reward(reward) => reward.serialized_size() + 1,
        }
    }
}

impl CanonicalDeserialize for EspressoTransaction {
    fn deserialize<R>(mut r: R) -> Result<Self, ark_serialize::SerializationError>
    where
        R: ark_serialize::Read,
    {
        let mut flag = [0u8; 1];
        r.read_exact(&mut flag)?;
        match flag[0] {
            0 => Ok(Self::CAP(
                <TransactionNote as CanonicalDeserialize>::deserialize(&mut r)?,
            )),
            1 => Ok(Self::Reward(Box::new(
                <CollectRewardNote as CanonicalDeserialize>::deserialize(&mut r)?,
            ))),
            _ => Err(SerializationError::InvalidData),
        }
    }
}

#[tagged_blob("EspressoTxnAuxProofs")]
#[derive(Clone, Debug, PartialEq, Eq, Hash)]
pub enum EspressoTxnHelperProofs {
    CAP(Vec<SetMerkleProof>),
    Reward(Box<RewardNoteProofs>),
}

impl CanonicalSerialize for EspressoTxnHelperProofs {
    fn serialize<W: Write>(&self, mut writer: W) -> Result<(), SerializationError> {
        match self {
            Self::CAP(nulls_pfs) => {
                let flag = 0;
                writer.write_all(&[flag])?;
                <Vec<SetMerkleProof> as CanonicalSerialize>::serialize(nulls_pfs, &mut writer)
            }
            Self::Reward(reward_proofs) => {
                let flag = 1;
                writer.write_all(&[flag])?;
                <RewardNoteProofs as CanonicalSerialize>::serialize(reward_proofs, &mut writer)
            }
        }
    }

    fn serialized_size(&self) -> usize {
        1 + match &self {
            Self::CAP(merkle_proofs) => merkle_proofs.serialized_size(),
            Self::Reward(reward_proofs) => reward_proofs.serialized_size(),
        }
    }
}

impl CanonicalDeserialize for EspressoTxnHelperProofs {
    fn deserialize<R>(mut r: R) -> Result<Self, ark_serialize::SerializationError>
    where
        R: ark_serialize::Read,
    {
        let mut flag = [0u8; 1];
        r.read_exact(&mut flag)?;
        match flag[0] {
            0 => Ok(Self::CAP(
                <Vec<SetMerkleProof> as CanonicalDeserialize>::deserialize(&mut r)?,
            )),
            1 => Ok(Self::Reward(Box::new(
                <RewardNoteProofs as CanonicalDeserialize>::deserialize(&mut r)?,
            ))),
            _ => Err(SerializationError::InvalidData),
        }
    }
}

/// A transaction with nullifier non-inclusion proofs
///
/// Validation involves checking proofs that unspent records are unspent.
/// The proofs are large and only needed during validation, so we don't
/// carry them everywhere. The association between records in the transaction
/// note and the proofs is based on parallel arrays; the first input record
/// corresponds to the first proof, and so on.
///
/// A proof that a record is unspent is a Merkle path relative to the
/// latest nullifier set root hash. Informally, the proof says, if
/// this record were spent, there would be a non-empty node 'here',
/// but this path shows there isn't. The leaf of the path has a key
/// equal to the hash of the record's nullifier and an empty value,
/// which demonstrates that the unspent record is not in the nullifier
/// set rooted at the path's root hash.
#[derive(
    Debug,
    Clone,
    CanonicalSerialize,
    CanonicalDeserialize,
    PartialEq,
    Eq,
    Hash,
    Serialize,
    Deserialize,
)]
pub struct ElaboratedTransaction {
    pub txn: EspressoTransaction,
    pub proofs: EspressoTxnHelperProofs,
    pub memos: Vec<ReceiverMemo>,
    pub signature: Signature,
}

impl TransactionTrait<H_256> for ElaboratedTransaction {}

/// A collection of transactions
///
/// A Block is the collection of transactions to be validated. Usually,
/// the entire block will be committed to the ledger or rejected, though
/// it is possible to drop individual invalid transactions.
#[ser_test]
#[derive(
    Default,
    Debug,
    Clone,
    CanonicalSerialize,
    CanonicalDeserialize,
    Serialize,
    Deserialize,
    PartialEq,
    Eq,
    Hash,
)]
pub struct Block(pub Vec<EspressoTransaction>);

/// A block of transactions with proofs
///
/// The proofs demonstrate that the nullifiers for the transaction's
/// input records were not present in the nullifier set when the
/// transaction was built. When a nullifier is present in the set, it
/// indicates that the corresponding asset record was spent, and thus
/// "nullified". Only the owner or freezer of a record has the secret
/// information to create a nullifier for the record, but validators
/// can check nullifiers are not already present in the ledger without
/// the secret information.
#[ser_test]
#[derive(
    Default,
    Debug,
    Clone,
    CanonicalSerialize,
    CanonicalDeserialize,
    PartialEq,
    Eq,
    Hash,
    Serialize,
    Deserialize,
)]
pub struct ElaboratedBlock {
    pub block: Block,
    pub proofs: Vec<EspressoTxnHelperProofs>,
    pub memos: Vec<Vec<ReceiverMemo>>,
    pub signatures: Vec<Signature>,
}

impl Committable for ElaboratedBlock {
    /// Get a commitment to an elaborated block.
    //
    // The Committable trait allows us to designate the information to
    // extract from a structure to hash into a cryptographic commitment.
    fn commit(&self) -> Commitment<Self> {
        commit::RawCommitmentBuilder::new("ElaboratedBlock")
            .field("Block contents", self.block.commit())
            .var_size_field("Block proofs", &canonical::serialize(&self.proofs).unwrap())
            .var_size_field("Block memos", &canonical::serialize(&self.memos).unwrap())
            .finalize()
    }
}

impl Committable for ElaboratedTransaction {
    /// Get a commitment to an elaborated transaction.
    fn commit(&self) -> Commitment<Self> {
        commit::RawCommitmentBuilder::new("ElaboratedTransaction")
            .field("Txn contents", self.txn.commit())
            .var_size_field("Txn proofs", &canonical::serialize(&self.proofs).unwrap())
            .var_size_field("Txn memos", &canonical::serialize(&self.memos).unwrap())
            .finalize()
    }
}

/// Allow an elaborated block to be used by the [HotShot](https://hotshot.docs.espressosys.com/hotshot/) consensus protocol.
impl BlockContents<H_256> for ElaboratedBlock {
    type Transaction = ElaboratedTransaction;
    type Error = ValidationError;

    /// Add an elaborated transaction to a block.
    ///
    /// Preventing double spending is essential. When adding a transaction
    /// to a block, an error is generated if a duplicate nullifier is
    /// used. This is an internal consistency check, not a check
    /// against nullifiers already committed to the ledger.
    ///
    /// # Errors
    /// - [ValidationError::ConflictingNullifiers]
    fn add_transaction_raw(&self, txn: &ElaboratedTransaction) -> Result<Self, ValidationError> {
        let mut ret = self.clone();

        let mut nulls = self
            .block
            .0
            .iter()
            .flat_map(|x| x.input_nullifiers().into_iter())
            .collect::<HashSet<_>>();
        for n in txn.txn.input_nullifiers().iter() {
            if nulls.contains(n) {
                return Err(ValidationError::ConflictingNullifiers {});
            }
            nulls.insert(*n);
        }

        ret.block.0.push(txn.txn.clone());
        ret.proofs.push(txn.proofs.clone());
        ret.memos.push(txn.memos.clone());
        ret.signatures.push(txn.signature.clone());

        Ok(ret)
    }

    /// A cryptographic hash of an elaborated block
    fn hash(&self) -> BlockHash<H_256> {
        BlockHash::<H_256>::from_array(self.commit().try_into().unwrap())
    }

    /// A cryptographic hash of the given bytes
    fn hash_leaf(bytes: &[u8]) -> LeafHash<H_256> {
        // TODO: fix this hack, it is specifically working around the
        // misuse-preventing `T: Committable` on `RawCommitmentBuilder`
        let ret = commit::RawCommitmentBuilder::<Block>::new("HotShot bytes")
            .var_size_bytes(bytes)
            .finalize();
        LeafHash::<H_256>::from_array(ret.try_into().unwrap())
    }

    /// A cryptographic hash of an elaborated transaction
    fn hash_transaction(txn: &ElaboratedTransaction) -> TransactionHash<H_256> {
        TransactionHash::<H_256>::from_array(txn.commit().try_into().unwrap())
    }
}

/// Validation errors.
#[derive(Debug, Snafu, Serialize, Deserialize)]
#[snafu(visibility(pub(crate)))]
pub enum ValidationError {
    /// A record was already spent.
    NullifierAlreadyExists {
        nullifier: Nullifier,
    },
    /// An invalid nullifier proof.
    BadNullifierProof {},
    MissingNullifierProof {},
    /// The transaction being added to a block contains a nullifier
    /// already present in another transaction in the block.
    ConflictingNullifiers {},
    /// A generic failure.
    Failed {},
    /// An incorrect Merkle path length.
    BadMerkleLength {},
    /// An invalid Merkle leaf.
    BadMerkleLeaf {},
    /// An incorrect Merkle root.
    BadMerkleRoot {},
    /// An invalid Merkle path.
    BadMerklePath {},
    /// An error from the Jellyfish library
    ///
    /// *Note*: This is used to wrap [TxnApiError] because it cannot
    /// be serialized. TxnApiError cannot be serialized because it
    /// depends on many foreign error types which do not implement the
    /// Serialize trait. Instead, if we have to serialize this
    /// variant, we will serialize Ok(err) to Err(format(err)), and
    /// when we deserialize we will at least preserve the variant
    /// CryptoError and a String representation of the underlying
    /// error.
    CryptoError {
        #[serde(with = "ser_display")]
        err: Result<TxnApiError, String>,
    },
    /// The transfer transaction has an unsupported number of inputs or outputs.
    ///
    /// *Note*: For transactions with fewer inputs or outputs than
    /// supported, the transaction should be padded with dummy
    /// transactions. If transactions with a greater number of inputs
    /// or outputs are required, then the universal parameter set for
    /// the ledger must be updated.
    UnsupportedTransferSize {
        num_inputs: usize,
        num_outputs: usize,
    },
    /// The freeze transaction has an unsupported number of inputs or outputs.
    ///
    /// *Note*: For transactions with fewer inputs or outputs than
    /// supported, the transaction should be padded with dummy
    /// transactions. If transactions with a greater number of inputs
    /// or outputs are required, then the universal parameter set for
    /// the ledger must be updated.
    UnsupportedFreezeSize {
        num_inputs: usize,
    },

    /// Block transaction order doesn't match helper proofs
    InconsistentHelperProofs,
}

pub(crate) mod ser_display {
    use serde::de::{Deserialize, Deserializer};
    use serde::ser::{Serialize, Serializer};
    use std::fmt::Display;

    pub fn serialize<S: Serializer, T: Display>(
        v: &Result<T, String>,
        s: S,
    ) -> Result<S::Ok, S::Error> {
        let string = match v {
            Ok(v) => format!("{}", v),
            Err(string) => string.clone(),
        };
        Serialize::serialize(&string, s)
    }

    pub fn deserialize<'de, D: Deserializer<'de>, T>(d: D) -> Result<Result<T, String>, D::Error> {
        Ok(Err(Deserialize::deserialize(d)?))
    }
}

/// Adapter because [TxnApiError] doesn't implement Clone
impl Clone for ValidationError {
    /// Clone all errors except CryptoError which gets mapped to a
    /// generic Failed error
    fn clone(&self) -> Self {
        use ValidationError::*;
        match self {
            NullifierAlreadyExists { nullifier } => NullifierAlreadyExists {
                nullifier: *nullifier,
            },
            BadNullifierProof {} => BadNullifierProof {},
            MissingNullifierProof {} => MissingNullifierProof {},
            ConflictingNullifiers {} => ConflictingNullifiers {},
            Failed {} => Failed {},
            BadMerkleLength {} => BadMerkleLength {},
            BadMerkleLeaf {} => BadMerkleLeaf {},
            BadMerkleRoot {} => BadMerkleRoot {},
            BadMerklePath {} => BadMerklePath {},
            CryptoError { .. } => Failed {},
            UnsupportedTransferSize {
                num_inputs,
                num_outputs,
            } => UnsupportedTransferSize {
                num_inputs: *num_inputs,
                num_outputs: *num_outputs,
            },
            UnsupportedFreezeSize { num_inputs } => UnsupportedFreezeSize {
                num_inputs: *num_inputs,
            },
            InconsistentHelperProofs => InconsistentHelperProofs,
        }
    }
}

/// A cryptographic commitment to a block
#[ser_test(arbitrary)]
#[tagged_blob("BLOCK")]
#[derive(
    Arbitrary, Debug, Clone, Copy, PartialEq, Eq, Hash, CanonicalSerialize, CanonicalDeserialize,
)]
pub struct BlockCommitment(pub commit::Commitment<Block>);

// Implements From<CanonicalBytes>. See serialize.rs in Jellyfish.
deserialize_canonical_bytes!(BlockCommitment);

impl Committable for Block {
    fn commit(&self) -> commit::Commitment<Self> {
        commit::RawCommitmentBuilder::new("Block Comm")
            .array_field(
                "txns",
                &self.0.iter().map(|x| x.commit()).collect::<Vec<_>>(),
            )
            .finalize()
    }
}

/// A cryptographic commitment to a transaction
#[ser_test(arbitrary)]
#[tagged_blob("TXN")]
#[derive(
    Arbitrary, Debug, Clone, Copy, PartialEq, Eq, Hash, CanonicalSerialize, CanonicalDeserialize,
)]
pub struct TransactionCommitment(pub commit::Commitment<EspressoTransaction>);

// Implements From<CanonicalBytes>. See serialize.rs in Jellyfish.
deserialize_canonical_bytes!(TransactionCommitment);

/// Sliding window for transaction freshness
///
/// We keep a fixed number of recent Merkle root hashes here to allow
/// validation of transactions built against recent but not most
/// recent ledger state commitments.
///
/// The Merkle root hash that a transaction was built against is
/// listed in the transaction, so that validators can compare it with
/// the current root hash. Since the records Merkle tree is append
/// only, a proof that a record is included remains valid for any
/// state after the one for which the proof was
/// constructed. Therefore, validators only need to check that the
/// transaction was built against some past Merkle root. By
/// remembering a fixed number of recent Merkle roots, validators can
/// validate slightly old transactions while maintaining constant
/// space requirements for validation.
#[derive(Clone, Debug, Serialize, Deserialize)]
pub struct RecordMerkleHistory(pub VecDeque<NodeValue>);

impl Committable for RecordMerkleHistory {
    fn commit(&self) -> commit::Commitment<Self> {
        let mut ret = commit::RawCommitmentBuilder::new("Hist Comm")
            .constant_str("roots")
            .u64(self.0.len() as u64);
        for n in self.0.iter() {
            ret = ret.var_size_bytes(&canonical::serialize(n).unwrap())
        }
        ret.finalize()
    }
}

/// A type wrapper for [MerkleCommitment]
#[derive(Clone, Debug, Serialize, Deserialize)]
pub struct RecordMerkleCommitment(pub MerkleCommitment);

impl Committable for RecordMerkleCommitment {
    fn commit(&self) -> commit::Commitment<Self> {
        commit::RawCommitmentBuilder::new("RMT Comm")
            .constant_str("height")
            .u64(self.0.height as u64)
            .constant_str("num_leaves")
            .u64(self.0.num_leaves)
            .constant_str("root_value")
            .var_size_bytes(&canonical::serialize(&self.0.root_value).unwrap())
            .finalize()
    }
}

/// Jellyfish [MerkleFrontier] enables efficient batch updates
#[derive(Clone, Debug, Serialize, Deserialize)]
pub struct RecordMerkleFrontier(pub MerkleFrontier);

impl Committable for RecordMerkleFrontier {
    fn commit(&self) -> commit::Commitment<Self> {
        let mut ret = commit::RawCommitmentBuilder::new("RMFrontier");
        match &self.0 {
            MerkleFrontier::Empty { height } => {
                ret = ret.constant_str("empty height").u64(*height as u64);
            }
            MerkleFrontier::Proof(MerkleLeafProof { leaf, path }) => {
                ret = ret
                    .constant_str("leaf")
                    .var_size_bytes(&canonical::serialize(&leaf.0).unwrap())
                    .constant_str("path");
                for step in path.nodes.iter() {
                    ret = ret.var_size_bytes(&canonical::serialize(step).unwrap())
                }
            }
        }
        ret.finalize()
    }
}

/// Sliding window for transaction freshness
///
/// We keep a fixed number of recent nullifier root hashes and recently added nullifiers to allow
/// validation of transactions built against recent but not most recent nullifier set commitments.
///
/// [NullifierHistory] contains the current nullifier set root hash, as well as the previous
/// [HISTORY_SIZE](ValidatorState::HISTORY_SIZE) root hashes and the nullifiers that were appended
/// to each root hash. To check a nullifier non-membership proof, we can walk backwards in time
/// starting from the most recent root hash until we find a root hash against which the proof is
/// valid. We must also check that the nullifier is not in the set of nullifiers which have been
/// added since the proof was valid. To do this, we check that the nullifier is not in any of the
/// deltas associated with each historical snapshot, which we can check efficiently using
/// [recent_nullifiers](Self::recent_nullifiers).
///
/// [NullifierHistory] also includes, for each historical root hash, nullifier non-membership proofs
/// for each of the nullifiers which were appended to that root hash. This makes it possible to
/// iteratively update proofs which were generated against a historical root hash to work with the
/// most recent root hash. These non-membership proofs are saved in the form of sparse
/// representations of a [SetMerkleTree] at each point in history; thus, the historical root hashes
/// and non-membership proofs are stored together using the [SetMerkleTree] data structure.
///
/// The ability to update historical proofs also means we can insert new nullifiers into the latest
/// nullifier set given only historical proofs. The method [append_block](Self::append_block) does
/// this in batch.
#[derive(Clone, Debug, Serialize, Deserialize, PartialEq)]
pub struct NullifierHistory {
    current: set_hash::Hash,
    history: VecDeque<(SetMerkleTree, Vec<Nullifier>)>,
}

impl Default for NullifierHistory {
    fn default() -> Self {
        Self {
            current: SetMerkleTree::default().hash(),
            history: VecDeque::with_capacity(ValidatorState::HISTORY_SIZE),
        }
    }
}

impl NullifierHistory {
    pub fn current_root(&self) -> set_hash::Hash {
        self.current
    }

    pub fn recent_nullifiers(&self) -> HashSet<Nullifier> {
        self.history
            .iter()
            .flat_map(|(_, nulls)| nulls)
            .cloned()
            .collect()
    }

    /// Check if a nullifier has been spent.
    ///
    /// This function succeeds if `proof` is valid relative to some recent nullifier set (less than
    /// [HISTORY_SIZE](ValidatorState::HISTORY_SIZE) blocks old) and proves that `nullifier` was not
    /// in the set at that time, and if `nullifier` has not been spent since that historical state.
    ///
    /// `recent_nullifiers` must be the result of calling [Self::recent_nullifiers]; that is, it
    /// should contain all of the nullifiers which have been spent during the historical window
    /// represented by this object.
    ///
    /// If successful, it returns the root hash of the nullifier set for which `proof` is valid.
    ///
    /// # Errors
    ///
    /// Fails if `proof` is not valid relative to any recent nullifier set, if `proof` proves that
    /// `nullifier` _was_ in the set at the time `proof` was generated, or if `nullifier` has been
    /// spent since `proof` was generated.
    pub fn check_unspent(
        &self,
        recent_nullifiers: &HashSet<Nullifier>,
        proof: &SetMerkleProof,
        nullifier: Nullifier,
    ) -> Result<set_hash::Hash, ValidationError> {
        // Make sure the nullifier has not been spent during the sliding window of historical
        // snapshots. If it hasn't, then it must be unspent as long as `proof` proves it unspent
        // relative to any of our historical snapshots.
        if recent_nullifiers.contains(&nullifier) {
            return Err(ValidationError::NullifierAlreadyExists { nullifier });
        }

        // Find a historical nullifier set root hash which validates the proof.
        for root in once(self.current).chain(self.history.iter().map(|(tree, _)| tree.hash())) {
            if let Ok(res) = proof.check(nullifier, &root) {
                return if res {
                    Err(ValidationError::NullifierAlreadyExists { nullifier })
                } else {
                    Ok(root)
                };
            }
        }

        // The nullifier proof didn't check against any of the past root hashes.
        Err(ValidationError::BadNullifierProof {})
    }

    /// Append a block of new nullifiers to the set.
    ///
    /// `inserts` is a list of nullifiers to insert, in order, along with their proofs and the
    /// historical root hash which their proof should be validated against. Note that inserting
    /// nullifiers in different orders may yield different [NullifierHistory]s, so `inserts` must be
    /// given in a canonical order -- the order in which the nullifiers appear in the block. Each
    /// nullifier and proof in `inserts` should be labeled with the [Hash](set_hash::Hash) that was
    /// returned from [check_unspent](Self::check_unspent) when validating that proof. In addition,
    /// [append_block](Self::append_block) must not have been called since any of the relevant calls
    /// to [check_unspent](Self::check_unspent).
    ///
    /// This method uses the historical sparse [SetMerkleTree] snapshots to update each of the given
    /// proofs to a proof relative to the current nullifiers set, constructing a sparse view of the
    /// current set which includes paths to leaves for each of the nullifiers to be inserted. From
    /// there, the new nullifiers can be directly inserted into the sparse [SetMerkleTree], which
    /// can then be used to derive a new root hash.
    ///
    /// If the nullifier proofs are successfully updated, this function may remove the oldest entry
    /// from the history in order to keep the size of the history below
    /// [HISTORY_SIZE](ValidatorState::HISTORY_SIZE).
    ///
    /// If successful, returns updated non-membership proofs for each nullifier in `inserts`, in the
    /// form of a sparse representation of a [SetMerkleTree].
    ///
    /// # Errors
    ///
    /// This function fails if any of the proofs in `inserts` are invalid relative to the
    /// corresponding [Hash](set_hash::Hash).
    pub fn append_block(
        &mut self,
        inserts: NullifierProofs,
    ) -> Result<SetMerkleTree, ValidationError> {
        let (snapshot, new_hash, nulls) = self.apply_block(inserts)?;

        // Update the state: append the new historical snapshot, prune an old snapshot if necessary,
        // and update the current hash.
        if self.history.len() >= ValidatorState::HISTORY_SIZE {
            self.history.pop_back();
        }
        self.history.push_front((snapshot.clone(), nulls));
        self.current = new_hash;

        Ok(snapshot)
    }

    /// Update a set of historical nullifier non-membership proofs.
    ///
    /// `inserts` is a list of new nullifiers along with their proofs and the historical root hash
    /// which their proof should be validated against. [update_proofs](Self::update_proofs) will
    /// compute a sparse [SetMerkleTree] containing non-membership proofs for each nullifier in
    /// `inserts`, updated so that the root hash of each new proof is the latest root hash in
    /// `self`.
    ///
    /// Each nullifier and proof in `inserts` should be labeled with the [Hash](set_hash::Hash) that
    /// was returned from [check_unspent](Self::check_unspent) when validating that proof. In
    /// addition, [append_block](Self::append_block) must not have been called since any of the
    /// relevant calls to [check_unspent](Self::check_unspent).
    ///
    /// # Errors
    ///
    /// This function fails if any of the proofs in `inserts` are invalid relative to the
    /// corresponding [Hash](set_hash::Hash).
    pub fn update_proofs(
        &self,
        inserts: NullifierProofs,
    ) -> Result<SetMerkleTree, ValidationError> {
        Ok(self.apply_block(inserts)?.0)
    }

    fn apply_block(
        &self,
        inserts: NullifierProofs,
    ) -> Result<(SetMerkleTree, set_hash::Hash, Vec<Nullifier>), ValidationError> {
        let nulls = inserts.iter().map(|(n, _, _)| *n).collect::<Vec<_>>();

        // A map from a historical root hash to the proofs which are to be validated against that
        // hash
        let mut proofs_by_root = HashMap::<set_hash::Hash, Vec<_>>::new();
        for (n, proof, root) in inserts {
            proofs_by_root.entry(root).or_default().push((n, proof));
        }

        // Get a sparse representation of the oldest set in the history. We will use this
        // accumulator to incrementally build up a sparse representation of the current set that
        // includes all of the necessary Merkle paths.
        let mut accum = if let Some((oldest_tree, _)) = self.history.back() {
            oldest_tree.clone()
        } else {
            SetMerkleTree::sparse(self.current)
        };

        // For each snapshot in the history, add the paths for each nullifier in the delta to
        // `accum`, add the paths for each nullifier in `inserts` whose proof is relative to this
        // snapshot, and then advance `accum` to the next historical state by inserting the
        // nullifiers from the delta.
        for (tree, delta) in self.history.iter().rev() {
            assert_eq!(accum.hash(), tree.hash());
            // Add Merkle paths for new nullifiers whose proofs correspond to this snapshot.
            for (n, proof) in proofs_by_root.remove(&tree.hash()).unwrap_or_default() {
                accum
                    .remember(n, proof)
                    .map_err(|_| ValidationError::BadNullifierProof {})?;
            }
            // Insert nullifiers from `delta`, advancing `accum` to the next historical state while
            // updating all of the Merkle paths it currently contains.
            accum
                .multi_insert(delta.iter().map(|n| (*n, tree.contains(*n).unwrap().1)))
                .unwrap();
        }

        // Finally, add Merkle paths for any nullifiers whose proofs were already current.
        for (n, proof) in proofs_by_root.remove(&accum.hash()).unwrap_or_default() {
            accum
                .remember(n, proof)
                .map_err(|_| ValidationError::BadNullifierProof {})?;
        }

        // At this point, `accum` contains Merkle paths for each of the new nullifiers in `nulls`
        // as well as all of the historical nullifiers. We want to do two different things with this
        // tree:
        //  * Insert the new nullifiers to derive the next nullifier set commitment. We can do this
        //    directly.
        //  * Create a sparse representation that _only_ contains paths for the new nullifiers.
        //    Unfortunately, this is more complicated. We cannot simply `forget` the historical
        //    nullifiers, because the new nullifiers are not actually in the set, which means they
        //    don't necessarily correspond to unique leaves, and therefore forgetting other
        //    nullifiers may inadvertently cause us to forget part of a path corresponding to a new
        //    nullifier. Instead, we will create a new sparse representation of the current set by
        //    starting with the current commitment and remembering paths only for the nullifiers we
        //    care about. We can get the paths from `accum`.
        assert_eq!(accum.hash(), self.current);
        let mut current = SetMerkleTree::sparse(self.current);
        for n in &nulls {
            current.remember(*n, accum.contains(*n).unwrap().1).unwrap();
        }

        // Now that we have created a sparse snapshot of the current nullifiers set, we can insert
        // the new nullifiers into `accum` to derive the new commitment.
        for n in &nulls {
            accum.insert(*n).unwrap();
        }

        Ok((current, accum.hash(), nulls))
    }
}

impl Committable for NullifierHistory {
    fn commit(&self) -> commit::Commitment<Self> {
        let mut ret = commit::RawCommitmentBuilder::new("Nullifier Hist Comm")
            .field("current", self.current.into())
            .constant_str("history")
            .u64(self.history.len() as u64);
        for (tree, delta) in self.history.iter() {
            ret = ret
                .field("root", tree.hash().into())
                .var_size_bytes(&canonical::serialize(delta).unwrap())
        }
        ret.finalize()
    }
}

/// The ledger state commitment
///
/// Fundamental to a distributed ledger is the notion of a state
/// commitment which provides a succinct fingerprint of the entire
/// history of the ledger and an indication of consensus. All
/// essential ledger information is hashed in a canonical way by all
/// the validators, so that all agree. Any discrepency in the history
/// would produce a disagreement.
pub mod state_comm {
    use super::*;
    use jf_utils::tagged_blob;
    use net::Hash;

    #[ser_test(arbitrary)]
    #[tagged_blob("STATE")]
    #[derive(
        Arbitrary, Debug, Clone, Copy, CanonicalSerialize, CanonicalDeserialize, PartialEq, Eq, Hash,
    )]
    pub struct LedgerStateCommitment(pub Commitment<LedgerCommitmentOpening>);

    impl From<Commitment<LedgerCommitmentOpening>> for LedgerStateCommitment {
        fn from(x: Commitment<LedgerCommitmentOpening>) -> Self {
            Self(x)
        }
    }

    impl From<LedgerStateCommitment> for Commitment<LedgerCommitmentOpening> {
        fn from(x: LedgerStateCommitment) -> Self {
            x.0
        }
    }

    impl AsRef<[u8]> for LedgerStateCommitment {
        fn as_ref(&self) -> &[u8] {
            self.0.as_ref()
        }
    }

    impl From<LedgerStateCommitment> for Hash {
        fn from(c: LedgerStateCommitment) -> Self {
            Self::from(commit::Commitment::<_>::from(c))
        }
    }

    /// The essential state of the ledger
    ///
    /// Note that many elements of the state are represented
    /// succinctly as cryptographic commitments.
    #[derive(Debug)]
    pub struct LedgerCommitmentOpening {
        pub prev_commit_time: u64,
        pub prev_state: Option<state_comm::LedgerStateCommitment>,
        pub verif_crs: Commitment<VerifierKeySet>,
        pub record_merkle_commitment: Commitment<RecordMerkleCommitment>,
        pub record_merkle_frontier: Commitment<RecordMerkleFrontier>,
        /// We need to include all the cached past record Merkle roots
        /// in the state commitment, even though they are not part of
        /// the current ledger state, because they affect validation:
        /// two validators with different caches will be able to
        /// validate different blocks.
        ///
        /// This requires correct validators to agree on the number of
        /// cached past root hashes, since all the cached hashes are
        /// included in the state commitment and are thus part of the
        /// observable state of the ledger. This prevents heavyweight
        /// validators from caching extra past roots and thereby
        /// making it easier to verify transactions, but because root
        /// hashes are small, it should be possible to find a value of
        /// HISTORY_SIZE which strikes a balance between
        /// small space requirements (so that lightweight validators
        /// can keep up with the cache) and covering enough of history
        /// to make it easy for clients. If this is not possible,
        /// lightweight validators could also store a sparse history,
        /// and when they encounter a root hash that they do not have
        /// cached, they could ask a full validator for a proof that
        /// that hash was once the root of the record Merkle tree.
        pub past_record_merkle_roots: Commitment<RecordMerkleHistory>,
        pub past_nullifiers: Commitment<NullifierHistory>,
        pub prev_block: Commitment<Block>,
    }

    impl Committable for LedgerCommitmentOpening {
        fn commit(&self) -> Commitment<Self> {
            commit::RawCommitmentBuilder::new("Ledger Comm")
                .u64_field("prev_commit_time", self.prev_commit_time)
                .array_field(
                    "prev_state",
                    &self
                        .prev_state
                        .iter()
                        .cloned()
                        .map(Commitment::<Self>::from)
                        .collect::<Vec<_>>(),
                )
                .field("verif_crs", self.verif_crs)
                .field("record_merkle_commitment", self.record_merkle_commitment)
                .field("record_merkle_frontier", self.record_merkle_frontier)
                .field("past_record_merkle_roots", self.past_record_merkle_roots)
                .field("past_nullifiers", self.past_nullifiers)
                .field("prev_block", self.prev_block)
                .finalize()
        }
    }
}

<<<<<<< HEAD
=======
/// PubKey used for stake table key
#[tagged_blob("STAKING_KEY")]
#[ser_test(random(random_for_test))]
#[derive(Debug, Clone, PartialEq, Hash, Eq)]
pub struct StakingKey(pub(crate) PubKey);

impl StakingKey {
    #[cfg(test)]
    fn random_for_test(_rng: &mut rand_chacha::ChaChaRng) -> Self {
        StakingKey(PubKey::from_private(&PrivKey::generate()))
    }
}

// cannot derive CanonicalSerialize because PubKey does not implement it
impl CanonicalSerialize for StakingKey {
    fn serialized_size(&self) -> usize {
        bincode::serialize(&self.0.to_bytes()).unwrap().len()
    }
    fn serialize<W: ark_serialize::Write>(
        &self,
        mut w: W,
    ) -> Result<(), ark_serialize::SerializationError> {
        let bytes = bincode::serialize(&self.0.to_bytes()).unwrap();
        CanonicalSerialize::serialize(&bytes, &mut w)?;
        Ok(())
    }
}
impl CanonicalDeserialize for StakingKey {
    fn deserialize<R>(mut r: R) -> Result<Self, ark_serialize::SerializationError>
    where
        R: ark_serialize::Read,
    {
        let bytes: Vec<u8> = CanonicalDeserialize::deserialize(&mut r)?;
        let pubkey = bincode::deserialize(&bytes).unwrap();
        Ok(Self(PubKey::from_bytes(&pubkey).unwrap()))
    }
}

#[non_exhaustive]
#[derive(Clone, Debug, Serialize, Deserialize)]
pub struct ValidationOutputs {
    /// UID for each new record created by this block.
    pub uids: Vec<u64>,
    /// Sparse [SetMerkleTree] containing up-to-date non-membership proofs for every nullifier in
    /// this block, relative to the nullifier set root hash just before applying this block.
    pub nullifier_proofs: SetMerkleTree,
    /// Sparse [MerkleTree] containing membership profos for each new record created by this block,
    /// relative to the record set root hash after applying this block.
    pub record_proofs: MerkleTree,
}

>>>>>>> bcdfca82
/// The working state of the ledger
///
/// Only the previous state is represented as a commitment. Other
/// values are present in full.
#[ser_test(arbitrary, ark(false))]
#[derive(Clone, Debug, Serialize, Deserialize)]
pub struct ValidatorState {
    pub prev_commit_time: u64,
    pub prev_state: Option<state_comm::LedgerStateCommitment>,
    pub verif_crs: Arc<VerifierKeySet>,
    /// The current record Merkle commitment
    pub record_merkle_commitment: MerkleCommitment,
    /// The current frontier of the record Merkle tree
    pub record_merkle_frontier: MerkleFrontier,
    /// A list of recent record Merkle root hashes for validating slightly out-of-date transactions
    pub past_record_merkle_roots: RecordMerkleHistory,
    /// Nullifiers from recent blocks, which allows validating slightly out-of-date-transactions
    pub past_nullifiers: NullifierHistory,
    pub prev_block: BlockCommitment,
    /// Staking table. For fixed-stake, this will be the same each round
    pub stake_table: KVMerkleTree<StakeTableHash>,
    /// Keeps track of previous stake tables
    pub stake_table_commitments: KVMerkleTree<StakeTableCommitmentsHash>,
    /// Track already-collected rewards via (staking_key, block number) tuples
    pub collected_rewards: KVMerkleTree<CollectedRewardsHash>,
}

/// Nullifier proofs, organized by the root hash for which they are valid.
pub type NullifierProofs = Vec<(Nullifier, SetMerkleProof, set_hash::Hash)>;

impl ValidatorState {
    /// The number of recent record Merkle tree root hashes the
    /// validator should remember
    ///
    /// Transactions can be validated without resubmitting or regenerating the ZKPs as long as they
    /// were generated using a validator state that is in the last HISTORY_SIZE states.
    pub const HISTORY_SIZE: usize = 10;

    pub fn new(verif_crs: VerifierKeySet, record_merkle_frontier: MerkleTree) -> Self {
        Self {
            prev_commit_time: 0u64,
            prev_state: None,
            verif_crs: Arc::new(verif_crs),
            record_merkle_commitment: record_merkle_frontier.commitment(),
            record_merkle_frontier: record_merkle_frontier.frontier(),
            past_record_merkle_roots: RecordMerkleHistory(VecDeque::with_capacity(
                Self::HISTORY_SIZE,
            )),
            past_nullifiers: NullifierHistory::default(),
            prev_block: BlockCommitment(Block::default().commit()),
            //KALEY: ask about stake table initialization
            stake_table: KVMerkleTree::<StakeTableHash>::EmptySubtree,
            stake_table_commitments: KVMerkleTree::<StakeTableCommitmentsHash>::EmptySubtree,
            collected_rewards: KVMerkleTree::<CollectedRewardsHash>::EmptySubtree,
        }
    }

    /// Cryptographic commitment to the validator state
    pub fn commit(&self) -> state_comm::LedgerStateCommitment {
        let inputs = state_comm::LedgerCommitmentOpening {
            prev_commit_time: self.prev_commit_time,
            prev_state: self.prev_state,
            verif_crs: self.verif_crs.commit(),
            record_merkle_commitment: RecordMerkleCommitment(self.record_merkle_commitment)
                .commit(),
            record_merkle_frontier: RecordMerkleFrontier(self.record_merkle_frontier.clone())
                .commit(),
            past_record_merkle_roots: self.past_record_merkle_roots.commit(),

            past_nullifiers: self.past_nullifiers.commit(),
            prev_block: self.prev_block.0,
        };
        inputs.commit().into()
    }

    pub fn nullifiers_root(&self) -> set_hash::Hash {
        self.past_nullifiers.current_root()
    }

    /// Validate a block of elaborated transactions
    ///
    /// Checks the following
    /// - None of the nullifiers are used more than once
    /// - Keys are available for the numbers of transaction inputs and
    ///   outputs
    /// - The Merkle roots are recent enough
    /// - The zero knowledge proofs in each of the transactions verifies
    ///
    /// If valid, return the input transactions and proofs, otherwise
    /// return a validation error. A future implementation may return
    /// only the valid transactions and proofs.
    ///
    /// # Errors
    /// - [ValidationError::BadMerkleRoot]
    /// - [ValidationError::BadNullifierProof]
    /// - [ValidationError::CryptoError]
    /// - [ValidationError::NullifierAlreadyExists]
    /// - [ValidationError::UnsupportedFreezeSize]
    /// - [ValidationError::UnsupportedTransferSize]
    pub fn validate_block_check(
        &self,
        now: u64,
        txns: Block,
        txns_helper_proofs: Vec<EspressoTxnHelperProofs>,
    ) -> Result<(Block, NullifierProofs), ValidationError> {
        let mut cap_txns = vec![];
        let mut reward_txns = vec![];
        let mut cap_nulls_proofs = vec![];
        let mut rewards_proofs = vec![];
        for (txn, helper_proofs) in txns.0.into_iter().zip(txns_helper_proofs.into_iter()) {
            match (txn, helper_proofs) {
                (EspressoTransaction::CAP(cap_txn), EspressoTxnHelperProofs::CAP(cap_nuls_pfs)) => {
                    cap_txns.push(cap_txn);
                    cap_nulls_proofs.push(cap_nuls_pfs);
                }
                (
                    EspressoTransaction::Reward(reward_txn),
                    EspressoTxnHelperProofs::Reward(reward_pfs),
                ) => {
                    reward_txns.push(reward_txn);
                    rewards_proofs.push(reward_pfs);
                }
                _ => return Err(ValidationError::InconsistentHelperProofs),
            }
        }

        let mut nullifiers_proofs = NullifierProofs::new();
        {
            // verify cap_txns
            let mut nulls = HashSet::new();
            use ValidationError::*;

            let recent_nullifiers = self.past_nullifiers.recent_nullifiers();
            for (pf, n) in cap_nulls_proofs
                .into_iter()
                .zip(cap_txns.iter())
                .flat_map(|(pfs, txn)| pfs.into_iter().zip(txn.nullifiers().into_iter()))
            {
                if nulls.contains(&n) {
                    return Err(NullifierAlreadyExists { nullifier: n });
                }

                let root = self
                    .past_nullifiers
                    .check_unspent(&recent_nullifiers, &pf, n)?;
                nullifiers_proofs.push((n, pf, root));
                nulls.insert(n);
            }

            let verif_keys = cap_txns
                .iter()
                .map(|txn| match txn {
                    TransactionNote::Mint(_) => Ok(&self.verif_crs.mint),
                    TransactionNote::Transfer(note) => {
                        let num_inputs = note.inputs_nullifiers.len();
                        let num_outputs = note.output_commitments.len();
                        self.verif_crs
                            .xfr
                            .key_for_size(num_inputs, num_outputs)
                            .ok_or(UnsupportedTransferSize {
                                num_inputs,
                                num_outputs,
                            })
                    }
                    TransactionNote::Freeze(note) => {
                        let num_inputs = note.input_nullifiers.len();
                        let num_outputs = note.output_commitments.len();
                        self.verif_crs
                            .freeze
                            .key_for_size(num_inputs, num_outputs)
                            .ok_or(UnsupportedFreezeSize { num_inputs })
                    }
                })
                .collect::<Result<Vec<_>, _>>()?;
            let mut merkle_roots = vec![];
            for cap_note in cap_txns.iter() {
                let note_mt_root = cap_note.merkle_root();
                if self.record_merkle_commitment.root_value == note_mt_root
                    || self.past_record_merkle_roots.0.contains(&note_mt_root)
                {
                    merkle_roots.push(note_mt_root)
                } else {
                    return Err(BadMerkleRoot {});
                }
            }
            // cap transactions validates first
            if !cap_txns.is_empty() {
                txn_batch_verify(&cap_txns[..], &merkle_roots, now, &verif_keys)
                    .map_err(|err| CryptoError { err: Ok(err) })?;
            }
        }
        {
            //TODO (fernando) verify CollectRewards
        }
        // assemble Block
        let txns: Vec<_> = cap_txns
            .into_iter()
            .map(EspressoTransaction::CAP)
            .chain(reward_txns.into_iter().map(EspressoTransaction::Reward))
            .collect();

        Ok((Block(txns), nullifiers_proofs))
    }

    /// Performs validation for a block, updating the ValidatorState.
    ///
    /// If successful, returns
    /// * the UIDs of the newly created records
    /// * updated nullifier non-membership proofs for all of the nullifiers in `txns`, relative to
    ///   the nullifier set at the time this function was invoked, in the form of a sparse
    ///   reperesentation of a [SetMerkleTree]
    ///
    /// # Errors
    /// - [ValidationError::BadNullifierProof]
    /// - [ValidationError::BadMerklePath]
    /// # Panics
    /// Panics if the record Merkle commitment is inconsistent with the record Merkle frontier.
    pub fn validate_and_apply(
        &mut self,
        now: u64,
        txns: Block,
        proofs: Vec<EspressoTxnHelperProofs>,
    ) -> Result<ValidationOutputs, ValidationError> {
        let (txns, null_pfs) = self.validate_block_check(now, txns, proofs)?;
        // If the block successfully validates, and the nullifier proofs apply correctly, the
        // remaining (mutating) operations cannot fail, as this would result in an inconsistent
        // state. No operations after the first assignement to a member of self have a possible
        // error; this must remain true if code changes.
        let comm = self.commit();
        self.prev_commit_time = now;
        self.prev_block = BlockCommitment(txns.commit());
        let null_pfs = self
            .past_nullifiers
            .append_block(null_pfs)
            .expect("failed to append nullifiers after validation");

        let mut record_merkle_builder = FilledMTBuilder::from_frontier(
            &self.record_merkle_commitment,
            &self.record_merkle_frontier,
        )
        .expect("failed to restore MerkleTree from frontier");
        let mut uids = vec![];
        let mut uid = self.record_merkle_commitment.num_leaves;
        for o in txns
            .0
            .iter()
            .flat_map(|x| x.output_commitments().into_iter())
        {
            record_merkle_builder.push(o.to_field_element());
            uids.push(uid);
            uid += 1;
        }
        let record_merkle_frontier = record_merkle_builder.build();
        assert_eq!(uid, record_merkle_frontier.num_leaves());

        if self.past_record_merkle_roots.0.len() >= Self::HISTORY_SIZE {
            self.past_record_merkle_roots.0.pop_back();
        }
        self.past_record_merkle_roots
            .0
            .push_front(self.record_merkle_commitment.root_value);
        self.record_merkle_commitment = record_merkle_frontier.commitment();
        self.record_merkle_frontier = record_merkle_frontier.frontier();
        self.prev_state = Some(comm);
        Ok(ValidationOutputs {
            uids,
            nullifier_proofs: null_pfs,
            record_proofs: record_merkle_frontier,
        })
    }

    pub fn update_nullifier_proofs(
        &self,
        txns: &[EspressoTransaction],
        proofs: Vec<EspressoTxnHelperProofs>,
    ) -> Result<SetMerkleTree, ValidationError> {
        let recent_nullifiers = self.past_nullifiers.recent_nullifiers();
        let proofs = proofs
            .into_iter()
            .zip(txns)
            .filter_map(|(pf, txn)| {
                if let EspressoTxnHelperProofs::CAP(pfs) = pf {
                    Some((pfs, txn))
                } else {
                    None
                }
            })
            .flat_map(|(pfs, txn)| pfs.into_iter().zip(txn.input_nullifiers()))
            .map(|(pf, n)| {
                let root = self
                    .past_nullifiers
                    .check_unspent(&recent_nullifiers, &pf, n)?;
                Ok((n, pf, root))
            })
            .collect::<Result<Vec<_>, _>>()?;
        self.past_nullifiers.update_proofs(proofs)
    }

    pub fn update_records_frontier(&self, txns: &[EspressoTransaction]) -> MerkleTree {
        let mut record_merkle_builder = FilledMTBuilder::from_frontier(
            &self.record_merkle_commitment,
            &self.record_merkle_frontier,
        )
        .expect("failed to restore MerkleTree from frontier");

        for o in txns.iter().flat_map(|t| t.output_commitments()) {
            record_merkle_builder.push(o.to_field_element());
        }
        record_merkle_builder.build()
    }
}

/// The Arbitrary trait is used for randomized (fuzz) testing.
impl<'a> Arbitrary<'a> for ValidatorState {
    fn arbitrary(u: &mut Unstructured<'a>) -> arbitrary::Result<Self> {
        Ok(crate::testing::MultiXfrTestState::initialize(
            u.arbitrary()?,
            u.arbitrary()?,
            u.arbitrary()?,
            (u.arbitrary()?, u.arbitrary()?),
        )
        .unwrap()
        .validator)
    }
}

/// States are equivalent if their commitments match.
impl PartialEq for ValidatorState {
    fn eq(&self, other: &ValidatorState) -> bool {
        self.commit() == other.commit()
    }
}

impl Eq for ValidatorState {}

impl Hash for ValidatorState {
    fn hash<H: Hasher>(&self, state: &mut H) {
        <Commitment<_> as Hash>::hash(&self.commit().0, state);
    }
}

impl State<H_256> for ValidatorState {
    type Error = ValidationError;

    type Block = ElaboratedBlock;

    fn next_block(&self) -> Self::Block {
        Self::Block::default()
    }

    /// Validate a block for consensus
    fn validate_block(&self, block: &Self::Block) -> bool {
        self.validate_block_check(
            self.prev_commit_time + 1,
            block.block.clone(),
            block.proofs.clone(),
        )
        .is_ok()
    }

    /// Append a new block on successful validation
    ///
    /// # Errors
    /// See validate_and_apply.
    fn append(&self, block: &Self::Block) -> Result<Self, Self::Error> {
        let mut state = self.clone();
        state.validate_and_apply(
            state.prev_commit_time + 1,
            block.block.clone(),
            block.proofs.clone(),
        )?;
        Ok(state)
    }

    fn on_commit(&self) {}
}<|MERGE_RESOLUTION|>--- conflicted
+++ resolved
@@ -914,46 +914,6 @@
     }
 }
 
-<<<<<<< HEAD
-=======
-/// PubKey used for stake table key
-#[tagged_blob("STAKING_KEY")]
-#[ser_test(random(random_for_test))]
-#[derive(Debug, Clone, PartialEq, Hash, Eq)]
-pub struct StakingKey(pub(crate) PubKey);
-
-impl StakingKey {
-    #[cfg(test)]
-    fn random_for_test(_rng: &mut rand_chacha::ChaChaRng) -> Self {
-        StakingKey(PubKey::from_private(&PrivKey::generate()))
-    }
-}
-
-// cannot derive CanonicalSerialize because PubKey does not implement it
-impl CanonicalSerialize for StakingKey {
-    fn serialized_size(&self) -> usize {
-        bincode::serialize(&self.0.to_bytes()).unwrap().len()
-    }
-    fn serialize<W: ark_serialize::Write>(
-        &self,
-        mut w: W,
-    ) -> Result<(), ark_serialize::SerializationError> {
-        let bytes = bincode::serialize(&self.0.to_bytes()).unwrap();
-        CanonicalSerialize::serialize(&bytes, &mut w)?;
-        Ok(())
-    }
-}
-impl CanonicalDeserialize for StakingKey {
-    fn deserialize<R>(mut r: R) -> Result<Self, ark_serialize::SerializationError>
-    where
-        R: ark_serialize::Read,
-    {
-        let bytes: Vec<u8> = CanonicalDeserialize::deserialize(&mut r)?;
-        let pubkey = bincode::deserialize(&bytes).unwrap();
-        Ok(Self(PubKey::from_bytes(&pubkey).unwrap()))
-    }
-}
-
 #[non_exhaustive]
 #[derive(Clone, Debug, Serialize, Deserialize)]
 pub struct ValidationOutputs {
@@ -967,7 +927,6 @@
     pub record_proofs: MerkleTree,
 }
 
->>>>>>> bcdfca82
 /// The working state of the ledger
 ///
 /// Only the previous state is represented as a commitment. Other
