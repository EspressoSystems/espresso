--- conflicted
+++ resolved
@@ -284,19 +284,11 @@
     type Proof = ();
 
     fn next_block(&self) -> Self::Block {
-<<<<<<< HEAD
         ElaboratedBlock::default()
-=======
-        ElaboratedBlock {
-            block: Default::default(),
-            proofs: Default::default(),
-            memos: Default::default(),
-        }
->>>>>>> 98371efa
     }
 
     fn block_height(&self) -> u64 {
-        self.prev_commit_time
+        self.block_height
     }
 
     fn commit(&self) -> Self::StateCommitment {
