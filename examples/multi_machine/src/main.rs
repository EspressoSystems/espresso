// Copyright © 2021 Translucence Research, Inc. All rights reserved.

use crate::routes::{
    dispatch_url, dispatch_web_socket, RouteBinding, UrlSegmentType, UrlSegmentValue,
};
use async_std::sync::{Arc, RwLock};
use async_std::task;
use async_trait::async_trait;
use futures_util::StreamExt;
use jf_txn::structs::{AssetDefinition, FreezeFlag, ReceiverMemo, RecordCommitment, RecordOpening};
use jf_txn::{MerkleTree, TransactionVerifyingKey};
use phaselock::{
    error::PhaseLockError, event::EventType, message::Message, networking::w_network::WNetwork,
    traits::storage::memory_storage::MemoryStorage, PhaseLock, PhaseLockConfig, PubKey, H_512,
};
use rand_chacha::{rand_core::SeedableRng, ChaChaRng};
use serde::{de::DeserializeOwned, Serialize};
use server::request_body;
use std::collections::hash_map::HashMap;
use std::convert::TryInto;
use std::fs::File;
use std::io::{prelude::*, Read};
use std::path::{Path, PathBuf};
use std::str::FromStr;
use structopt::StructOpt;
use tagged_base64::TaggedBase64;
use threshold_crypto as tc;
use tide::StatusCode;
use tide_websockets::{WebSocket, WebSocketConnection};
use toml::Value;
use tracing::debug;
use zerok_lib::{
    api::*,
    key_set::KeySet,
    node,
    node::{EventStream, PhaseLockEvent, QueryService, Validator},
    ElaboratedBlock, ElaboratedTransaction, LWPersistence, MultiXfrRecordSpec, MultiXfrTestState,
    ValidatorState, VerifierKeySet, MERKLE_HEIGHT, UNIVERSAL_PARAM,
};

mod disco;
mod ip;
mod routes;

const STATE_SEED: [u8; 32] = [0x7au8; 32];
const TRANSACTION_COUNT: u64 = 3;

#[derive(Debug, StructOpt)]
#[structopt(
    name = "Multi-machine concensus",
    about = "Simulates consensus among multiple machines"
)]
struct NodeOpt {
    /// Path to the node configuration file.
    #[structopt(
        long = "config",
        short = "c",
        default_value = ""      // See fn default_config_path().
    )]
    config: String,

    /// Whether to generate and store public keys for all nodes.
    ///
    /// Public keys will be stored under the directory specified by `pk_path`.
    ///
    /// Skip this option if public key files already exist.
    #[structopt(long = "gen_pk", short = "g")]
    gen_pk: bool,

    /// Path to public keys.
    ///
    /// Public keys will be stored under the specified directory, file names starting
    /// with `pk_`.
    #[structopt(
        long = "pk_path", 
        short = "p", 
        default_value = ""      // See fn default_pk_path().
    )]
    pk_path: String,

    /// Id of the current node.
    ///
    /// If the node ID is 0, it will propose and try to add transactions.
    ///
    /// Skip this option if only want to generate public key files.
    #[structopt(long = "id", short = "i")]
    id: Option<u64>,

<<<<<<< HEAD
    /// Whether to automate the consensus process.
    ///
    /// With this option, the node which proposes transactions will pause for a minute to
    /// wait for other nodes before starting the consensus. The default way is to skip this
    /// option and wait for user prompts instead.
    #[structopt(long = "auto", short = "a")]
    auto: bool,
=======
    /// Whether the current node should run a full node.
    #[structopt(long = "full", short = "f")]
    full: bool,

    /// Path to assets including web server files.
    #[structopt(
        long = "assets",
        default_value = ""      // See fn default_web_path().
    )]
    web_path: String,

    /// Path to API specification and messages.
    #[structopt(
        long = "api",
        default_value = ""      // See fn default_api_path().
    )]
    api_path: String,

    /// Use an external wallet to generate transactions.
    ///
    /// The argument is the path to the wallet's public key. If this option is given, the ledger
    /// will be initialized with a single record of 2^32 native tokens, owned by the wallet's public
    /// key. The demo will then wait for the wallet to generate some transactions and submit them to
    /// the validators using the network API.
    #[structopt(short, long = "wallet")]
    wallet_pk_path: Option<PathBuf>,
>>>>>>> bc989f4c
}

/// Gets public key of a node from its public key file.
fn get_public_key(node_id: u64) -> PubKey {
    let path_str = format!("{}/pk_{}", get_pk_dir(), node_id);
    let path = Path::new(&path_str);
    let mut pk_file = File::open(&path)
        .unwrap_or_else(|_| panic!("Cannot find public key file: {}", path.display()));
    let mut pk_str = String::new();
    pk_file
        .read_to_string(&mut pk_str)
        .unwrap_or_else(|err| panic!("Error while reading public key file: {}", err));
    serde_json::from_str(&pk_str).expect("Error while reading public key")
}

/// Returns the project directory.
fn project_path() -> PathBuf {
    let path = PathBuf::from(env!("CARGO_MANIFEST_DIR"));
    println!("path {}", path.display());
    path
}

/// Returns "<repo>/public/" where <repo> is
/// derived from the executable path assuming the executable is in
/// two directory levels down and the project directory name
/// can be derived from the executable name.
///
/// For example, if the executable path is
/// ```
///    ~/tri/systems/system/examples/multi_machine/target/release/multi_machine
/// ```
/// then the asset path is
/// ```
///    ~/tri/systems/system/examples/multi_machine/public/
/// ```
fn default_web_path() -> PathBuf {
    const ASSET_DIR: &str = "public";
    let dir = project_path();
    [&dir, Path::new(ASSET_DIR)].iter().collect()
}

/// Returns the default path to the node configuration file.
fn default_config_path() -> PathBuf {
    const CONFIG_FILE: &str = "src/node-config.toml";
    let dir = project_path();
    [&dir, Path::new(CONFIG_FILE)].iter().collect()
}

/// Returns the default directory to store public key files.
fn default_pk_path() -> PathBuf {
    const PK_DIR: &str = "src";
    let dir = project_path();
    [&dir, Path::new(PK_DIR)].iter().collect()
}

/// Returns the default path to the node configuration file.
fn default_api_path() -> PathBuf {
    const API_FILE: &str = "api/api.toml";
    let dir = project_path();
    [&dir, Path::new(API_FILE)].iter().collect()
}

/// Reads configuration file path and node id from options
fn get_node_config() -> Value {
    let config_path_str = NodeOpt::from_args().config;
    let path = if config_path_str.is_empty() {
        println!("default config path");
        default_config_path()
    } else {
        println!("command line config path");
        PathBuf::from(&config_path_str)
    };

    // Read node info from node configuration file
    let mut config_file = File::open(&path)
        .unwrap_or_else(|_| panic!("Cannot find node config file: {}", path.display()));
    let mut config_str = String::new();
    config_file
        .read_to_string(&mut config_str)
        .unwrap_or_else(|err| panic!("Error while reading node config file: {}", err));
    toml::from_str(&config_str).expect("Error while reading node config file")
}

/// Gets the directory to public key files.
fn get_pk_dir() -> String {
    let pk_path = NodeOpt::from_args().pk_path;
    if pk_path.is_empty() {
        default_pk_path()
            .into_os_string()
            .into_string()
            .expect("Error while converting public key path to a string")
    } else {
        pk_path
    }
}

/// Gets IP address and port number of a node from node configuration file.
fn get_host(node_config: Value, node_id: u64) -> (String, u16) {
    let node = &node_config["nodes"][node_id.to_string()];
    let ip = node["ip"].as_str().expect("Missing IP info").to_owned();
    let port = node["port"].as_integer().expect("Missing port info") as u16;
    (ip, port)
}

/// Trys to get a networking implementation with the given id and port number.
///
/// Also starts the background task.
async fn get_networking<
    T: Clone + Serialize + DeserializeOwned + Send + Sync + std::fmt::Debug + 'static,
>(
    node_id: u64,
    port: u16,
) -> (WNetwork<T>, PubKey) {
    let pub_key = get_public_key(node_id);
    debug!(?pub_key);
    let network = WNetwork::new(pub_key.clone(), port, None).await;
    if let Ok(n) = network {
        let (c, sync) = futures::channel::oneshot::channel();
        match n.generate_task(c) {
            Some(task) => {
                task.into_iter().for_each(|n| {
                    async_std::task::spawn(n);
                });
                sync.await.expect("sync.await failed");
            }
            None => {
                panic!("Failed to launch networking task");
            }
        }
        return (n, pub_key);
    }
    panic!("Failed to open a port");
}

type PLNetwork = WNetwork<Message<ElaboratedBlock, ElaboratedTransaction, H_512>>;
type PLStorage = MemoryStorage<ElaboratedBlock, ValidatorState, H_512>;
type LWNode = node::LightWeightNode<PLNetwork, PLStorage>;
type FullNode<'a> = node::FullNode<'a, PLNetwork, PLStorage>;

enum Node {
    Light(LWNode),
    Full(FullNode<'static>),
}

#[async_trait]
impl Validator for Node {
    type Event = PhaseLockEvent;

    async fn submit_transaction(&self, tx: ElaboratedTransaction) -> Result<(), PhaseLockError> {
        match self {
            Node::Light(n) => <LWNode as Validator>::submit_transaction(n, tx).await,
            Node::Full(n) => n.submit_transaction(tx).await,
        }
    }

    async fn start_consensus(&self) {
        match self {
            Node::Light(n) => n.start_consensus().await,
            Node::Full(n) => n.start_consensus().await,
        }
    }

    fn subscribe(&self) -> EventStream<Self::Event> {
        match self {
            Node::Light(n) => n.subscribe(),
            Node::Full(n) => <FullNode as Validator>::subscribe(n),
        }
    }
}

/// Creates the initial state and phaselock for simulation.
async fn init_state_and_phaselock(
    public_keys: tc::PublicKeySet,
    secret_key_share: tc::SecretKeyShare,
    nodes: u64,
    threshold: u64,
    node_id: u64,
    networking: WNetwork<Message<ElaboratedBlock, ElaboratedTransaction, 64>>,
    full_node: bool,
) -> (Option<MultiXfrTestState>, Node) {
    // Create the initial state
    let (state, validator, records, nullifiers, memos) =
        if let Some(pk_path) = NodeOpt::from_args().wallet_pk_path {
            let mut rng = zerok_lib::crypto_rng_from_seed([0x42u8; 32]);

            // Read in the public key of the wallet which will get the initial grant of native coins.
            let mut file = File::open(pk_path).unwrap();
            let mut bytes = Vec::new();
            file.read_to_end(&mut bytes).unwrap();
            let pub_key = bincode::deserialize(&bytes).unwrap();

            // Create the initial grant.
            let ro = RecordOpening::new(
                &mut rng,
                1u64 << 32,
                AssetDefinition::native(),
                pub_key,
                FreezeFlag::Unfrozen,
            );
            let mut records = MerkleTree::new(MERKLE_HEIGHT).unwrap();
            records.push(RecordCommitment::from(&ro).to_field_element());
            let memos = vec![(ReceiverMemo::from_ro(&mut rng, &ro, &[]).unwrap(), 0)];

            // Set up the validator.
            let univ_setup = &*UNIVERSAL_PARAM;
            let (_, xfr_verif_key_12, _) =
                jf_txn::proof::transfer::preprocess(univ_setup, 1, 2, MERKLE_HEIGHT).unwrap();
            let (_, xfr_verif_key_23, _) =
                jf_txn::proof::transfer::preprocess(univ_setup, 2, 3, MERKLE_HEIGHT).unwrap();
            let (_, mint_verif_key, _) =
                jf_txn::proof::mint::preprocess(univ_setup, MERKLE_HEIGHT).unwrap();
            let (_, freeze_verif_key, _) =
                jf_txn::proof::freeze::preprocess(univ_setup, 2, MERKLE_HEIGHT).unwrap();
            let verif_keys = VerifierKeySet {
                mint: TransactionVerifyingKey::Mint(mint_verif_key),
                xfr: KeySet::new(
                    vec![
                        TransactionVerifyingKey::Transfer(xfr_verif_key_12),
                        TransactionVerifyingKey::Transfer(xfr_verif_key_23),
                    ]
                    .into_iter(),
                )
                .unwrap(),
                freeze: KeySet::new(
                    vec![TransactionVerifyingKey::Freeze(freeze_verif_key)].into_iter(),
                )
                .unwrap(),
            };

            let nullifiers = Default::default();
            let validator = ValidatorState::new(verif_keys, records.clone());
            (None, validator, records, nullifiers, memos)
        } else {
            let state = MultiXfrTestState::initialize(
                STATE_SEED,
                10,
                10,
                (
                    MultiXfrRecordSpec {
                        asset_def_ix: 0,
                        owner_key_ix: 0,
                        asset_amount: 100,
                    },
                    vec![
                        MultiXfrRecordSpec {
                            asset_def_ix: 1,
                            owner_key_ix: 0,
                            asset_amount: 50,
                        },
                        MultiXfrRecordSpec {
                            asset_def_ix: 0,
                            owner_key_ix: 0,
                            asset_amount: 70,
                        },
                    ],
                ),
            )
            .unwrap();

            let validator = state.validator.clone();
            let record_merkle_tree = state.record_merkle_tree.clone();
            let nullifiers = state.nullifiers.clone();
            let unspent_memos = state.unspent_memos();
            (
                Some(state),
                validator,
                record_merkle_tree,
                nullifiers,
                unspent_memos,
            )
        };

    // Create the initial phaselock
    let known_nodes: Vec<_> = (0..nodes).map(get_public_key).collect();

    let config = PhaseLockConfig {
        total_nodes: nodes as u32,
        threshold: threshold as u32,
        max_transactions: 100,
        known_nodes,
        next_view_timeout: 10000,
        timeout_ratio: (11, 10),
        round_start_delay: 1,
        start_delay: 1,
    };
    debug!(?config);
    let genesis = ElaboratedBlock::default();
    let (_, phaselock) = PhaseLock::init(
        genesis,
        public_keys,
        secret_key_share,
        node_id,
        config,
        validator.clone(),
        networking,
        MemoryStorage::default(),
        LWPersistence::new("multi_machine_demo"),
    )
    .await;
    debug!("phaselock launched");

    let validator = if full_node {
        let node = FullNode::new(
            phaselock,
            &*UNIVERSAL_PARAM,
            validator.clone(),
            records.clone(),
            nullifiers.clone(),
            memos,
        );
        Node::Full(node)
    } else {
        Node::Light(phaselock)
    };

    (state, validator)
}

#[derive(Clone)]
struct Connection {
    id: String,
    wsc: WebSocketConnection,
}

#[derive(Clone)]
pub struct WebState {
    connections: Arc<RwLock<HashMap<String, Connection>>>,
    web_path: PathBuf,
    api: toml::Value,
    node: Arc<RwLock<FullNode<'static>>>,
}

async fn submit_endpoint(mut req: tide::Request<WebState>) -> Result<tide::Response, tide::Error> {
    let tx = request_body(&mut req).await?;
    let validator = req.state().node.read().await;
    validator
        .submit_transaction(tx)
        .await
        .map_err(server_error)?;
    Ok(tide::Response::new(StatusCode::Ok))
}

async fn memos_endpoint(mut req: tide::Request<WebState>) -> Result<tide::Response, tide::Error> {
    let PostMemos { memos, signature } = request_body(&mut req).await?;
    let mut bulletin = req.state().node.write().await;
    let TransactionId(BlockId(block), tx) =
        UrlSegmentValue::parse(req.param("txid").unwrap(), "TaggedBase64")
            .ok_or_else(|| {
                server_error(Error::ParamError {
                    param: String::from("txid"),
                    msg: String::from(
                        "Valid transaction ID required. Transaction IDs start with TX~.",
                    ),
                })
            })?
            .to()?;
    bulletin
        .post_memos(block as u64, tx as u64, memos, signature)
        .await
        .map_err(server_error)?;
    Ok(tide::Response::new(StatusCode::Ok))
}

async fn users_endpoint(mut req: tide::Request<WebState>) -> Result<tide::Response, tide::Error> {
    let pub_key: UserPubKey = request_body(&mut req).await?;
    let mut bulletin = req.state().node.write().await;
    bulletin.introduce(&pub_key).await.map_err(server_error)?;
    Ok(tide::Response::new(StatusCode::Ok))
}

async fn form_demonstration(req: tide::Request<WebState>) -> Result<tide::Body, tide::Error> {
    let mut index_html: PathBuf = req.state().web_path.clone();
    index_html.push("index.html");
    Ok(tide::Body::from_file(index_html).await?)
}

// Get the route pattern that matches the URL of a request, and the bindings for parameters in the
// pattern. If no route matches, the error is a documentation string explaining what went wrong.
fn parse_route(
    req: &tide::Request<WebState>,
) -> Result<(String, HashMap<String, RouteBinding>), String> {
    let first_segment = &req
        .url()
        .path_segments()
        .ok_or_else(|| String::from("No path segments"))?
        .next()
        .ok_or_else(|| String::from("Empty path"))?;
    let api = &req.state().api["route"][first_segment];
    let route_patterns = api["PATH"]
        .as_array()
        .expect("Invalid PATH type. Expecting array.");
    let mut arg_doc: String = api["DOC"].as_str().expect("Missing DOC").to_string();
    let mut matching_route_count = 0u64;
    let mut matching_route = String::new();
    let mut bindings: HashMap<String, HashMap<String, RouteBinding>> = HashMap::new();
    for route_pattern in route_patterns.iter() {
        let mut found_literal_mismatch = false;
        let mut argument_parse_failed = false;
        arg_doc.push_str(&format!(
            "\n\nRoute: {}\n--------------------\n",
            &route_pattern.as_str().unwrap()
        ));
        // The `path_segments()` succeeded above, so `unwrap()` is safe.
        let mut req_segments = req.url().path_segments().unwrap();
        for pat_segment in route_pattern
            .as_str()
            .expect("PATH must be an array of strings")
            .split('/')
        {
            // Each route parameter has an associated type. The lookup
            // will only succeed if the current segment is a parameter
            // placeholder, such as :id. Otherwise, it is assumed to
            // be a literal.
            if let Some(segment_type_value) = &api.get(pat_segment) {
                let segment_type = segment_type_value
                    .as_str()
                    .expect("The path pattern must be a string.");
                let req_segment = req_segments.next().unwrap_or("");
                arg_doc.push_str(&format!(
                    "  Argument: {} as type {} and value: {} ",
                    pat_segment, segment_type, req_segment
                ));
                if let Some(value) = UrlSegmentValue::parse(req_segment, segment_type) {
                    let rb = RouteBinding {
                        parameter: pat_segment.to_string(),
                        ptype: UrlSegmentType::from_str(segment_type).unwrap(),
                        value,
                    };
                    bindings
                        .entry(String::from(route_pattern.as_str().unwrap()))
                        .or_default()
                        .insert(pat_segment.to_string(), rb);
                    arg_doc.push_str("(Parse succeeded)\n");
                } else {
                    arg_doc.push_str("(Parse failed)\n");
                    argument_parse_failed = true;
                    // TODO !corbett capture parse failures documentation
                    // UrlSegmentValue::ParseFailed(segment_type, req_segment)
                }
            } else {
                // No type information. Assume pat_segment is a literal.
                let req_segment = req_segments.next().unwrap_or("");
                if req_segment != pat_segment {
                    found_literal_mismatch = true;
                    arg_doc.push_str(&format!(
                        "Request segment {} does not match route segment {}.\n",
                        req_segment, pat_segment
                    ));
                }
                // TODO !corbett else capture the matching literal in bindings
                // TODO !corebtt if the edit distance is small, capture spelling suggestion
            }
        }
        if !found_literal_mismatch {
            arg_doc.push_str(&format!(
                "Literals match for {}\n",
                &route_pattern.as_str().unwrap(),
            ));
        }
        let mut length_matches = false;
        if req_segments.next().is_none() {
            arg_doc.push_str(&format!(
                "Length match for {}\n",
                &route_pattern.as_str().unwrap(),
            ));
            length_matches = true;
        }
        if argument_parse_failed {
            arg_doc.push_str(&"Argument parsing failed.\n".to_string());
        } else {
            arg_doc.push_str(&"No argument parsing errors!\n".to_string());
        }
        if !argument_parse_failed && length_matches && !found_literal_mismatch {
            let route_pattern_str = route_pattern.as_str().unwrap();
            arg_doc.push_str(&format!("Route matches request: {}\n", &route_pattern_str));
            matching_route_count += 1;
            matching_route = String::from(route_pattern_str);
        } else {
            arg_doc.push_str("Route does not match request.\n");
        }
    }
    match matching_route_count {
        0 => {
            arg_doc.push_str("\nNeed documentation");
            Err(arg_doc)
        }
        1 => {
            let route_bindings = bindings.remove(&matching_route).unwrap_or_default();
            Ok((matching_route, route_bindings))
        }
        _ => {
            arg_doc.push_str("\nAmbiguity in api.toml");
            Err(arg_doc)
        }
    }
}

/// Handle API requests defined in api.toml.
///
/// This function duplicates the logic for deciding which route was requested. This
/// is an unfortunate side-effect of defining the routes in an external file.
// todo !corbett Convert the error feedback into HTML
async fn entry_page(req: tide::Request<WebState>) -> Result<tide::Response, tide::Error> {
    match parse_route(&req) {
        Ok((pattern, bindings)) => dispatch_url(req, pattern.as_str(), &bindings).await,
        Err(arg_doc) => Ok(tide::Response::builder(200).body(arg_doc).build()),
    }
}

async fn handle_web_socket(
    req: tide::Request<WebState>,
    wsc: WebSocketConnection,
) -> tide::Result<()> {
    match parse_route(&req) {
        Ok((pattern, bindings)) => dispatch_web_socket(req, wsc, pattern.as_str(), &bindings).await,
        Err(arg_doc) => Err(tide::Error::from_str(StatusCode::BadRequest, arg_doc)),
    }
}

// This route is a demonstration of a form with a WebSocket connection
// for asynchronous updates. Once we have useful forms, this can go...
fn add_form_demonstration(web_server: &mut tide::Server<WebState>) {
    web_server
        .at("/transfer/:id/:recipient/:amount")
        .with(WebSocket::new(handle_web_socket))
        .get(form_demonstration);
}

/// Initialize the web server.
///
/// `opt_web_path` is the path to the web assets directory. If the path
/// is empty, the default is constructed assuming Cargo is used to
/// build the executable in the customary location.
///
/// `own_id` is the identifier of this instance of the executable. The
/// port the web server listens on is `own_id + 50000`, unless the
/// PORT environment variable is set.
fn init_web_server(
    opt_api_path: &str,
    opt_web_path: &str,
    own_id: u64,
    node: FullNode<'static>,
) -> Result<task::JoinHandle<Result<(), std::io::Error>>, tide::Error> {
    // Take the command line option for the web asset directory path
    // provided it is not empty. Otherwise, construct the default from
    // the executable path.
    let web_path = if opt_web_path.is_empty() {
        default_web_path()
    } else {
        PathBuf::from(opt_web_path)
    };
    let api_path = if opt_api_path.is_empty() {
        default_api_path()
    } else {
        PathBuf::from(opt_api_path)
    };
    println!("API path: {:?}", web_path);
    let api = disco::load_messages(&api_path);
    let mut web_server = tide::with_state(WebState {
        connections: Default::default(),
        web_path: web_path.clone(),
        api: api.clone(),
        node: Arc::new(RwLock::new(node)),
    });
    web_server.with(server::trace).with(server::add_error_body);

    // Define the routes handled by the web server.
    web_server.at("/public").serve_dir(web_path)?;
    web_server.at("/").get(disco::compose_help);

    add_form_demonstration(&mut web_server);

    // Define the routes handled by the validator and bulletin board. Eventually these should have
    // their own services. For demo purposes, since they are not really part of the query service,
    // we just handle them here in a pretty ad hoc fashion.
    web_server.at("/submit").post(submit_endpoint);
    web_server.at("/memos/:txid").post(memos_endpoint);
    web_server.at("/users").post(users_endpoint);

    // Add routes from a configuration file.
    if let Some(api_map) = api["route"].as_table() {
        api_map.values().for_each(|v| {
            let web_socket = v
                .get("WEB_SOCKET")
                .map(|v| v.as_bool().expect("expected boolean value for WEB_SOCKET"))
                .unwrap_or(false);
            let routes = match &v["PATH"] {
                toml::Value::String(s) => {
                    vec![s.clone()]
                }
                toml::Value::Array(a) => a
                    .iter()
                    .filter_map(|v| {
                        if let Some(s) = v.as_str() {
                            Some(String::from(s))
                        } else {
                            println!("Oops! Array element: {:?}", v);
                            None
                        }
                    })
                    .collect(),
                _ => panic!("Expecting a toml::String or toml::Array, but got: {:?}", &v),
            };
            for path in routes {
                let mut route = web_server.at(&path);
                if web_socket {
                    route.get(WebSocket::new(handle_web_socket));
                } else {
                    route.get(entry_page);
                }
            }
        });
    }

    let port = std::env::var("PORT").unwrap_or_else(|_| (50000 + &own_id).to_string());
    let addr = format!("127.0.0.1:{}", port);
    let join_handle = async_std::task::spawn(web_server.listen(addr));
    Ok(join_handle)
}

#[async_std::main]
async fn main() -> Result<(), std::io::Error> {
    tracing_subscriber::fmt().init();

    // Get configuration
    let node_config = get_node_config();

    // Get secret key set
    let seed: [u8; 32] = node_config["seed"]
        .as_array()
        .expect("Missing seed value")
        .iter()
        .map(|i| i.as_integer().expect("Invalid seed value") as u8)
        .collect::<Vec<u8>>()
        .try_into()
        .expect("Error while converting the seed into an array");
    let nodes = node_config["nodes"]
        .as_table()
        .expect("Missing nodes info")
        .len() as u64;
    let threshold = ((nodes * 2) / 3) + 1;

    // Generate key sets
    let secret_keys =
        tc::SecretKeySet::random(threshold as usize - 1, &mut ChaChaRng::from_seed(seed));
    let public_keys = secret_keys.public_keys();

    // Generate public key for each node
    let pk_dir = get_pk_dir();
    if NodeOpt::from_args().gen_pk {
        for node_id in 0..nodes {
            let pub_key = PubKey::from_secret_key_set_escape_hatch(&secret_keys, node_id);
            let pub_key_str = serde_json::to_string(&pub_key)
                .unwrap_or_else(|err| panic!("Error while serializing the public key: {}", err));
            let mut pk_file = File::create(format!("{}/pk_{}", pk_dir, node_id))
                .unwrap_or_else(|err| panic!("Error while creating a public key file: {}", err));
            pk_file
                .write_all(pub_key_str.as_bytes())
                .unwrap_or_else(|err| {
                    panic!("Error while writing to the public key file: {}", err)
                });
        }
        println!("Public key files created");
    }

    if let Some(own_id) = NodeOpt::from_args().id {
        println!("Current node: {}", own_id);
        let secret_key_share = secret_keys.secret_key_share(own_id);

        // Get networking information
        let (own_network, _) =
            get_networking(own_id, get_host(node_config.clone(), own_id).1).await;
        #[allow(clippy::type_complexity)]
        let mut other_nodes: Vec<(u64, PubKey, String, u16)> = Vec::new();
        for id in 0..nodes {
            if id != own_id {
                let (ip, port) = get_host(node_config.clone(), id);
                let pub_key = get_public_key(id);
                other_nodes.push((id, pub_key, ip, port));
            }
        }

        // Connect the networking implementations
        for (id, pub_key, ip, port) in other_nodes {
            let socket = format!("{}:{}", ip, port);
            while own_network
                .connect_to(pub_key.clone(), &socket)
                .await
                .is_err()
            {
                debug!("  - Retrying");
                async_std::task::sleep(std::time::Duration::from_millis(10_000)).await;
            }
            println!("  - Connected to node {}", id);
        }

        // Wait for the networking implementations to connect
        while (own_network.connection_table_size().await as u64) < nodes - 1 {
            async_std::task::sleep(std::time::Duration::from_millis(10)).await;
        }
        println!("All nodes connected to network");

        // Initialize the state and phaselock
        let (mut state, mut phaselock) = init_state_and_phaselock(
            public_keys,
            secret_key_share,
            nodes,
            threshold,
            own_id,
            own_network,
            NodeOpt::from_args().full,
        )
        .await;
        let mut events = phaselock.subscribe();

        // If we are running a full node, also host a query API to inspect the accumulated state.
        if let Node::Full(node) = &phaselock {
            init_web_server(
                &NodeOpt::from_args().api_path,
                &NodeOpt::from_args().web_path,
                own_id,
                node.clone(),
            )
            .expect("Failed to initialize web server");
        }

        // Start consensus for each transaction
        for round in 0..TRANSACTION_COUNT {
            println!("Starting round {}", round + 1);

<<<<<<< HEAD
            // Generate a transaction if the node ID is the largest
            let mut txn = None;
            if own_id == nodes - 1 {
                println!("  - Proposing a transaction");
                let mut transactions = state
                    .generate_transactions(
                        round as usize,
                        vec![(true, 0, 0, 0, 0, -2)],
                        TRANSACTION_COUNT as usize,
                    )
                    .unwrap();
                txn = Some(transactions.remove(0));
                phaselock
                    .submit_transaction(txn.clone().unwrap().2)
                    .await
                    .unwrap();

                // Pause to wait for other nodes. Otherwise, this node will never reaches decision.
                // Issue: https://gitlab.com/translucence/systems/system/-/issues/15
                if NodeOpt::from_args().auto && round == 0 {
                    async_std::task::sleep(std::time::Duration::from_millis(60_000)).await;
=======
            // Generate a transaction if the node ID is 0 and if there isn't a wallet to generate it.
            let mut txn = None;
            if own_id == 0 {
                if let Some(state) = &mut state {
                    println!("  - Proposing a transaction");
                    let mut transactions = state
                        .generate_transactions(
                            round as usize,
                            vec![(true, 0, 0, 0, 0, -2)],
                            TRANSACTION_COUNT as usize,
                        )
                        .unwrap();
                    txn = Some(transactions.remove(0));
                    phaselock
                        .submit_transaction(txn.clone().unwrap().3)
                        .await
                        .unwrap();
>>>>>>> bc989f4c
                }
            }

            // Start consensus
<<<<<<< HEAD
            if !NodeOpt::from_args().auto {
                // Wait until the transaction is proposed before starting consensus. Otherwise,
                // the node will never reaches decision.
                // Issue: https://gitlab.com/translucence/systems/system/-/issues/15.
                let mut line = String::new();
                println!("Hit the return key when ready to start the consensus...");
                std::io::stdin().read_line(&mut line).unwrap();
                phaselock.start().await;
            }
=======
            // Note: wait until the transaction is proposed before starting consensus. Otherwise,
            // the node will never reaches decision.
            // Issue: https://gitlab.com/translucence/systems/system/-/issues/15.
            let mut line = String::new();
            println!("Hit the return key when ready to start the consensus...");
            std::io::stdin().read_line(&mut line).unwrap();
            phaselock.start_consensus().await;
>>>>>>> bc989f4c
            println!("  - Starting consensus");
            loop {
                println!("Waiting for PhaseLock event");
                let event = events.next().await.expect("PhaseLock unexpectedly closed");

                if let EventType::Decide { block: _, state } = event.event {
                    if !state.is_empty() {
                        let commitment = TaggedBase64::new("LEDG", &state[0].commit())
                            .unwrap()
                            .to_string();
                        println!("  - Current commitment: {}", commitment);
                        break;
                    }
                } else {
                    println!("EVENT: {:?}", event);
                }
            }

            // Add the transaction if the node ID is 0 and there is no attached wallet.
            if let Some((ix, keys_and_memos, sig, t)) = txn {
                let state = state.as_mut().unwrap();
                println!("  - Adding the transaction");
                let mut blk = ElaboratedBlock::default();
                let (owner_memos, kixs) = {
                    let mut owner_memos = vec![];
                    let mut kixs = vec![];

                    for (kix, memo) in keys_and_memos {
                        kixs.push(kix);
                        owner_memos.push(memo);
                    }
                    (owner_memos, kixs)
                };

                // If we're running a full node, publish the receiver memos.
                if let Node::Full(node) = &mut phaselock {
                    node.post_memos(round, ix as u64, owner_memos.clone(), sig)
                        .await
                        .unwrap();
                }

                state
                    .try_add_transaction(
                        &mut blk,
                        t,
                        round as usize,
                        ix,
                        TRANSACTION_COUNT as usize,
                        owner_memos,
                        kixs,
                    )
                    .unwrap();
                state
                    .validate_and_apply(blk, round as usize, TRANSACTION_COUNT as usize, 0.0)
                    .unwrap();
            }
            println!("  - Round {} completed.", round + 1);
        }

        println!("All rounds completed");
    }

    Ok(())
}<|MERGE_RESOLUTION|>--- conflicted
+++ resolved
@@ -86,7 +86,6 @@
     #[structopt(long = "id", short = "i")]
     id: Option<u64>,
 
-<<<<<<< HEAD
     /// Whether to automate the consensus process.
     ///
     /// With this option, the node which proposes transactions will pause for a minute to
@@ -94,7 +93,6 @@
     /// option and wait for user prompts instead.
     #[structopt(long = "auto", short = "a")]
     auto: bool,
-=======
     /// Whether the current node should run a full node.
     #[structopt(long = "full", short = "f")]
     full: bool,
@@ -121,7 +119,6 @@
     /// the validators using the network API.
     #[structopt(short, long = "wallet")]
     wallet_pk_path: Option<PathBuf>,
->>>>>>> bc989f4c
 }
 
 /// Gets public key of a node from its public key file.
@@ -852,30 +849,7 @@
         for round in 0..TRANSACTION_COUNT {
             println!("Starting round {}", round + 1);
 
-<<<<<<< HEAD
-            // Generate a transaction if the node ID is the largest
-            let mut txn = None;
-            if own_id == nodes - 1 {
-                println!("  - Proposing a transaction");
-                let mut transactions = state
-                    .generate_transactions(
-                        round as usize,
-                        vec![(true, 0, 0, 0, 0, -2)],
-                        TRANSACTION_COUNT as usize,
-                    )
-                    .unwrap();
-                txn = Some(transactions.remove(0));
-                phaselock
-                    .submit_transaction(txn.clone().unwrap().2)
-                    .await
-                    .unwrap();
-
-                // Pause to wait for other nodes. Otherwise, this node will never reaches decision.
-                // Issue: https://gitlab.com/translucence/systems/system/-/issues/15
-                if NodeOpt::from_args().auto && round == 0 {
-                    async_std::task::sleep(std::time::Duration::from_millis(60_000)).await;
-=======
-            // Generate a transaction if the node ID is 0 and if there isn't a wallet to generate it.
+            // Generate a transaction if the node ID is the largest and if there isn't a wallet to generate it.
             let mut txn = None;
             if own_id == 0 {
                 if let Some(state) = &mut state {
@@ -892,30 +866,25 @@
                         .submit_transaction(txn.clone().unwrap().3)
                         .await
                         .unwrap();
->>>>>>> bc989f4c
+
+                    // Pause to wait for other nodes. Otherwise, this node will never reaches decision.
+                    // Issue: https://gitlab.com/translucence/systems/system/-/issues/15
+                    if NodeOpt::from_args().auto && round == 0 {
+                        async_std::task::sleep(std::time::Duration::from_millis(60_000)).await;
+                    }
                 }
             }
 
             // Start consensus
-<<<<<<< HEAD
             if !NodeOpt::from_args().auto {
-                // Wait until the transaction is proposed before starting consensus. Otherwise,
+                // Note: wait until the transaction is proposed before starting consensus. Otherwise,
                 // the node will never reaches decision.
                 // Issue: https://gitlab.com/translucence/systems/system/-/issues/15.
                 let mut line = String::new();
                 println!("Hit the return key when ready to start the consensus...");
                 std::io::stdin().read_line(&mut line).unwrap();
-                phaselock.start().await;
+                phaselock.start_consensus().await;
             }
-=======
-            // Note: wait until the transaction is proposed before starting consensus. Otherwise,
-            // the node will never reaches decision.
-            // Issue: https://gitlab.com/translucence/systems/system/-/issues/15.
-            let mut line = String::new();
-            println!("Hit the return key when ready to start the consensus...");
-            std::io::stdin().read_line(&mut line).unwrap();
-            phaselock.start_consensus().await;
->>>>>>> bc989f4c
             println!("  - Starting consensus");
             loop {
                 println!("Waiting for PhaseLock event");
