// Copyright © 2021 Translucence Research, Inc. All rights reserved.
#![deny(warnings)]

use crate::routes::{
    dispatch_url, dispatch_web_socket, server_error, RouteBinding, UrlSegmentType, UrlSegmentValue,
};
use async_std::sync::{Arc, RwLock};
use async_std::task;
use async_trait::async_trait;
use futures_util::StreamExt;
use jf_cap::structs::{AssetDefinition, FreezeFlag, ReceiverMemo, RecordCommitment, RecordOpening};
use jf_cap::TransactionVerifyingKey;
use jf_primitives::merkle_tree::FilledMTBuilder;
use key_set::{KeySet, VerifierKeySet};
use phaselock::{
    traits::implementations::{AtomicStorage, WNetwork},
    types::{EventType, Message},
    PhaseLock, PhaseLockConfig, PhaseLockError, PubKey, H_256,
};
use rand_chacha::{rand_core::SeedableRng, ChaChaRng};
use serde::{de::DeserializeOwned, Deserialize, Serialize};
use server::request_body;
use std::collections::hash_map::HashMap;
use std::convert::TryInto;
use std::fs::File;
use std::io::{prelude::*, Read};
use std::path::{Path, PathBuf};
use std::str::FromStr;
use structopt::StructOpt;
use tagged_base64::TaggedBase64;
use threshold_crypto as tc;
use tide::StatusCode;
use tide_websockets::{WebSocket, WebSocketConnection};
use toml::Value;
use tracing::{debug, event, info, Level};
use zerok_lib::{
    api::EspressoError,
    api::{server, BlockId, PostMemos, TransactionId, UserPubKey},
    node,
    node::{EventStream, PhaseLockEvent, QueryService, Validator},
    state::{
        ElaboratedBlock, ElaboratedTransaction, FullPersistence, LWPersistence, ValidatorState,
        MERKLE_HEIGHT,
    },
    testing::{MultiXfrRecordSpec, MultiXfrTestState, TxnPrintInfo},
    universal_params::UNIVERSAL_PARAM,
};

mod disco;
mod ip;
mod routes;

const STATE_SEED: [u8; 32] = [0x7au8; 32];

#[derive(Debug, StructOpt)]
#[structopt(
    name = "Multi-machine concensus",
    about = "Simulates consensus among multiple machines"
)]
struct NodeOpt {
    /// Path to the node configuration file.
    #[structopt(
        long = "config",
        short = "c",
        default_value = ""      // See fn default_config_path().
    )]
    config: String,

    /// Path to the universal parameter file.
    #[structopt(long = "universal_param_path", short = "u")]
    universal_param_path: Option<String>,

    /// Whether to generate and store public keys for all nodes.
    ///
    /// Public keys will be stored under the directory specified by `pk_path`.
    ///
    /// Skip this option if public key files already exist.
    #[structopt(long = "gen_pk", short = "g")]
    gen_pk: bool,

    /// Whether to load from persisted state.
    ///
    #[structopt(long = "load_from_store", short = "l")]
    load_from_store: bool,

    /// Path to public keys.
    ///
    /// Public keys will be stored under the specified directory, file names starting
    /// with `pk_`.
    #[structopt(
        long = "pk_path", 
        short = "p", 
        default_value = ""      // See fn default_pk_path().
    )]
    pk_path: String,

    /// Path to persistence files.
    ///
    /// Persistence files will be nested under the specified directory
    #[structopt(
        long = "store_path", 
        short = "s", 
        default_value = ""      // See fn default_store_path().
    )]
    store_path: String,

    /// Id of the current node.
    ///
    /// If the node ID is 0, it will propose and try to add transactions.
    ///
    /// Skip this option if only want to generate public key files.
    #[structopt(long = "id", short = "i")]
    id: Option<u64>,

    /// Whether the current node should run a full node.
    #[structopt(long = "full", short = "f")]
    full: bool,

    /// Path to assets including web server files.
    #[structopt(
        long = "assets",
        default_value = ""      // See fn default_web_path().
    )]
    web_path: String,

    /// Path to API specification and messages.
    #[structopt(
        long = "api",
        default_value = ""      // See fn default_api_path().
    )]
    api_path: String,

    /// Use an external wallet to generate transactions.
    ///
    /// The argument is the path to the wallet's public key. If this option is given, the ledger
    /// will be initialized with a record of 2^32 native tokens, owned by the wallet's public key.
    /// The demo will then wait for the wallet to generate some transactions and submit them to the
    /// validators using the network API.
    ///
    /// This option may be passed multiple times to initialize the ledger with multiple native token
    /// records for different wallets.
    #[structopt(short, long = "wallet")]
    wallet_pk_path: Option<Vec<PathBuf>>,

    /// Number of transactions to generate.
    ///
    /// Skip this option if want to keep generating transactions till the process is killed.
    #[structopt(long = "num_txn", short = "n")]
    num_txn: Option<u64>,

    /// Wait for web server to exit after transactions complete.
    #[structopt(long)]
    wait: bool,
}

/// Gets public key of a node from its public key file.
fn get_public_key(node_id: u64) -> PubKey {
    let path_str = format!("{}/pk_{}", get_pk_dir(), node_id);
    let path = Path::new(&path_str);
    let mut pk_file = File::open(&path)
        .unwrap_or_else(|_| panic!("Cannot find public key file: {}", path.display()));
    let mut pk_str = String::new();
    pk_file
        .read_to_string(&mut pk_str)
        .unwrap_or_else(|err| panic!("Error while reading public key file: {}", err));
    serde_json::from_str(&pk_str).expect("Error while reading public key")
}

/// Returns the project directory.
fn project_path() -> PathBuf {
    let path = PathBuf::from(env!("CARGO_MANIFEST_DIR"));
    println!("path {}", path.display());
    path
}

/// Returns "<repo>/public/" where <repo> is
/// derived from the executable path assuming the executable is in
/// two directory levels down and the project directory name
/// can be derived from the executable name.
///
/// For example, if the executable path is
/// ```
///    ~/tri/systems/system/examples/multi_machine/target/release/multi_machine
/// ```
/// then the asset path is
/// ```
///    ~/tri/systems/system/examples/multi_machine/public/
/// ```
fn default_web_path() -> PathBuf {
    const ASSET_DIR: &str = "public";
    let dir = project_path();
    [&dir, Path::new(ASSET_DIR)].iter().collect()
}

/// Returns the default path to the node configuration file.
fn default_config_path() -> PathBuf {
    const CONFIG_FILE: &str = "src/node-config.toml";
    let dir = project_path();
    [&dir, Path::new(CONFIG_FILE)].iter().collect()
}

/// Returns the default directory to store public key files.
fn default_pk_path() -> PathBuf {
    const PK_DIR: &str = "src";
    let dir = project_path();
    [&dir, Path::new(PK_DIR)].iter().collect()
}

/// Returns the default directory to store persistence files.
fn default_store_path(node_id: u64) -> PathBuf {
    const STORE_DIR: &str = "src/store";
    let dir = project_path();
    [
        &dir,
        Path::new(STORE_DIR),
        Path::new(&format!("node{}", node_id)),
    ]
    .iter()
    .collect()
}

/// Returns the default path to the API file.
fn default_api_path() -> PathBuf {
    const API_FILE: &str = "api/api.toml";
    let dir = project_path();
    [&dir, Path::new(API_FILE)].iter().collect()
}

/// Reads configuration file path and node id from options
fn get_node_config() -> Value {
    let config_path_str = NodeOpt::from_args().config;
    let path = if config_path_str.is_empty() {
        println!("default config path");
        default_config_path()
    } else {
        println!("command line config path");
        PathBuf::from(&config_path_str)
    };

    // Read node info from node configuration file
    let mut config_file = File::open(&path)
        .unwrap_or_else(|_| panic!("Cannot find node config file: {}", path.display()));
    let mut config_str = String::new();
    config_file
        .read_to_string(&mut config_str)
        .unwrap_or_else(|err| panic!("Error while reading node config file: {}", err));
    toml::from_str(&config_str).expect("Error while reading node config file")
}

/// Gets the directory to public key files.
fn get_pk_dir() -> String {
    let pk_path = NodeOpt::from_args().pk_path;
    if pk_path.is_empty() {
        default_pk_path()
            .into_os_string()
            .into_string()
            .expect("Error while converting public key path to a string")
    } else {
        pk_path
    }
}

/// Gets the directory to public key files.
fn get_store_dir(node_id: u64) -> String {
    let store_path = NodeOpt::from_args().store_path;
    if store_path.is_empty() {
        default_store_path(node_id)
            .into_os_string()
            .into_string()
            .expect("Error while converting store path to a string")
    } else {
        store_path
    }
}

/// Gets IP address and port number of a node from node configuration file.
fn get_host(node_config: Value, node_id: u64) -> (String, u16) {
    let node = &node_config["nodes"][node_id.to_string()];
    let ip = node["ip"].as_str().expect("Missing IP info").to_owned();
    let port = node["port"].as_integer().expect("Missing port info") as u16;
    (ip, port)
}

/// Trys to get a networking implementation with the given id and port number.
///
/// Also starts the background task.
async fn get_networking<
    T: Clone + Serialize + DeserializeOwned + Send + Sync + std::fmt::Debug + 'static,
>(
    node_id: u64,
    listen_addr: &str,
    port: u16,
) -> (WNetwork<T>, PubKey) {
    let pub_key = get_public_key(node_id);
    debug!(?pub_key);
    let network = WNetwork::new(pub_key.clone(), listen_addr, port, None).await;
    if let Ok(n) = network {
        let (c, sync) = futures::channel::oneshot::channel();
        match n.generate_task(c) {
            Some(task) => {
                task.into_iter().for_each(|n| {
                    async_std::task::spawn(n);
                });
                sync.await.expect("sync.await failed");
            }
            None => {
                panic!("Failed to launch networking task");
            }
        }
        return (n, pub_key);
    }
    panic!("Failed to open a port");
}

type PLNetwork = WNetwork<Message<ElaboratedBlock, ElaboratedTransaction, ValidatorState, H_256>>;
type PLStorage = AtomicStorage<ElaboratedBlock, ValidatorState, H_256>;
type LWNode = node::LightWeightNode<PLNetwork, PLStorage>;
type FullNode<'a> = node::FullNode<'a, PLNetwork, PLStorage>;

enum Node {
    Light(LWNode),
    Full(Arc<RwLock<FullNode<'static>>>),
}

#[async_trait]
impl Validator for Node {
    type Event = PhaseLockEvent;

    async fn submit_transaction(&self, tx: ElaboratedTransaction) -> Result<(), PhaseLockError> {
        match self {
            Node::Light(n) => <LWNode as Validator>::submit_transaction(n, tx).await,
            Node::Full(n) => n.read().await.submit_transaction(tx).await,
        }
    }

    async fn start_consensus(&self) {
        match self {
            Node::Light(n) => n.start_consensus().await,
            Node::Full(n) => n.read().await.start_consensus().await,
        }
    }

    async fn current_state(&self) -> Arc<ValidatorState> {
        match self {
            Node::Light(n) => n.current_state().await,
            Node::Full(n) => n.read().await.current_state().await,
        }
    }

    fn subscribe(&self) -> EventStream<Self::Event> {
        match self {
            Node::Light(n) => n.subscribe(),
            Node::Full(n) => {
                let node = &*task::block_on(n.read());
                <FullNode as Validator>::subscribe(node)
            }
        }
    }
}

/// Creates the initial state and phaselock for simulation.
#[allow(clippy::too_many_arguments)]
async fn init_state_and_phaselock(
    public_keys: tc::PublicKeySet,
    secret_key_share: tc::SecretKeyShare,
    nodes: u64,
    threshold: u64,
    node_id: u64,
    networking: WNetwork<Message<ElaboratedBlock, ElaboratedTransaction, ValidatorState, H_256>>,
    full_node: bool,
    load_from_store: bool,
) -> (Option<MultiXfrTestState>, Node) {
    // Create the initial state
    let (state, validator, records, nullifiers, memos) =
        if let Some(pk_paths) = NodeOpt::from_args().wallet_pk_path {
            let mut rng = zerok_lib::testing::crypto_rng_from_seed([0x42u8; 32]);

            let mut records = FilledMTBuilder::new(MERKLE_HEIGHT).unwrap();
            let mut memos = Vec::new();

            // Process the initial native token records for the wallets.
            for (i, pk_path) in pk_paths.into_iter().enumerate() {
                // Read in the public key of the wallet which will get an initial grant of native
                // coins.
                let mut file = File::open(pk_path).unwrap();
                let mut bytes = Vec::new();
                file.read_to_end(&mut bytes).unwrap();
                let pub_key: UserPubKey = bincode::deserialize(&bytes).unwrap();

                // Create the initial grant.
                event!(
                    Level::INFO,
                    "creating initial native token record for {}",
                    pub_key.address()
                );
                let ro = RecordOpening::new(
                    &mut rng,
                    1u64 << 32,
                    AssetDefinition::native(),
                    pub_key,
                    FreezeFlag::Unfrozen,
                );
                records.push(RecordCommitment::from(&ro).to_field_element());
                memos.push((ReceiverMemo::from_ro(&mut rng, &ro, &[]).unwrap(), i as u64));
            }
            let records = records.build();

            // Set up the validator.
            let univ_setup = &*UNIVERSAL_PARAM;
            let (_, xfr_verif_key_12, _) =
                jf_cap::proof::transfer::preprocess(univ_setup, 1, 2, MERKLE_HEIGHT).unwrap();
            let (_, xfr_verif_key_23, _) =
                jf_cap::proof::transfer::preprocess(univ_setup, 2, 3, MERKLE_HEIGHT).unwrap();
            let (_, mint_verif_key, _) =
                jf_cap::proof::mint::preprocess(univ_setup, MERKLE_HEIGHT).unwrap();
            let (_, freeze_verif_key, _) =
                jf_cap::proof::freeze::preprocess(univ_setup, 2, MERKLE_HEIGHT).unwrap();
            let verif_keys = VerifierKeySet {
                mint: TransactionVerifyingKey::Mint(mint_verif_key),
                xfr: KeySet::new(
                    vec![
                        TransactionVerifyingKey::Transfer(xfr_verif_key_12),
                        TransactionVerifyingKey::Transfer(xfr_verif_key_23),
                    ]
                    .into_iter(),
                )
                .unwrap(),
                freeze: KeySet::new(
                    vec![TransactionVerifyingKey::Freeze(freeze_verif_key)].into_iter(),
                )
                .unwrap(),
            };

            let nullifiers = Default::default();
            let validator = ValidatorState::new(verif_keys, records.clone());
            (None, validator, records, nullifiers, memos)
        } else {
            let state = async_std::task::spawn_blocking(|| {
                MultiXfrTestState::initialize(
                    STATE_SEED,
                    10,
                    10,
                    (
                        MultiXfrRecordSpec {
                            asset_def_ix: 0,
                            owner_key_ix: 0,
                            asset_amount: 100,
                        },
                        vec![
                            MultiXfrRecordSpec {
                                asset_def_ix: 1,
                                owner_key_ix: 0,
                                asset_amount: 50,
                            },
                            MultiXfrRecordSpec {
                                asset_def_ix: 0,
                                owner_key_ix: 0,
                                asset_amount: 70,
                            },
                        ],
                    ),
                )
                .unwrap()
            })
            .await;

            let validator = state.validator.clone();
            let record_merkle_tree = state.record_merkle_tree.clone();
            let nullifiers = state.nullifiers.clone();
            let unspent_memos = state.unspent_memos();
            (
                Some(state),
                validator,
                record_merkle_tree,
                nullifiers,
                unspent_memos,
            )
        };

    // Create the initial phaselock
    let known_nodes: Vec<_> = (0..nodes).map(get_public_key).collect();

    let config = PhaseLockConfig {
        total_nodes: nodes as u32,
        threshold: threshold as u32,
        max_transactions: 100,
        known_nodes,
        next_view_timeout: 10_000,
        timeout_ratio: (11, 10),
        round_start_delay: 1,
        start_delay: 1,
    };
    debug!(?config);
    let genesis = ElaboratedBlock::default();

    let lw_persistence =
        LWPersistence::new(Path::new(&get_store_dir(node_id)), "multi_machine_demo").unwrap();
    let stored_state = if load_from_store {
        lw_persistence
            .load_latest_state()
            .unwrap_or_else(|_| validator.clone())
    } else {
        validator.clone()
    };

    let univ_param = if full_node {
        Some(&*UNIVERSAL_PARAM)
    } else {
        None
    };

<<<<<<< HEAD
    task::sleep(core::time::Duration::from_secs(5)).await;

    let storage = get_store_dir(node_id);
    let phaselock_persistence = [Path::new(&storage), Path::new("phaselock")]
        .iter()
        .collect::<PathBuf>();
    let node_persistence = [Path::new(&storage), Path::new("node")]
        .iter()
        .collect::<PathBuf>();
=======
>>>>>>> 94368aef
    let (_, phaselock) = PhaseLock::init(
        genesis,
        public_keys,
        secret_key_share,
        node_id,
        config,
        validator,
        networking,
        AtomicStorage::open(&phaselock_persistence).unwrap(),
        lw_persistence,
    )
    .await
    .unwrap();
    debug!("phaselock launched");

    let validator = if full_node {
        let full_persisted = FullPersistence::new(&node_persistence, "full_node").unwrap();

        let records = if load_from_store {
            let mut builder = FilledMTBuilder::new(MERKLE_HEIGHT).unwrap();
            for leaf in full_persisted.rmt_leaf_iter() {
                builder.push(leaf.unwrap().0);
            }
            builder.build()
        } else {
            records
        };
        let nullifiers = if load_from_store {
            full_persisted
                .get_latest_nullifier_set()
                .unwrap_or_else(|_| Default::default())
        } else {
            nullifiers
        };
        let node = FullNode::new(
            phaselock,
            univ_param.unwrap(),
            stored_state,
            records,
            nullifiers,
            memos,
            full_persisted,
        );
        Node::Full(Arc::new(RwLock::new(node)))
    } else {
        Node::Light(phaselock)
    };

    (state, validator)
}

#[derive(Clone)]
#[allow(dead_code)]
struct Connection {
    id: String,
    wsc: WebSocketConnection,
}

#[derive(Clone)]
pub struct WebState {
    #[allow(dead_code)]
    connections: Arc<RwLock<HashMap<String, Connection>>>,
    web_path: PathBuf,
    api: toml::Value,
    node: Arc<RwLock<FullNode<'static>>>,
}

async fn submit_endpoint(mut req: tide::Request<WebState>) -> Result<tide::Response, tide::Error> {
    let tx = request_body(&mut req).await?;
    let validator = req.state().node.read().await;
    validator
        .submit_transaction(tx)
        .await
        .map_err(server_error)?;
    Ok(tide::Response::new(StatusCode::Ok))
}

async fn memos_endpoint(mut req: tide::Request<WebState>) -> Result<tide::Response, tide::Error> {
    let PostMemos { memos, signature } = request_body(&mut req).await?;
    let mut bulletin = req.state().node.write().await;
    let TransactionId(BlockId(block), tx) =
        UrlSegmentValue::parse(req.param("txid").unwrap(), "TaggedBase64")
            .ok_or_else(|| {
                server_error(EspressoError::Param {
                    param: String::from("txid"),
                    msg: String::from(
                        "Valid transaction ID required. Transaction IDs start with TX~.",
                    ),
                })
            })?
            .to()?;
    bulletin
        .post_memos(block as u64, tx as u64, memos, signature)
        .await
        .map_err(server_error)?;
    Ok(tide::Response::new(StatusCode::Ok))
}

// TODO: factor this out
#[derive(Debug, Deserialize, Serialize)]
pub struct InsertPubKey {
    pub pub_key_bytes: Vec<u8>,
    pub sig: jf_cap::Signature,
}

/// Lookup a user public key from a signed public key address. Fail with
/// tide::StatusCode::BadRequest if key deserialization or the signature check
/// fail.
fn verify_sig_and_get_pub_key(insert_request: InsertPubKey) -> Result<UserPubKey, tide::Error> {
    let pub_key: UserPubKey = bincode::deserialize(&insert_request.pub_key_bytes)
        .map_err(|e| tide::Error::new(tide::StatusCode::BadRequest, e))?;
    pub_key
        .verify_sig(&insert_request.pub_key_bytes, &insert_request.sig)
        .map_err(|e| tide::Error::new(tide::StatusCode::BadRequest, e))?;
    Ok(pub_key)
}

async fn users_endpoint(mut req: tide::Request<WebState>) -> Result<tide::Response, tide::Error> {
    let insert_request: InsertPubKey = net::server::request_body(&mut req).await?;
    let pub_key = verify_sig_and_get_pub_key(insert_request)?;
    let mut bulletin = req.state().node.write().await;
    bulletin.introduce(&pub_key).await.map_err(server_error)?;
    Ok(tide::Response::new(StatusCode::Ok))
}

async fn form_demonstration(req: tide::Request<WebState>) -> Result<tide::Body, tide::Error> {
    let mut index_html: PathBuf = req.state().web_path.clone();
    index_html.push("index.html");
    Ok(tide::Body::from_file(index_html).await?)
}

// Get the route pattern that matches the URL of a request, and the bindings for parameters in the
// pattern. If no route matches, the error is a documentation string explaining what went wrong.
fn parse_route(
    req: &tide::Request<WebState>,
) -> Result<(String, HashMap<String, RouteBinding>), String> {
    let first_segment = &req
        .url()
        .path_segments()
        .ok_or_else(|| String::from("No path segments"))?
        .next()
        .ok_or_else(|| String::from("Empty path"))?;
    let api = &req.state().api["route"][first_segment];
    let route_patterns = api["PATH"]
        .as_array()
        .expect("Invalid PATH type. Expecting array.");
    let mut arg_doc: String = api["DOC"].as_str().expect("Missing DOC").to_string();
    let mut matching_route_count = 0u64;
    let mut matching_route = String::new();
    let mut bindings: HashMap<String, HashMap<String, RouteBinding>> = HashMap::new();
    for route_pattern in route_patterns.iter() {
        let mut found_literal_mismatch = false;
        let mut argument_parse_failed = false;
        arg_doc.push_str(&format!(
            "\n\nRoute: {}\n--------------------\n",
            &route_pattern.as_str().unwrap()
        ));
        // The `path_segments()` succeeded above, so `unwrap()` is safe.
        let mut req_segments = req.url().path_segments().unwrap();
        for pat_segment in route_pattern
            .as_str()
            .expect("PATH must be an array of strings")
            .split('/')
        {
            // Each route parameter has an associated type. The lookup
            // will only succeed if the current segment is a parameter
            // placeholder, such as :id. Otherwise, it is assumed to
            // be a literal.
            if let Some(segment_type_value) = &api.get(pat_segment) {
                let segment_type = segment_type_value
                    .as_str()
                    .expect("The path pattern must be a string.");
                let req_segment = req_segments.next().unwrap_or("");
                arg_doc.push_str(&format!(
                    "  Argument: {} as type {} and value: {} ",
                    pat_segment, segment_type, req_segment
                ));
                if let Some(value) = UrlSegmentValue::parse(req_segment, segment_type) {
                    let rb = RouteBinding {
                        parameter: pat_segment.to_string(),
                        ptype: UrlSegmentType::from_str(segment_type).unwrap(),
                        value,
                    };
                    bindings
                        .entry(String::from(route_pattern.as_str().unwrap()))
                        .or_default()
                        .insert(pat_segment.to_string(), rb);
                    arg_doc.push_str("(Parse succeeded)\n");
                } else {
                    arg_doc.push_str("(Parse failed)\n");
                    argument_parse_failed = true;
                    // TODO !corbett capture parse failures documentation
                    // UrlSegmentValue::ParseFailed(segment_type, req_segment)
                }
            } else {
                // No type information. Assume pat_segment is a literal.
                let req_segment = req_segments.next().unwrap_or("");
                if req_segment != pat_segment {
                    found_literal_mismatch = true;
                    arg_doc.push_str(&format!(
                        "Request segment {} does not match route segment {}.\n",
                        req_segment, pat_segment
                    ));
                }
                // TODO !corbett else capture the matching literal in bindings
                // TODO !corebtt if the edit distance is small, capture spelling suggestion
            }
        }
        if !found_literal_mismatch {
            arg_doc.push_str(&format!(
                "Literals match for {}\n",
                &route_pattern.as_str().unwrap(),
            ));
        }
        let mut length_matches = false;
        if req_segments.next().is_none() {
            arg_doc.push_str(&format!(
                "Length match for {}\n",
                &route_pattern.as_str().unwrap(),
            ));
            length_matches = true;
        }
        if argument_parse_failed {
            arg_doc.push_str(&"Argument parsing failed.\n".to_string());
        } else {
            arg_doc.push_str(&"No argument parsing errors!\n".to_string());
        }
        if !argument_parse_failed && length_matches && !found_literal_mismatch {
            let route_pattern_str = route_pattern.as_str().unwrap();
            arg_doc.push_str(&format!("Route matches request: {}\n", &route_pattern_str));
            matching_route_count += 1;
            matching_route = String::from(route_pattern_str);
        } else {
            arg_doc.push_str("Route does not match request.\n");
        }
    }
    match matching_route_count {
        0 => {
            arg_doc.push_str("\nNeed documentation");
            Err(arg_doc)
        }
        1 => {
            let route_bindings = bindings.remove(&matching_route).unwrap_or_default();
            Ok((matching_route, route_bindings))
        }
        _ => {
            arg_doc.push_str("\nAmbiguity in api.toml");
            Err(arg_doc)
        }
    }
}

/// Handle API requests defined in api.toml.
///
/// This function duplicates the logic for deciding which route was requested. This
/// is an unfortunate side-effect of defining the routes in an external file.
// todo !corbett Convert the error feedback into HTML
async fn entry_page(req: tide::Request<WebState>) -> Result<tide::Response, tide::Error> {
    match parse_route(&req) {
        Ok((pattern, bindings)) => dispatch_url(req, pattern.as_str(), &bindings).await,
        Err(arg_doc) => Ok(tide::Response::builder(200).body(arg_doc).build()),
    }
}

async fn handle_web_socket(
    req: tide::Request<WebState>,
    #[allow(dead_code)] wsc: WebSocketConnection,
) -> tide::Result<()> {
    match parse_route(&req) {
        Ok((pattern, bindings)) => dispatch_web_socket(req, wsc, pattern.as_str(), &bindings).await,
        Err(arg_doc) => Err(tide::Error::from_str(StatusCode::BadRequest, arg_doc)),
    }
}

// This route is a demonstration of a form with a WebSocket connection
// for asynchronous updates. Once we have useful forms, this can go...
fn add_form_demonstration(web_server: &mut tide::Server<WebState>) {
    web_server
        .at("/transfer/:id/:recipient/:amount")
        .with(WebSocket::new(handle_web_socket))
        .get(form_demonstration);
}

/// Initialize the web server.
///
/// `opt_web_path` is the path to the web assets directory. If the path
/// is empty, the default is constructed assuming Cargo is used to
/// build the executable in the customary location.
///
/// `own_id` is the identifier of this instance of the executable. The
/// port the web server listens on is `own_id + 50000`, unless the
/// PORT environment variable is set.
fn init_web_server(
    opt_api_path: &str,
    opt_web_path: &str,
    own_id: u64,
    node: Arc<RwLock<FullNode<'static>>>,
) -> Result<task::JoinHandle<Result<(), std::io::Error>>, tide::Error> {
    // Take the command line option for the web asset directory path
    // provided it is not empty. Otherwise, construct the default from
    // the executable path.
    let web_path = if opt_web_path.is_empty() {
        default_web_path()
    } else {
        PathBuf::from(opt_web_path)
    };
    let api_path = if opt_api_path.is_empty() {
        default_api_path()
    } else {
        PathBuf::from(opt_api_path)
    };
    println!("Web path: {:?}", web_path);
    let api = disco::load_messages(&api_path);
    let mut web_server = tide::with_state(WebState {
        connections: Default::default(),
        web_path: web_path.clone(),
        api: api.clone(),
        node,
    });
    web_server
        .with(server::trace)
        .with(server::add_error_body::<_, EspressoError>);

    // Define the routes handled by the web server.
    web_server.at("/public").serve_dir(web_path)?;
    web_server.at("/").get(disco::compose_help);

    add_form_demonstration(&mut web_server);

    // Define the routes handled by the validator and bulletin board. Eventually these should have
    // their own services. For demo purposes, since they are not really part of the query service,
    // we just handle them here in a pretty ad hoc fashion.
    web_server.at("/submit").post(submit_endpoint);
    web_server.at("/memos/:txid").post(memos_endpoint);
    web_server.at("/users").post(users_endpoint);

    // Add routes from a configuration file.
    if let Some(api_map) = api["route"].as_table() {
        api_map.values().for_each(|v| {
            let web_socket = v
                .get("WEB_SOCKET")
                .map(|v| v.as_bool().expect("expected boolean value for WEB_SOCKET"))
                .unwrap_or(false);
            let routes = match &v["PATH"] {
                toml::Value::String(s) => {
                    vec![s.clone()]
                }
                toml::Value::Array(a) => a
                    .iter()
                    .filter_map(|v| {
                        if let Some(s) = v.as_str() {
                            Some(String::from(s))
                        } else {
                            println!("Oops! Array element: {:?}", v);
                            None
                        }
                    })
                    .collect(),
                _ => panic!("Expecting a toml::String or toml::Array, but got: {:?}", &v),
            };
            for path in routes {
                let mut route = web_server.at(&path);
                if web_socket {
                    route.get(WebSocket::new(handle_web_socket));
                } else {
                    route.get(entry_page);
                }
            }
        });
    }

    let port = std::env::var("PORT").unwrap_or_else(|_| (50000 + &own_id).to_string());
    let addr = format!("0.0.0.0:{}", port);
    let join_handle = async_std::task::spawn(web_server.listen(addr));
    Ok(join_handle)
}

#[async_std::main]
async fn main() -> Result<(), std::io::Error> {
    tracing_subscriber::fmt()
        .compact()
        .with_env_filter(tracing_subscriber::EnvFilter::from_default_env())
        .init();

    // Get configuration
    let node_config = get_node_config();

    // Override the path to the universal parameter file if it's specified
    if let Some(dir) = NodeOpt::from_args().universal_param_path {
        std::env::set_var("UNIVERSAL_PARAM_PATH", dir);
    }

    // Get secret key set
    let seed: [u8; 32] = node_config["seed"]
        .as_array()
        .expect("Missing seed value")
        .iter()
        .map(|i| i.as_integer().expect("Invalid seed value") as u8)
        .collect::<Vec<u8>>()
        .try_into()
        .expect("Error while converting the seed into an array");
    let nodes = node_config["nodes"]
        .as_table()
        .expect("Missing nodes info")
        .len() as u64;
    let threshold = ((nodes * 2) / 3) + 1;

    // Generate key sets
    let secret_keys =
        tc::SecretKeySet::random(threshold as usize - 1, &mut ChaChaRng::from_seed(seed));
    let public_keys = secret_keys.public_keys();

    // Generate public key for each node
    let pk_dir = get_pk_dir();
    if NodeOpt::from_args().gen_pk {
        for node_id in 0..nodes {
            let pub_key = PubKey::from_secret_key_set_escape_hatch(&secret_keys, node_id);
            let pub_key_str = serde_json::to_string(&pub_key)
                .unwrap_or_else(|err| panic!("Error while serializing the public key: {}", err));
            let mut pk_file = File::create(format!("{}/pk_{}", pk_dir, node_id))
                .unwrap_or_else(|err| panic!("Error while creating a public key file: {}", err));
            pk_file
                .write_all(pub_key_str.as_bytes())
                .unwrap_or_else(|err| {
                    panic!("Error while writing to the public key file: {}", err)
                });
        }
        info!("Public key files created");
    }

    // TODO !nathan.yospe, jeb.bearer - add option to reload vs init
    let load_from_store = NodeOpt::from_args().load_from_store;
    if load_from_store {
        info!("restoring from persisted session");
    } else {
        info!("initializing new session");
    }

    if let Some(own_id) = NodeOpt::from_args().id {
        info!("Current node: {}", own_id);
        let secret_key_share = secret_keys.secret_key_share(own_id);

        // Get networking information
        let (own_network, _) =
            get_networking(own_id, "0.0.0.0", get_host(node_config.clone(), own_id).1).await;
        #[allow(clippy::type_complexity)]
        let mut other_nodes: Vec<(u64, PubKey, String, u16)> = Vec::new();
        for id in 0..nodes {
            if id != own_id {
                let (ip, port) = get_host(node_config.clone(), id);
                let pub_key = get_public_key(id);
                other_nodes.push((id, pub_key, ip, port));
            }
        }

        // Connect the networking implementations
        for (id, pub_key, ip, port) in other_nodes {
            let socket = format!("{}:{}", ip, port);
            while own_network
                .connect_to(pub_key.clone(), &socket)
                .await
                .is_err()
            {
                debug!("  - Retrying");
                async_std::task::sleep(std::time::Duration::from_millis(10_000)).await;
            }
            info!("  - Connected to node {}", id);
        }

        // Wait for the networking implementations to connect
        while (own_network.connection_table_size().await as u64) < nodes - 1 {
            async_std::task::sleep(std::time::Duration::from_millis(10)).await;
        }
        info!("All nodes connected to network");

        // Initialize the state and phaselock
        let (mut state, mut phaselock) = init_state_and_phaselock(
            public_keys,
            secret_key_share,
            nodes,
            threshold,
            own_id,
            own_network,
            NodeOpt::from_args().full,
            load_from_store,
        )
        .await;
        let mut events = phaselock.subscribe();

        // If we are running a full node, also host a query API to inspect the accumulated state.
        let web_server = if let Node::Full(node) = &phaselock {
            Some(
                init_web_server(
                    &NodeOpt::from_args().api_path,
                    &NodeOpt::from_args().web_path,
                    own_id,
                    node.clone(),
                )
                .expect("Failed to initialize web server"),
            )
        } else {
            None
        };

        #[cfg(target_os = "linux")]
        let bytes_per_page = procfs::page_size().unwrap() as u64;
        #[cfg(target_os = "linux")]
        debug!("{} bytes per page", bytes_per_page);

        let fence = || std::sync::atomic::compiler_fence(std::sync::atomic::Ordering::SeqCst);

        let report_mem = || {
            fence();
            #[cfg(target_os = "linux")]
            {
                let process_stats = procfs::process::Process::myself().unwrap().statm().unwrap();
                debug!(
                    "{:.3}MiB | raw: {:?}",
                    ((process_stats.size * bytes_per_page) as f64) / ((1u64 << 20) as f64),
                    process_stats
                );
            }
            fence();
        };

        // Start consensus for each transaction
        let mut round = 0;
        let num_txn = NodeOpt::from_args().num_txn;

        // When `num_txn` is set, run `num_txn` rounds.
        // Otherwise, keeping running till the process is killed.
        let mut txn: Option<(usize, _, _, ElaboratedTransaction)> = None;
        let mut txn_proposed_round = 0;
        while num_txn.map(|count| round < count).unwrap_or(true) {
            info!("Starting round {}", round + 1);
            report_mem();
            info!("Commitment: {}", phaselock.current_state().await.commit());

            // Generate a transaction if the node ID is 0 and if there isn't a wallet to generate it.
            if own_id == 0 {
                if let Some(tx) = txn.as_ref() {
                    info!("  - Reproposing a transaction");
                    if txn_proposed_round + 5 < round {
                        // TODO
                        phaselock.submit_transaction(tx.clone().3).await.unwrap();
                        txn_proposed_round = round;
                    }
                } else if let Some(mut true_state) = core::mem::take(&mut state) {
                    info!("  - Proposing a transaction");
                    let (true_state, mut transactions) =
                        async_std::task::spawn_blocking(move || {
                            let txs = true_state
                                .generate_transactions(
                                    vec![(true, 0, 0, 0, 0, -2)],
                                    TxnPrintInfo::new_no_time(round as usize, 1),
                                )
                                .unwrap();
                            (true_state, txs)
                        })
                        .await;
                    txn = Some(transactions.remove(0));
                    state = Some(true_state);
                    phaselock
                        .submit_transaction(txn.clone().unwrap().3)
                        .await
                        .unwrap();
                    txn_proposed_round = round;
                }
            }

            // !!!!!!     WARNING !!!!!!!
            // If the output below is changed, update the message for line.trim() in Validator::new as well
            println!(/* THINK TWICE BEFORE CHANGING THIS */ "  - Starting consensus");
            // !!!!!! END WARNING !!!!!!!
            phaselock.start_consensus().await;
            let success = loop {
                info!("Waiting for PhaseLock event");
                let event = events.next().await.expect("PhaseLock unexpectedly closed");

                match event.event {
                    EventType::Decide { block: _, state } => {
                        if !state.is_empty() {
                            let commitment = TaggedBase64::new("LEDG", state[0].commit().as_ref())
                                .unwrap()
                                .to_string();
                            info!(
                                "  - Round {} completed. Commitment: {}",
                                round + 1,
                                commitment
                            );
                            break true;
                        }
                    }
                    EventType::ViewTimeout { view_number: _ } => {
                        info!("  - Round {} timed out.", round + 1);
                        break false;
                    }
                    EventType::Error { error } => {
                        info!("  - Round {} error: {}", round + 1, error);
                        break false;
                    }
                    _ => {
                        info!("EVENT: {:?}", event);
                    }
                }
            };

            if success {
                // Add the transaction if the node ID is 0 (i.e., the transaction is proposed by the
                // current node), and there is no attached wallet.
                if let Some((ix, keys_and_memos, sig, t)) = core::mem::take(&mut txn) {
                    let state = state.as_mut().unwrap();
                    info!("  - Adding the transaction");
                    let mut blk = ElaboratedBlock::default();
                    let (owner_memos, kixs) = {
                        let mut owner_memos = vec![];
                        let mut kixs = vec![];

                        for (kix, memo) in keys_and_memos {
                            kixs.push(kix);
                            owner_memos.push(memo);
                        }
                        (owner_memos, kixs)
                    };

                    // If we're running a full node, publish the receiver memos.
                    if let Node::Full(node) = &mut phaselock {
                        node.write()
                            .await
                            .post_memos(round, ix as u64, owner_memos.clone(), sig)
                            .await
                            .unwrap();
                    }

                    state
                        .try_add_transaction(
                            &mut blk,
                            t,
                            ix,
                            owner_memos,
                            kixs,
                            TxnPrintInfo::new_no_time(round as usize, 1),
                        )
                        .unwrap();
                    state
                        .validate_and_apply(blk, 0.0, TxnPrintInfo::new_no_time(round as usize, 1))
                        .unwrap();
                }
            }

            round += 1;
        }

        info!("All rounds completed");

        if NodeOpt::from_args().wait {
            if let Some(join_handle) = web_server {
                join_handle.await.unwrap_or_else(|err| {
                    panic!("web server exited with an error: {}", err);
                });
            }
        }
    }

    Ok(())
}<|MERGE_RESOLUTION|>--- conflicted
+++ resolved
@@ -509,9 +509,6 @@
         None
     };
 
-<<<<<<< HEAD
-    task::sleep(core::time::Duration::from_secs(5)).await;
-
     let storage = get_store_dir(node_id);
     let phaselock_persistence = [Path::new(&storage), Path::new("phaselock")]
         .iter()
@@ -519,8 +516,6 @@
     let node_persistence = [Path::new(&storage), Path::new("node")]
         .iter()
         .collect::<PathBuf>();
-=======
->>>>>>> 94368aef
     let (_, phaselock) = PhaseLock::init(
         genesis,
         public_keys,
