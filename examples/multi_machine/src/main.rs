// Copyright © 2021 Translucence Research, Inc. All rights reserved.
#![deny(warnings)]

use crate::routes::{
    dispatch_url, dispatch_web_socket, server_error, RouteBinding, UrlSegmentType, UrlSegmentValue,
};
use async_std::sync::{Arc, RwLock};
use async_std::task;
use async_trait::async_trait;
use futures_util::StreamExt;
<<<<<<< HEAD
use jf_aap::{
    structs::{AssetDefinition, FreezeFlag, ReceiverMemo, RecordCommitment, RecordOpening},
    TransactionVerifyingKey,
};
=======
use jf_cap::structs::{AssetDefinition, FreezeFlag, ReceiverMemo, RecordCommitment, RecordOpening};
use jf_cap::TransactionVerifyingKey;
>>>>>>> 62fc3b7c
use jf_primitives::merkle_tree::FilledMTBuilder;
use key_set::{KeySet, VerifierKeySet};
use phaselock::{
    traits::implementations::{AtomicStorage, WNetwork},
    types::{EventType, Message},
    PhaseLock, PhaseLockConfig, PhaseLockError, PubKey, H_256,
};
use rand_chacha::{rand_core::SeedableRng, ChaChaRng};
use serde::{de::DeserializeOwned, Deserialize, Serialize};
use server::request_body;
use std::collections::{hash_map::HashMap, HashSet};
use std::convert::TryInto;
use std::fs::File;
use std::io::{prelude::*, Read};
use std::path::{Path, PathBuf};
use std::str::FromStr;
use structopt::StructOpt;
use tagged_base64::TaggedBase64;
use threshold_crypto as tc;
use tide::StatusCode;
use tide_websockets::{WebSocket, WebSocketConnection};
use toml::Value;
use tracing::{debug, event, info, Level};
use zerok_lib::{
    api::EspressoError,
    api::{server, BlockId, PostMemos, TransactionId, UserPubKey},
    node,
    node::{EventStream, PhaseLockEvent, QueryService, Validator},
    state::{
        ElaboratedBlock, ElaboratedTransaction, FullPersistence, LWPersistence, ValidatorState,
        MERKLE_HEIGHT,
    },
    testing::{MultiXfrRecordSpec, MultiXfrTestState, TxnPrintInfo},
    universal_params::UNIVERSAL_PARAM,
};

mod disco;
mod ip;
mod routes;

const STATE_SEED: [u8; 32] = [0x7au8; 32];

#[derive(Debug, StructOpt)]
#[structopt(
    name = "Multi-machine consensus",
    about = "Simulates consensus among multiple machines"
)]
struct NodeOpt {
    /// Whether to simulate the consensus process with single command.
    ///
    /// The `id` option will be ignored.
    #[structopt(long = "simulate", short = "u")]
    simulate: bool,

    /// Path to the node configuration file.
    #[structopt(
        long = "config",
        short = "c",
        default_value = ""      // See fn default_config_path().
    )]
    config: String,

    /// Path to the universal parameter file.
    #[structopt(long = "universal_param_path", short = "u")]
    universal_param_path: Option<String>,

    /// Whether to generate and store public keys for all nodes.
    ///
    /// Public keys will be stored under the directory specified by `pk_path`.
    ///
    /// Skip this option if public key files already exist.
    #[structopt(long = "gen_pk", short = "g")]
    gen_pk: bool,

    /// Whether to load from persisted state.
    ///
    #[structopt(long = "load_from_store", short = "l")]
    load_from_store: bool,

    /// Path to public keys.
    ///
    /// Public keys will be stored under the specified directory, file names starting
    /// with `pk_`.
    #[structopt(
        long = "pk_path", 
        short = "p", 
        default_value = ""      // See fn default_pk_path().
    )]
    pk_path: String,

    /// Path to persistence files.
    ///
    /// Persistence files will be nested under the specified directory
    #[structopt(
        long = "store_path", 
        short = "s", 
        default_value = ""      // See fn default_store_path().
    )]
    store_path: String,

    /// Id of the current node.
    ///
    /// If the node ID is 0, it will propose and try to add transactions.
    ///
    /// Skip this option in either of the following cases.
    /// * Generating public key files, i.e, with the `gen_pk` option.
    /// * Running the single-command simulation, i.e., with the `simulate` option.
    #[structopt(long = "id", short = "i")]
    id: Option<u64>,

    /// Whether the current node should run a full node.
    #[structopt(long = "full", short = "f")]
    full: bool,

    /// Path to assets including web server files.
    #[structopt(
        long = "assets",
        default_value = ""      // See fn default_web_path().
    )]
    web_path: String,

    /// Path to API specification and messages.
    #[structopt(
        long = "api",
        default_value = ""      // See fn default_api_path().
    )]
    api_path: String,

    /// Use an external wallet to generate transactions.
    ///
    /// The argument is the path to the wallet's public key. If this option is given, the ledger
    /// will be initialized with a record of 2^32 native tokens, owned by the wallet's public key.
    /// The demo will then wait for the wallet to generate some transactions and submit them to the
    /// validators using the network API.
    ///
    /// This option may be passed multiple times to initialize the ledger with multiple native token
    /// records for different wallets.
    #[structopt(short, long = "wallet")]
    wallet_pk_path: Option<Vec<PathBuf>>,

    /// Number of transactions to generate.
    ///
    /// Skip this option if want to keep generating transactions till the process is killed.
    #[structopt(long = "num_txn", short = "n")]
    num_txn: Option<u64>,

    /// Wait for web server to exit after transactions complete.
    #[structopt(long)]
    wait: bool,
}

/// Gets public key of a node from its public key file.
fn get_public_key(node_id: u64) -> PubKey {
    let path_str = format!("{}/pk_{}", get_pk_dir(), node_id);
    let path = Path::new(&path_str);
    let mut pk_file = File::open(&path)
        .unwrap_or_else(|_| panic!("Cannot find public key file: {}", path.display()));
    let mut pk_str = String::new();
    pk_file
        .read_to_string(&mut pk_str)
        .unwrap_or_else(|err| panic!("Error while reading public key file: {}", err));
    serde_json::from_str(&pk_str).expect("Error while reading public key")
}

/// Returns the project directory.
fn project_path() -> PathBuf {
    let path = PathBuf::from(env!("CARGO_MANIFEST_DIR"));
    println!("path {}", path.display());
    path
}

/// Returns "<repo>/public/" where <repo> is
/// derived from the executable path assuming the executable is in
/// two directory levels down and the project directory name
/// can be derived from the executable name.
///
/// For example, if the executable path is
/// ```
///    ~/tri/systems/system/examples/multi_machine/target/release/multi_machine
/// ```
/// then the asset path is
/// ```
///    ~/tri/systems/system/examples/multi_machine/public/
/// ```
fn default_web_path() -> PathBuf {
    const ASSET_DIR: &str = "public";
    let dir = project_path();
    [&dir, Path::new(ASSET_DIR)].iter().collect()
}

/// Returns the default path to the node configuration file.
fn default_config_path() -> PathBuf {
    const CONFIG_FILE: &str = "src/node-config.toml";
    let dir = project_path();
    [&dir, Path::new(CONFIG_FILE)].iter().collect()
}

/// Returns the default directory to store public key files.
fn default_pk_path() -> PathBuf {
    const PK_DIR: &str = "src";
    let dir = project_path();
    [&dir, Path::new(PK_DIR)].iter().collect()
}

/// Returns the default directory to store persistence files.
fn default_store_path(node_id: u64) -> PathBuf {
    const STORE_DIR: &str = "src/store";
    let dir = project_path();
    [
        &dir,
        Path::new(STORE_DIR),
        Path::new(&format!("node{}", node_id)),
    ]
    .iter()
    .collect()
}

/// Returns the default path to the API file.
fn default_api_path() -> PathBuf {
    const API_FILE: &str = "api/api.toml";
    let dir = project_path();
    [&dir, Path::new(API_FILE)].iter().collect()
}

/// Reads configuration file path and node id from options
fn get_node_config() -> Value {
    let config_path_str = NodeOpt::from_args().config;
    let path = if config_path_str.is_empty() {
        println!("default config path");
        default_config_path()
    } else {
        println!("command line config path");
        PathBuf::from(&config_path_str)
    };

    // Read node info from node configuration file
    let mut config_file = File::open(&path)
        .unwrap_or_else(|_| panic!("Cannot find node config file: {}", path.display()));
    let mut config_str = String::new();
    config_file
        .read_to_string(&mut config_str)
        .unwrap_or_else(|err| panic!("Error while reading node config file: {}", err));
    toml::from_str(&config_str).expect("Error while reading node config file")
}

/// Gets the directory to public key files.
fn get_pk_dir() -> String {
    let pk_path = NodeOpt::from_args().pk_path;
    if pk_path.is_empty() {
        default_pk_path()
            .into_os_string()
            .into_string()
            .expect("Error while converting public key path to a string")
    } else {
        pk_path
    }
}

/// Gets the directory to public key files.
fn get_store_dir(node_id: u64) -> String {
    let store_path = NodeOpt::from_args().store_path;
    if store_path.is_empty() {
        default_store_path(node_id)
            .into_os_string()
            .into_string()
            .expect("Error while converting store path to a string")
    } else {
        store_path
    }
}

/// Gets IP address and port number of a node from node configuration file.
fn get_host(node_config: Value, node_id: u64) -> (String, u16) {
    let node = &node_config["nodes"][node_id.to_string()];
    let ip = node["ip"].as_str().expect("Missing IP info").to_owned();
    let port = node["port"].as_integer().expect("Missing port info") as u16;
    (ip, port)
}

/// Trys to get a networking implementation with the given id and port number.
///
/// Also starts the background task.
async fn get_networking<
    T: Clone + Serialize + DeserializeOwned + Send + Sync + std::fmt::Debug + 'static,
>(
    node_id: u64,
    listen_addr: &str,
    port: u16,
) -> (WNetwork<T>, PubKey) {
    let pub_key = get_public_key(node_id);
    debug!(?pub_key);
    let network = WNetwork::new(pub_key.clone(), listen_addr, port, None).await;
    if let Ok(n) = network {
        let (c, sync) = futures::channel::oneshot::channel();
        match n.generate_task(c) {
            Some(task) => {
                task.into_iter().for_each(|n| {
                    async_std::task::spawn(n);
                });
                sync.await.expect("sync.await failed");
            }
            None => {
                panic!("Failed to launch networking task");
            }
        }
        return (n, pub_key);
    }
    panic!("Failed to open a port");
}

type PLNetwork = WNetwork<Message<ElaboratedBlock, ElaboratedTransaction, ValidatorState, H_256>>;
type PLStorage = AtomicStorage<ElaboratedBlock, ValidatorState, H_256>;
type LWNode = node::LightWeightNode<PLNetwork, PLStorage>;
type FullNode<'a> = node::FullNode<'a, PLNetwork, PLStorage>;

enum Node {
    Light(LWNode),
    Full(Arc<RwLock<FullNode<'static>>>),
}

#[async_trait]
impl Validator for Node {
    type Event = PhaseLockEvent;

    async fn submit_transaction(&self, tx: ElaboratedTransaction) -> Result<(), PhaseLockError> {
        match self {
            Node::Light(n) => <LWNode as Validator>::submit_transaction(n, tx).await,
            Node::Full(n) => n.read().await.submit_transaction(tx).await,
        }
    }

    async fn start_consensus(&self) {
        match self {
            Node::Light(n) => n.start_consensus().await,
            Node::Full(n) => n.read().await.start_consensus().await,
        }
    }

    async fn current_state(&self) -> Arc<ValidatorState> {
        match self {
            Node::Light(n) => n.current_state().await,
            Node::Full(n) => n.read().await.current_state().await,
        }
    }

    fn subscribe(&self) -> EventStream<Self::Event> {
        match self {
            Node::Light(n) => n.subscribe(),
            Node::Full(n) => {
                let node = &*task::block_on(n.read());
                <FullNode as Validator>::subscribe(node)
            }
        }
    }
}

/// Creates the initial state and phaselock for simulation.
#[allow(clippy::too_many_arguments)]
async fn init_state_and_phaselock(
    public_keys: tc::PublicKeySet,
    secret_key_share: tc::SecretKeyShare,
    nodes: u64,
    threshold: u64,
    node_id: u64,
    networking: WNetwork<Message<ElaboratedBlock, ElaboratedTransaction, ValidatorState, H_256>>,
    full_node: bool,
    load_from_store: bool,
) -> (Option<MultiXfrTestState>, Node) {
    // Create the initial state
    let (state, validator, records, nullifiers, memos) =
        if let Some(pk_paths) = NodeOpt::from_args().wallet_pk_path {
            let mut rng = zerok_lib::testing::crypto_rng_from_seed([0x42u8; 32]);

            let mut records = FilledMTBuilder::new(MERKLE_HEIGHT).unwrap();
            let mut memos = Vec::new();

            // Process the initial native token records for the wallets.
            for (i, pk_path) in pk_paths.into_iter().enumerate() {
                // Read in the public key of the wallet which will get an initial grant of native
                // coins.
                let mut file = File::open(pk_path).unwrap();
                let mut bytes = Vec::new();
                file.read_to_end(&mut bytes).unwrap();
                let pub_key: UserPubKey = bincode::deserialize(&bytes).unwrap();

                // Create the initial grant.
                event!(
                    Level::INFO,
                    "creating initial native token record for {}",
                    pub_key.address()
                );
                let ro = RecordOpening::new(
                    &mut rng,
                    1u64 << 32,
                    AssetDefinition::native(),
                    pub_key,
                    FreezeFlag::Unfrozen,
                );
                records.push(RecordCommitment::from(&ro).to_field_element());
                memos.push((ReceiverMemo::from_ro(&mut rng, &ro, &[]).unwrap(), i as u64));
            }
            let records = records.build();

            // Set up the validator.
            let univ_setup = &*UNIVERSAL_PARAM;
            let (_, xfr_verif_key_12, _) =
                jf_cap::proof::transfer::preprocess(univ_setup, 1, 2, MERKLE_HEIGHT).unwrap();
            let (_, xfr_verif_key_23, _) =
                jf_cap::proof::transfer::preprocess(univ_setup, 2, 3, MERKLE_HEIGHT).unwrap();
            let (_, mint_verif_key, _) =
                jf_cap::proof::mint::preprocess(univ_setup, MERKLE_HEIGHT).unwrap();
            let (_, freeze_verif_key, _) =
                jf_cap::proof::freeze::preprocess(univ_setup, 2, MERKLE_HEIGHT).unwrap();
            let verif_keys = VerifierKeySet {
                mint: TransactionVerifyingKey::Mint(mint_verif_key),
                xfr: KeySet::new(
                    vec![
                        TransactionVerifyingKey::Transfer(xfr_verif_key_12),
                        TransactionVerifyingKey::Transfer(xfr_verif_key_23),
                    ]
                    .into_iter(),
                )
                .unwrap(),
                freeze: KeySet::new(
                    vec![TransactionVerifyingKey::Freeze(freeze_verif_key)].into_iter(),
                )
                .unwrap(),
            };

            let nullifiers = Default::default();
            let validator = ValidatorState::new(verif_keys, records.clone());
            (None, validator, records, nullifiers, memos)
        } else {
            let state = async_std::task::spawn_blocking(|| {
                MultiXfrTestState::initialize(
                    STATE_SEED,
                    10,
                    10,
                    (
                        MultiXfrRecordSpec {
                            asset_def_ix: 0,
                            owner_key_ix: 0,
                            asset_amount: 100,
                        },
                        vec![
                            MultiXfrRecordSpec {
                                asset_def_ix: 1,
                                owner_key_ix: 0,
                                asset_amount: 50,
                            },
                            MultiXfrRecordSpec {
                                asset_def_ix: 0,
                                owner_key_ix: 0,
                                asset_amount: 70,
                            },
                        ],
                    ),
                )
                .unwrap()
            })
            .await;

            let validator = state.validator.clone();
            let record_merkle_tree = state.record_merkle_tree.clone();
            let nullifiers = state.nullifiers.clone();
            let unspent_memos = state.unspent_memos();
            (
                Some(state),
                validator,
                record_merkle_tree,
                nullifiers,
                unspent_memos,
            )
        };

    // Create the initial phaselock
    let known_nodes: Vec<_> = (0..nodes).map(get_public_key).collect();

    let config = PhaseLockConfig {
        total_nodes: nodes as u32,
        threshold: threshold as u32,
        max_transactions: 100,
        known_nodes,
        next_view_timeout: 10_000,
        timeout_ratio: (11, 10),
        round_start_delay: 1,
        start_delay: 1,
    };
    debug!(?config);
    let genesis = ElaboratedBlock::default();

    let lw_persistence =
        LWPersistence::new(Path::new(&get_store_dir(node_id)), "multi_machine_demo").unwrap();
    let stored_state = if load_from_store {
        lw_persistence
            .load_latest_state()
            .unwrap_or_else(|_| validator.clone())
    } else {
        validator.clone()
    };

    let univ_param = if full_node {
        Some(&*UNIVERSAL_PARAM)
    } else {
        None
    };

    let storage = get_store_dir(node_id);
    let phaselock_persistence = [Path::new(&storage), Path::new("phaselock")]
        .iter()
        .collect::<PathBuf>();
    let node_persistence = [Path::new(&storage), Path::new("node")]
        .iter()
        .collect::<PathBuf>();
    let (_, phaselock) = PhaseLock::init(
        genesis,
        public_keys,
        secret_key_share,
        node_id,
        config,
        validator,
        networking,
        AtomicStorage::open(&phaselock_persistence).unwrap(),
        lw_persistence,
    )
    .await
    .unwrap();
    debug!("phaselock launched");

    let validator = if full_node {
        let full_persisted = FullPersistence::new(&node_persistence, "full_node").unwrap();

        let records = if load_from_store {
            let mut builder = FilledMTBuilder::new(MERKLE_HEIGHT).unwrap();
            for leaf in full_persisted.rmt_leaf_iter() {
                builder.push(leaf.unwrap().0);
            }
            builder.build()
        } else {
            records
        };
        let nullifiers = if load_from_store {
            full_persisted
                .get_latest_nullifier_set()
                .unwrap_or_else(|_| Default::default())
        } else {
            nullifiers
        };
        let node = FullNode::new(
            phaselock,
            univ_param.unwrap(),
            stored_state,
            records,
            nullifiers,
            memos,
            full_persisted,
        );
        Node::Full(Arc::new(RwLock::new(node)))
    } else {
        Node::Light(phaselock)
    };

    (state, validator)
}

#[derive(Clone)]
<<<<<<< HEAD
pub struct WebState {
=======
#[allow(dead_code)]
struct Connection {
    id: String,
    wsc: WebSocketConnection,
}

#[derive(Clone)]
pub struct WebState {
    #[allow(dead_code)]
    connections: Arc<RwLock<HashMap<String, Connection>>>,
>>>>>>> 62fc3b7c
    web_path: PathBuf,
    api: toml::Value,
    node: Arc<RwLock<FullNode<'static>>>,
}

async fn submit_endpoint(mut req: tide::Request<WebState>) -> Result<tide::Response, tide::Error> {
    let tx = request_body(&mut req).await?;
    let validator = req.state().node.read().await;
    validator
        .submit_transaction(tx)
        .await
        .map_err(server_error)?;
    Ok(tide::Response::new(StatusCode::Ok))
}

async fn memos_endpoint(mut req: tide::Request<WebState>) -> Result<tide::Response, tide::Error> {
    let PostMemos { memos, signature } = request_body(&mut req).await?;
    let mut bulletin = req.state().node.write().await;
    let TransactionId(BlockId(block), tx) =
        UrlSegmentValue::parse(req.param("txid").unwrap(), "TaggedBase64")
            .ok_or_else(|| {
                server_error(EspressoError::Param {
                    param: String::from("txid"),
                    msg: String::from(
                        "Valid transaction ID required. Transaction IDs start with TX~.",
                    ),
                })
            })?
            .to()?;
    bulletin
        .post_memos(block as u64, tx as u64, memos, signature)
        .await
        .map_err(server_error)?;
    Ok(tide::Response::new(StatusCode::Ok))
}

// TODO: factor this out
#[derive(Debug, Deserialize, Serialize)]
pub struct InsertPubKey {
    pub pub_key_bytes: Vec<u8>,
    pub sig: jf_cap::Signature,
}

/// Lookup a user public key from a signed public key address. Fail with
/// tide::StatusCode::BadRequest if key deserialization or the signature check
/// fail.
fn verify_sig_and_get_pub_key(insert_request: InsertPubKey) -> Result<UserPubKey, tide::Error> {
    let pub_key: UserPubKey = bincode::deserialize(&insert_request.pub_key_bytes)
        .map_err(|e| tide::Error::new(tide::StatusCode::BadRequest, e))?;
    pub_key
        .verify_sig(&insert_request.pub_key_bytes, &insert_request.sig)
        .map_err(|e| tide::Error::new(tide::StatusCode::BadRequest, e))?;
    Ok(pub_key)
}

async fn users_endpoint(mut req: tide::Request<WebState>) -> Result<tide::Response, tide::Error> {
    let insert_request: InsertPubKey = net::server::request_body(&mut req).await?;
    let pub_key = verify_sig_and_get_pub_key(insert_request)?;
    let mut bulletin = req.state().node.write().await;
    bulletin.introduce(&pub_key).await.map_err(server_error)?;
    Ok(tide::Response::new(StatusCode::Ok))
}

async fn form_demonstration(req: tide::Request<WebState>) -> Result<tide::Body, tide::Error> {
    let mut index_html: PathBuf = req.state().web_path.clone();
    index_html.push("index.html");
    Ok(tide::Body::from_file(index_html).await?)
}

// Get the route pattern that matches the URL of a request, and the bindings for parameters in the
// pattern. If no route matches, the error is a documentation string explaining what went wrong.
fn parse_route(
    req: &tide::Request<WebState>,
) -> Result<(String, HashMap<String, RouteBinding>), String> {
    let first_segment = &req
        .url()
        .path_segments()
        .ok_or_else(|| String::from("No path segments"))?
        .next()
        .ok_or_else(|| String::from("Empty path"))?;
    let api = &req.state().api["route"][first_segment];
    let route_patterns = api["PATH"]
        .as_array()
        .expect("Invalid PATH type. Expecting array.");
    let mut arg_doc: String = api["DOC"].as_str().expect("Missing DOC").to_string();
    let mut matching_route_count = 0u64;
    let mut matching_route = String::new();
    let mut bindings: HashMap<String, HashMap<String, RouteBinding>> = HashMap::new();
    for route_pattern in route_patterns.iter() {
        let mut found_literal_mismatch = false;
        let mut argument_parse_failed = false;
        arg_doc.push_str(&format!(
            "\n\nRoute: {}\n--------------------\n",
            &route_pattern.as_str().unwrap()
        ));
        // The `path_segments()` succeeded above, so `unwrap()` is safe.
        let mut req_segments = req.url().path_segments().unwrap();
        for pat_segment in route_pattern
            .as_str()
            .expect("PATH must be an array of strings")
            .split('/')
        {
            // Each route parameter has an associated type. The lookup
            // will only succeed if the current segment is a parameter
            // placeholder, such as :id. Otherwise, it is assumed to
            // be a literal.
            if let Some(segment_type_value) = &api.get(pat_segment) {
                let segment_type = segment_type_value
                    .as_str()
                    .expect("The path pattern must be a string.");
                let req_segment = req_segments.next().unwrap_or("");
                arg_doc.push_str(&format!(
                    "  Argument: {} as type {} and value: {} ",
                    pat_segment, segment_type, req_segment
                ));
                if let Some(value) = UrlSegmentValue::parse(req_segment, segment_type) {
                    let rb = RouteBinding {
                        parameter: pat_segment.to_string(),
                        ptype: UrlSegmentType::from_str(segment_type).unwrap(),
                        value,
                    };
                    bindings
                        .entry(String::from(route_pattern.as_str().unwrap()))
                        .or_default()
                        .insert(pat_segment.to_string(), rb);
                    arg_doc.push_str("(Parse succeeded)\n");
                } else {
                    arg_doc.push_str("(Parse failed)\n");
                    argument_parse_failed = true;
                    // TODO !corbett capture parse failures documentation
                    // UrlSegmentValue::ParseFailed(segment_type, req_segment)
                }
            } else {
                // No type information. Assume pat_segment is a literal.
                let req_segment = req_segments.next().unwrap_or("");
                if req_segment != pat_segment {
                    found_literal_mismatch = true;
                    arg_doc.push_str(&format!(
                        "Request segment {} does not match route segment {}.\n",
                        req_segment, pat_segment
                    ));
                }
                // TODO !corbett else capture the matching literal in bindings
                // TODO !corebtt if the edit distance is small, capture spelling suggestion
            }
        }
        if !found_literal_mismatch {
            arg_doc.push_str(&format!(
                "Literals match for {}\n",
                &route_pattern.as_str().unwrap(),
            ));
        }
        let mut length_matches = false;
        if req_segments.next().is_none() {
            arg_doc.push_str(&format!(
                "Length match for {}\n",
                &route_pattern.as_str().unwrap(),
            ));
            length_matches = true;
        }
        if argument_parse_failed {
            arg_doc.push_str("Argument parsing failed.\n");
        } else {
            arg_doc.push_str("No argument parsing errors!\n");
        }
        if !argument_parse_failed && length_matches && !found_literal_mismatch {
            let route_pattern_str = route_pattern.as_str().unwrap();
            arg_doc.push_str(&format!("Route matches request: {}\n", &route_pattern_str));
            matching_route_count += 1;
            matching_route = String::from(route_pattern_str);
        } else {
            arg_doc.push_str("Route does not match request.\n");
        }
    }
    match matching_route_count {
        0 => {
            arg_doc.push_str("\nNeed documentation");
            Err(arg_doc)
        }
        1 => {
            let route_bindings = bindings.remove(&matching_route).unwrap_or_default();
            Ok((matching_route, route_bindings))
        }
        _ => {
            arg_doc.push_str("\nAmbiguity in api.toml");
            Err(arg_doc)
        }
    }
}

/// Handle API requests defined in api.toml.
///
/// This function duplicates the logic for deciding which route was requested. This
/// is an unfortunate side-effect of defining the routes in an external file.
// todo !corbett Convert the error feedback into HTML
async fn entry_page(req: tide::Request<WebState>) -> Result<tide::Response, tide::Error> {
    match parse_route(&req) {
        Ok((pattern, bindings)) => dispatch_url(req, pattern.as_str(), &bindings).await,
        Err(arg_doc) => Ok(tide::Response::builder(200).body(arg_doc).build()),
    }
}

async fn handle_web_socket(
    req: tide::Request<WebState>,
    #[allow(dead_code)] wsc: WebSocketConnection,
) -> tide::Result<()> {
    match parse_route(&req) {
        Ok((pattern, bindings)) => dispatch_web_socket(req, wsc, pattern.as_str(), &bindings).await,
        Err(arg_doc) => Err(tide::Error::from_str(StatusCode::BadRequest, arg_doc)),
    }
}

// This route is a demonstration of a form with a WebSocket connection
// for asynchronous updates. Once we have useful forms, this can go...
fn add_form_demonstration(web_server: &mut tide::Server<WebState>) {
    web_server
        .at("/transfer/:id/:recipient/:amount")
        .with(WebSocket::new(handle_web_socket))
        .get(form_demonstration);
}

/// Initialize the web server.
///
/// `opt_web_path` is the path to the web assets directory. If the path
/// is empty, the default is constructed assuming Cargo is used to
/// build the executable in the customary location.
///
/// `own_id` is the identifier of this instance of the executable. The
/// port the web server listens on is `own_id + 50000`, unless the
/// PORT environment variable is set.
fn init_web_server(
    opt_api_path: &str,
    opt_web_path: &str,
    own_id: u64,
    node: Arc<RwLock<FullNode<'static>>>,
) -> Result<task::JoinHandle<Result<(), std::io::Error>>, tide::Error> {
    // Take the command line option for the web asset directory path
    // provided it is not empty. Otherwise, construct the default from
    // the executable path.
    let web_path = if opt_web_path.is_empty() {
        default_web_path()
    } else {
        PathBuf::from(opt_web_path)
    };
    let api_path = if opt_api_path.is_empty() {
        default_api_path()
    } else {
        PathBuf::from(opt_api_path)
    };
    println!("Web path: {:?}", web_path);
    let api = disco::load_messages(&api_path);
    let mut web_server = tide::with_state(WebState {
        web_path: web_path.clone(),
        api: api.clone(),
        node,
    });
    web_server
        .with(server::trace)
        .with(server::add_error_body::<_, EspressoError>);

    // Define the routes handled by the web server.
    web_server.at("/public").serve_dir(web_path)?;
    web_server.at("/").get(disco::compose_help);

    add_form_demonstration(&mut web_server);

    // Define the routes handled by the validator and bulletin board. Eventually these should have
    // their own services. For demo purposes, since they are not really part of the query service,
    // we just handle them here in a pretty ad hoc fashion.
    web_server.at("/submit").post(submit_endpoint);
    web_server.at("/memos/:txid").post(memos_endpoint);
    web_server.at("/users").post(users_endpoint);

    // Add routes from a configuration file.
    if let Some(api_map) = api["route"].as_table() {
        api_map.values().for_each(|v| {
            let web_socket = v
                .get("WEB_SOCKET")
                .map(|v| v.as_bool().expect("expected boolean value for WEB_SOCKET"))
                .unwrap_or(false);
            let routes = match &v["PATH"] {
                toml::Value::String(s) => {
                    vec![s.clone()]
                }
                toml::Value::Array(a) => a
                    .iter()
                    .filter_map(|v| {
                        if let Some(s) = v.as_str() {
                            Some(String::from(s))
                        } else {
                            println!("Oops! Array element: {:?}", v);
                            None
                        }
                    })
                    .collect(),
                _ => panic!("Expecting a toml::String or toml::Array, but got: {:?}", &v),
            };
            for path in routes {
                let mut route = web_server.at(&path);
                if web_socket {
                    route.get(WebSocket::new(handle_web_socket));
                } else {
                    route.get(entry_page);
                }
            }
        });
    }

    let port = std::env::var("PORT").unwrap_or_else(|_| (50000 + &own_id).to_string());
    let addr = format!("0.0.0.0:{}", port);
    let join_handle = async_std::task::spawn(web_server.listen(addr));
    Ok(join_handle)
}

#[async_std::main]
async fn main() -> Result<(), std::io::Error> {
    tracing_subscriber::fmt()
        .compact()
        .with_env_filter(tracing_subscriber::EnvFilter::from_default_env())
        .init();

    // Get configuration
    let node_config = get_node_config();

    // Override the path to the universal parameter file if it's specified
    if let Some(dir) = NodeOpt::from_args().universal_param_path {
        std::env::set_var("UNIVERSAL_PARAM_PATH", dir);
    }

    // Get secret key set
    let seed: [u8; 32] = node_config["seed"]
        .as_array()
        .expect("Missing seed value")
        .iter()
        .map(|i| i.as_integer().expect("Invalid seed value") as u8)
        .collect::<Vec<u8>>()
        .try_into()
        .expect("Error while converting the seed into an array");
    let nodes = node_config["nodes"]
        .as_table()
        .expect("Missing nodes info")
        .len() as u64;
    let threshold = ((nodes * 2) / 3) + 1;

    // Generate key sets
    let secret_keys =
        tc::SecretKeySet::random(threshold as usize - 1, &mut ChaChaRng::from_seed(seed));
    let public_keys = secret_keys.public_keys();

    // Generate public key for each node
    let pk_dir = get_pk_dir();
    if NodeOpt::from_args().gen_pk {
        for node_id in 0..nodes {
            let pub_key = PubKey::from_secret_key_set_escape_hatch(&secret_keys, node_id);
            let pub_key_str = serde_json::to_string(&pub_key)
                .unwrap_or_else(|err| panic!("Error while serializing the public key: {}", err));
            let mut pk_file = File::create(format!("{}/pk_{}", pk_dir, node_id))
                .unwrap_or_else(|err| panic!("Error while creating a public key file: {}", err));
            pk_file
                .write_all(pub_key_str.as_bytes())
                .unwrap_or_else(|err| {
                    panic!("Error while writing to the public key file: {}", err)
                });
        }
        info!("Public key files created");
    }

    // TODO !nathan.yospe, jeb.bearer - add option to reload vs init
    let load_from_store = NodeOpt::from_args().load_from_store;
    if load_from_store {
        info!("restoring from persisted session");
    } else {
        info!("initializing new session");
    }

<<<<<<< HEAD
    // If we are running the single-command simulation, run all nodes.
    // Otherwise, run the specified node.
    let mut nodes_to_run = Vec::new();
    let mut states = Vec::new();
    let mut phaselocks = Vec::new();
    let mut all_events: Vec<(u64, Option<EventStream<PhaseLockEvent>>)> = Vec::new();
    let mut web_servers = Vec::new();
    if NodeOpt::from_args().simulate {
        nodes_to_run = (0..nodes).collect();
    } else if let Some(id) = NodeOpt::from_args().id {
        nodes_to_run = vec![id];
    }
    if !nodes_to_run.is_empty() {
        // Get the networking implementations of the nodes that we'll run.
        let mut networks = Vec::new();
        for id in nodes_to_run.clone() {
            let (network, _) =
                get_networking(id, "0.0.0.0", get_host(node_config.clone(), id).1).await;

            networks.push((id, network));
        }
=======
    if let Some(own_id) = NodeOpt::from_args().id {
        info!("Current node: {}", own_id);
        let secret_key_share = secret_keys.secret_key_share(own_id);
>>>>>>> 62fc3b7c

        // Get all nodes.
        #[allow(clippy::type_complexity)]
        let mut nodes_info: Vec<(u64, PubKey, String, u16)> = Vec::new();
        for id in 0..nodes {
            let (ip, port) = get_host(node_config.clone(), id);
            let pub_key = get_public_key(id);
            nodes_info.push((id, pub_key, ip, port));
        }

        for (id, network) in networks.clone() {
            println!("Current node: {}", id);

            // Connect all nodes.
            for (other_id, pub_key, ip, port) in nodes_info.clone() {
                if id != other_id {
                    let socket = format!("{}:{}", ip, port);
                    while network.connect_to(pub_key.clone(), &socket).await.is_err() {
                        debug!("  - Retrying");
                        async_std::task::sleep(std::time::Duration::from_millis(10_000)).await;
                    }
                    println!("  - Connected to node {}", other_id);
                }
            }
<<<<<<< HEAD
=======
            info!("  - Connected to node {}", id);
        }
>>>>>>> 62fc3b7c

            // Wait for the networking implementations to connect
            while (network.connection_table_size().await as u64) < nodes - 1 {
                async_std::task::sleep(std::time::Duration::from_millis(10)).await;
            }
        }
        info!("All nodes connected to network");

        for (id, network) in networks {
            // Initialize the state and phaselock
            let secret_key_share = secret_keys.secret_key_share(id);
            let (mut state, phaselock) = init_state_and_phaselock(
                public_keys.clone(),
                secret_key_share,
                nodes,
                threshold,
                id,
                network,
                NodeOpt::from_args().full,
                load_from_store,
            )
            .await;

            // If we are running a full node, also host a query API to inspect the accumulated state.
            let web_server = if let Node::Full(node) = &phaselock {
                Some(
                    init_web_server(
                        &NodeOpt::from_args().api_path,
                        &NodeOpt::from_args().web_path,
                        id,
                        node.clone(),
                    )
                    .expect("Failed to initialize web server"),
                )
            } else {
                None
            };
            web_servers.push(web_server);

            states.push(core::mem::take(&mut state));
            all_events.push((id, core::mem::take(&mut Some(phaselock.subscribe()))));
            phaselocks.push(core::mem::take(&mut Some(phaselock)));
        }

        #[cfg(target_os = "linux")]
        let bytes_per_page = procfs::page_size().unwrap() as u64;
        #[cfg(target_os = "linux")]
        debug!("{} bytes per page", bytes_per_page);

        let fence = || std::sync::atomic::compiler_fence(std::sync::atomic::Ordering::SeqCst);

        let report_mem = || {
            fence();
            #[cfg(target_os = "linux")]
            {
                let process_stats = procfs::process::Process::myself().unwrap().statm().unwrap();
                debug!(
                    "{:.3}MiB | raw: {:?}",
                    ((process_stats.size * bytes_per_page) as f64) / ((1u64 << 20) as f64),
                    process_stats
                );
            }
            fence();
        };

        let mut round = 0;
        // When `num_txn` is set, run `num_txn` rounds.
        // Otherwise, keeping running till the process is killed.
        let num_txn = NodeOpt::from_args().num_txn;
        // Submitted transaction on which the consensus hasn't been reached.
        let mut txn: Option<(usize, _, _, ElaboratedTransaction)> = None;
        let mut txn_proposed_round = 0;

        // Start the consensus for each transaction.
        while num_txn.map(|count| round < count).unwrap_or(true) {
<<<<<<< HEAD
            println!("Starting round {}", round + 1);

            // If a transaction has already been submitted more than 5 rounds ago but the consensus
            // still hasn't been reached, resubmit it.
            // Otherwise, use node 0 to submit a transaction if there isn't a wallet to generate it.
            if let Some(tx) = txn.as_ref() {
                if txn_proposed_round + 5 < round {
                    println!("  - Reproposing a transaction");
                    // TODO
                    phaselocks[0]
                        .as_ref()
                        .unwrap()
                        .submit_transaction(tx.clone().3)
=======
            info!("Starting round {}", round + 1);
            report_mem();
            info!("Commitment: {}", phaselock.current_state().await.commit());

            // Generate a transaction if the node ID is 0 and if there isn't a wallet to generate it.
            if own_id == 0 {
                if let Some(tx) = txn.as_ref() {
                    info!("  - Reproposing a transaction");
                    if txn_proposed_round + 5 < round {
                        // TODO
                        phaselock.submit_transaction(tx.clone().3).await.unwrap();
                        txn_proposed_round = round;
                    }
                } else if let Some(mut true_state) = core::mem::take(&mut state) {
                    info!("  - Proposing a transaction");
                    let (true_state, mut transactions) =
                        async_std::task::spawn_blocking(move || {
                            let txs = true_state
                                .generate_transactions(
                                    vec![(true, 0, 0, 0, 0, -2)],
                                    TxnPrintInfo::new_no_time(round as usize, 1),
                                )
                                .unwrap();
                            (true_state, txs)
                        })
                        .await;
                    txn = Some(transactions.remove(0));
                    state = Some(true_state);
                    phaselock
                        .submit_transaction(txn.clone().unwrap().3)
>>>>>>> 62fc3b7c
                        .await
                        .unwrap();
                    txn_proposed_round = round;
                }
            } else if let Some(mut true_state) = core::mem::replace(&mut states[0], None) {
                println!("  - Proposing a transaction");
                let (true_state, mut transactions) = async_std::task::spawn_blocking(move || {
                    let txs = true_state
                        .generate_transactions(
                            vec![(true, 0, 0, 0, 0, -2)],
                            TxnPrintInfo::new_no_time(round as usize, 1),
                        )
                        .unwrap();
                    (true_state, txs)
                })
                .await;
                txn = Some(transactions.remove(0));
                states[0] = Some(true_state);
                phaselocks[0]
                    .as_ref()
                    .unwrap()
                    .submit_transaction(txn.clone().unwrap().3)
                    .await
                    .unwrap();
                txn_proposed_round = round;
            }

<<<<<<< HEAD
            // Start the consensus for each node.
            // If the output below is changed, update the message for line.trim() in Validator::new as well
            println!("  - Starting consensus");
            report_mem();
            for phaselock in &phaselocks {
                phaselock.as_ref().unwrap().start_consensus().await;
            }
            let mut succeeded_nodes: HashSet<u64> = HashSet::new();
            let mut failed_nodes: HashSet<u64> = HashSet::new();
            let mut commitment = "".to_string();
            let success = loop {
                #[allow(clippy::needless_range_loop)]
                for i in 0..all_events.len() {
                    if let (id, Some(mut true_events)) = core::mem::take(&mut all_events[i]) {
                        if succeeded_nodes.contains(&id) || failed_nodes.contains(&id) {
                            continue;
=======
            // !!!!!!     WARNING !!!!!!!
            // If the output below is changed, update the message for line.trim() in Validator::new as well
            println!(/* THINK TWICE BEFORE CHANGING THIS */ "  - Starting consensus");
            // !!!!!! END WARNING !!!!!!!
            phaselock.start_consensus().await;
            let success = loop {
                info!("Waiting for PhaseLock event");
                let event = events.next().await.expect("PhaseLock unexpectedly closed");

                match event.event {
                    EventType::Decide { block: _, state } => {
                        if !state.is_empty() {
                            let commitment = TaggedBase64::new("LEDG", state[0].commit().as_ref())
                                .unwrap()
                                .to_string();
                            info!(
                                "  - Round {} completed. Commitment: {}",
                                round + 1,
                                commitment
                            );
                            break true;
>>>>>>> 62fc3b7c
                        }
                        let event = true_events
                            .next()
                            .await
                            .expect("PhaseLock unexpectedly closed");
                        match event.event {
                            EventType::Decide { block: _, state } => {
                                if !state.is_empty() {
                                    let comm =
                                        TaggedBase64::new("COMM", state[0].commit().as_ref())
                                            .unwrap()
                                            .to_string();
                                    // Check the commitments are consistent.
                                    if !commitment.is_empty() {
                                        assert_eq!(comm, commitment)
                                    } else {
                                        commitment = comm;
                                    }
                                    println!(
                                        "  - Round {} completed. Commitment: {}",
                                        round + 1,
                                        commitment
                                    );
                                    succeeded_nodes.insert(id);
                                }
                            }
                            EventType::ViewTimeout { view_number: _ } => {
                                println!("  - Round {} timed out.", round + 1);
                                failed_nodes.insert(id);
                            }
                            EventType::Error { error } => {
                                println!("  - Round {} error: {}", round + 1, error);
                                failed_nodes.insert(id);
                            }
                            _ => {
                                println!("EVENT: {:?}", event);
                            }
                        }
                        all_events[i] = (id, Some(true_events));
                    }
<<<<<<< HEAD
                }
                if succeeded_nodes.len() >= threshold as usize {
                    break true;
                }
                if failed_nodes.len() >= threshold as usize {
                    break false;
=======
                    EventType::ViewTimeout { view_number: _ } => {
                        info!("  - Round {} timed out.", round + 1);
                        break false;
                    }
                    EventType::Error { error } => {
                        info!("  - Round {} error: {}", round + 1, error);
                        break false;
                    }
                    _ => {
                        info!("EVENT: {:?}", event);
                    }
>>>>>>> 62fc3b7c
                }
            };

            if success {
                // Add the transaction if the node ID is 0 (i.e., the transaction is proposed by the
                // current node), and there is no attached wallet.
                if let Some((ix, keys_and_memos, sig, t)) = core::mem::take(&mut txn) {
<<<<<<< HEAD
                    let state = states[0].as_mut().unwrap();
                    println!("  - Adding the transaction");
=======
                    let state = state.as_mut().unwrap();
                    info!("  - Adding the transaction");
>>>>>>> 62fc3b7c
                    let mut blk = ElaboratedBlock::default();
                    let (owner_memos, kixs) = {
                        let mut owner_memos = vec![];
                        let mut kixs = vec![];

                        for (kix, memo) in keys_and_memos {
                            kixs.push(kix);
                            owner_memos.push(memo);
                        }
                        (owner_memos, kixs)
                    };

                    // If we're running a full node, publish the receiver memos.
                    if let Some(Node::Full(node)) = &phaselocks[0] {
                        node.write()
                            .await
                            .post_memos(round, ix as u64, owner_memos.clone(), sig)
                            .await
                            .unwrap();
                    }

                    state
                        .try_add_transaction(
                            &mut blk,
                            t,
                            ix,
                            owner_memos,
                            kixs,
                            TxnPrintInfo::new_no_time(round as usize, 1),
                        )
                        .unwrap();
                    state
                        .validate_and_apply(blk, 0.0, TxnPrintInfo::new_no_time(round as usize, 1))
                        .unwrap();
                }
            }
            round += 1;
        }

        info!("All rounds completed");

        if NodeOpt::from_args().wait {
            for join_handle in web_servers.into_iter().flatten() {
                join_handle.await.unwrap_or_else(|err| {
                    panic!("web server exited with an error: {}", err);
                });
            }
        }
    }

    Ok(())
}<|MERGE_RESOLUTION|>--- conflicted
+++ resolved
@@ -8,15 +8,10 @@
 use async_std::task;
 use async_trait::async_trait;
 use futures_util::StreamExt;
-<<<<<<< HEAD
-use jf_aap::{
+use jf_cap::{
     structs::{AssetDefinition, FreezeFlag, ReceiverMemo, RecordCommitment, RecordOpening},
     TransactionVerifyingKey,
 };
-=======
-use jf_cap::structs::{AssetDefinition, FreezeFlag, ReceiverMemo, RecordCommitment, RecordOpening};
-use jf_cap::TransactionVerifyingKey;
->>>>>>> 62fc3b7c
 use jf_primitives::merkle_tree::FilledMTBuilder;
 use key_set::{KeySet, VerifierKeySet};
 use phaselock::{
@@ -583,9 +578,6 @@
 }
 
 #[derive(Clone)]
-<<<<<<< HEAD
-pub struct WebState {
-=======
 #[allow(dead_code)]
 struct Connection {
     id: String,
@@ -596,7 +588,6 @@
 pub struct WebState {
     #[allow(dead_code)]
     connections: Arc<RwLock<HashMap<String, Connection>>>,
->>>>>>> 62fc3b7c
     web_path: PathBuf,
     api: toml::Value,
     node: Arc<RwLock<FullNode<'static>>>,
@@ -972,7 +963,6 @@
         info!("initializing new session");
     }
 
-<<<<<<< HEAD
     // If we are running the single-command simulation, run all nodes.
     // Otherwise, run the specified node.
     let mut nodes_to_run = Vec::new();
@@ -994,11 +984,6 @@
 
             networks.push((id, network));
         }
-=======
-    if let Some(own_id) = NodeOpt::from_args().id {
-        info!("Current node: {}", own_id);
-        let secret_key_share = secret_keys.secret_key_share(own_id);
->>>>>>> 62fc3b7c
 
         // Get all nodes.
         #[allow(clippy::type_complexity)]
@@ -1010,7 +995,7 @@
         }
 
         for (id, network) in networks.clone() {
-            println!("Current node: {}", id);
+            info!("Current node: {}", id);
 
             // Connect all nodes.
             for (other_id, pub_key, ip, port) in nodes_info.clone() {
@@ -1020,14 +1005,9 @@
                         debug!("  - Retrying");
                         async_std::task::sleep(std::time::Duration::from_millis(10_000)).await;
                     }
-                    println!("  - Connected to node {}", other_id);
+                    info!("  - Connected to node {}", other_id);
                 }
             }
-<<<<<<< HEAD
-=======
-            info!("  - Connected to node {}", id);
-        }
->>>>>>> 62fc3b7c
 
             // Wait for the networking implementations to connect
             while (network.connection_table_size().await as u64) < nodes - 1 {
@@ -1103,58 +1083,25 @@
 
         // Start the consensus for each transaction.
         while num_txn.map(|count| round < count).unwrap_or(true) {
-<<<<<<< HEAD
-            println!("Starting round {}", round + 1);
+            info!("Starting round {}", round + 1);
 
             // If a transaction has already been submitted more than 5 rounds ago but the consensus
             // still hasn't been reached, resubmit it.
             // Otherwise, use node 0 to submit a transaction if there isn't a wallet to generate it.
             if let Some(tx) = txn.as_ref() {
                 if txn_proposed_round + 5 < round {
-                    println!("  - Reproposing a transaction");
+                    info!("  - Reproposing a transaction");
                     // TODO
                     phaselocks[0]
                         .as_ref()
                         .unwrap()
                         .submit_transaction(tx.clone().3)
-=======
-            info!("Starting round {}", round + 1);
-            report_mem();
-            info!("Commitment: {}", phaselock.current_state().await.commit());
-
-            // Generate a transaction if the node ID is 0 and if there isn't a wallet to generate it.
-            if own_id == 0 {
-                if let Some(tx) = txn.as_ref() {
-                    info!("  - Reproposing a transaction");
-                    if txn_proposed_round + 5 < round {
-                        // TODO
-                        phaselock.submit_transaction(tx.clone().3).await.unwrap();
-                        txn_proposed_round = round;
-                    }
-                } else if let Some(mut true_state) = core::mem::take(&mut state) {
-                    info!("  - Proposing a transaction");
-                    let (true_state, mut transactions) =
-                        async_std::task::spawn_blocking(move || {
-                            let txs = true_state
-                                .generate_transactions(
-                                    vec![(true, 0, 0, 0, 0, -2)],
-                                    TxnPrintInfo::new_no_time(round as usize, 1),
-                                )
-                                .unwrap();
-                            (true_state, txs)
-                        })
-                        .await;
-                    txn = Some(transactions.remove(0));
-                    state = Some(true_state);
-                    phaselock
-                        .submit_transaction(txn.clone().unwrap().3)
->>>>>>> 62fc3b7c
                         .await
                         .unwrap();
                     txn_proposed_round = round;
                 }
             } else if let Some(mut true_state) = core::mem::replace(&mut states[0], None) {
-                println!("  - Proposing a transaction");
+                info!("  - Proposing a transaction");
                 let (true_state, mut transactions) = async_std::task::spawn_blocking(move || {
                     let txs = true_state
                         .generate_transactions(
@@ -1176,10 +1123,11 @@
                 txn_proposed_round = round;
             }
 
-<<<<<<< HEAD
             // Start the consensus for each node.
+            // !!!!!!     WARNING !!!!!!!
             // If the output below is changed, update the message for line.trim() in Validator::new as well
-            println!("  - Starting consensus");
+            println!(/* THINK TWICE BEFORE CHANGING THIS */ "  - Starting consensus");
+            // !!!!!! END WARNING !!!!!!!
             report_mem();
             for phaselock in &phaselocks {
                 phaselock.as_ref().unwrap().start_consensus().await;
@@ -1193,29 +1141,6 @@
                     if let (id, Some(mut true_events)) = core::mem::take(&mut all_events[i]) {
                         if succeeded_nodes.contains(&id) || failed_nodes.contains(&id) {
                             continue;
-=======
-            // !!!!!!     WARNING !!!!!!!
-            // If the output below is changed, update the message for line.trim() in Validator::new as well
-            println!(/* THINK TWICE BEFORE CHANGING THIS */ "  - Starting consensus");
-            // !!!!!! END WARNING !!!!!!!
-            phaselock.start_consensus().await;
-            let success = loop {
-                info!("Waiting for PhaseLock event");
-                let event = events.next().await.expect("PhaseLock unexpectedly closed");
-
-                match event.event {
-                    EventType::Decide { block: _, state } => {
-                        if !state.is_empty() {
-                            let commitment = TaggedBase64::new("LEDG", state[0].commit().as_ref())
-                                .unwrap()
-                                .to_string();
-                            info!(
-                                "  - Round {} completed. Commitment: {}",
-                                round + 1,
-                                commitment
-                            );
-                            break true;
->>>>>>> 62fc3b7c
                         }
                         let event = true_events
                             .next()
@@ -1234,7 +1159,7 @@
                                     } else {
                                         commitment = comm;
                                     }
-                                    println!(
+                                    info!(
                                         "  - Round {} completed. Commitment: {}",
                                         round + 1,
                                         commitment
@@ -1243,39 +1168,25 @@
                                 }
                             }
                             EventType::ViewTimeout { view_number: _ } => {
-                                println!("  - Round {} timed out.", round + 1);
+                                info!("  - Round {} timed out.", round + 1);
                                 failed_nodes.insert(id);
                             }
                             EventType::Error { error } => {
-                                println!("  - Round {} error: {}", round + 1, error);
+                                info!("  - Round {} error: {}", round + 1, error);
                                 failed_nodes.insert(id);
                             }
                             _ => {
-                                println!("EVENT: {:?}", event);
+                                info!("EVENT: {:?}", event);
                             }
                         }
                         all_events[i] = (id, Some(true_events));
                     }
-<<<<<<< HEAD
                 }
                 if succeeded_nodes.len() >= threshold as usize {
                     break true;
                 }
                 if failed_nodes.len() >= threshold as usize {
                     break false;
-=======
-                    EventType::ViewTimeout { view_number: _ } => {
-                        info!("  - Round {} timed out.", round + 1);
-                        break false;
-                    }
-                    EventType::Error { error } => {
-                        info!("  - Round {} error: {}", round + 1, error);
-                        break false;
-                    }
-                    _ => {
-                        info!("EVENT: {:?}", event);
-                    }
->>>>>>> 62fc3b7c
                 }
             };
 
@@ -1283,13 +1194,8 @@
                 // Add the transaction if the node ID is 0 (i.e., the transaction is proposed by the
                 // current node), and there is no attached wallet.
                 if let Some((ix, keys_and_memos, sig, t)) = core::mem::take(&mut txn) {
-<<<<<<< HEAD
                     let state = states[0].as_mut().unwrap();
-                    println!("  - Adding the transaction");
-=======
-                    let state = state.as_mut().unwrap();
                     info!("  - Adding the transaction");
->>>>>>> 62fc3b7c
                     let mut blk = ElaboratedBlock::default();
                     let (owner_memos, kixs) = {
                         let mut owner_memos = vec![];
