// Copyright (c) 2022 Espresso Systems (espressosys.com)
use async_std::sync::{Arc, RwLock};
use async_std::task;
use futures_util::StreamExt;
use serde_json::json;
use std::collections::hash_map::{Entry, HashMap};
use std::time::Duration;
use tide::{Body, Request};
use tide_websockets::async_tungstenite::tungstenite::protocol::frame::coding::CloseCode;
use tide_websockets::{Message::Close, WebSocket, WebSocketConnection};
use tracing::{event, Level};

#[derive(Clone)]
struct Connection {
<<<<<<< HEAD
=======
    #[allow(dead_code)]
    id: String,
>>>>>>> 62fc3b7c
    wsc: WebSocketConnection,
}

#[derive(Clone)]
struct State {
    connections: Arc<RwLock<HashMap<String, Connection>>>,
}

impl State {
    fn new() -> Self {
        Self {
            connections: Default::default(),
        }
    }

    async fn add_connection(&self, id: &str, wsc: WebSocketConnection) -> tide::Result<()> {
        event!(Level::DEBUG, "main.rs: Adding connection {}", &id);
        let mut connections = self.connections.write().await;
        let connection = Connection { wsc };
        connections.insert(id.to_string(), connection);
        Ok(())
    }

    async fn remove_connection(&self, id: &str) -> tide::Result<()> {
        event!(Level::DEBUG, "main.rs: Removing connection {}", id);
        let mut connections = self.connections.write().await;
        connections.remove(id);
        Ok(())
    }

    async fn send_message(&self, id: &str, cmd: &str, message: &str) -> tide::Result<()> {
        let mut connections = self.connections.write().await;
        match connections.entry(id.to_string()) {
            Entry::Vacant(_) => {
                event!(
                    Level::DEBUG,
                    "main.rs:send_message: Vacant {}, {}",
                    id,
                    message
                );
            }
            Entry::Occupied(mut id_connections) => {
                id_connections
                    .get_mut()
                    .wsc
                    .send_json(&json!({"clientId": id, "cmd": cmd, "msg": message }))
                    .await?
            }
        }
        Ok(())
    }

    /// Currently a demonstration of messages with delays to suggest processing time.
    async fn report_transaction_status(&self, id: &str) -> tide::Result<()> {
        task::sleep(Duration::from_secs(2)).await;
        self.send_message(id, "FOO", "Here it is.").await?;
        self.send_message(id, "INIT", "Something something").await?;
        task::sleep(Duration::from_secs(2)).await;
        self.send_message(id, "RECV", "Transaction received")
            .await?;
        task::sleep(Duration::from_secs(2)).await;
        self.send_message(id, "RECV", "Transaction accepted")
            .await?;
        Ok(())
    }
}

async fn landing_page(_: Request<State>) -> Result<Body, tide::Error> {
    Ok(Body::from_file("./public/index.html").await?)
}

async fn handle_web_socket(req: Request<State>, mut wsc: WebSocketConnection) -> tide::Result<()> {
    event!(Level::DEBUG, "main.rs: id: {}", &req.param("id")?);
    let id = req.param("id").expect("Route must include :id parameter.");
    let state = req.state().clone();
    state.add_connection(id, wsc.clone()).await?;
    state
        .send_message(id, "RPT", "Server says, \"Hi!\"")
        .await?;
    loop {
        let opt_message = wsc.next().await;
        match opt_message {
            Some(result_message) => match result_message {
                Ok(message) => {
                    event!(Level::DEBUG, "main.rs:WebSocket message: {:?}", message);
                    if let Close(Some(cf)) = message {
                        // See https://docs.rs/tungstenite/0.14.0/tungstenite/protocol/frame/coding/enum.CloseCode.html
                        if cf.code == CloseCode::Away {
                            event!(Level::DEBUG, "main.rs:cf Client said goodbye.");
                            state.remove_connection(id).await?;
                            break;
                        } else {
                            event!(Level::DEBUG, "main.rs:cf {:?}", &cf.code);
                        }
                    }

                    // Demonstration
                    state.report_transaction_status(id).await?;
                }
                Err(err) => {
                    event!(Level::ERROR, "WebSocket stream: {:?}", err)
                }
            },
            None => {
                event!(Level::ERROR, "main.rs: Client left without saying goodbye.");
                state.remove_connection(id).await?;
                break;
            }
        };
    }
    Ok(())
}

#[async_std::main]
async fn main() -> Result<(), std::io::Error> {
    tracing_subscriber::fmt()
        .compact()
        .with_env_filter(tracing_subscriber::EnvFilter::from_default_env())
        .with_max_level(tracing::Level::DEBUG)
        .init();
    let mut app = tide::with_state(State::new());
    app.at("/public").serve_dir("./public/")?;
    app.at("/").get(landing_page);
    app.at("/:id")
        .with(WebSocket::new(handle_web_socket))
        .get(landing_page);
    // TODO !corbett Reply with the form filled in.
    app.at("/transfer/:id/:recipient/:amount")
        .with(WebSocket::new(handle_web_socket))
        // .get(index_page);
        .get(landing_page);
    let port = std::env::var("PORT").unwrap_or_else(|_| "8080".to_string());
    let addr = format!("127.0.0.1:{}", port);
    app.listen(addr).await?;
    Ok(())
}<|MERGE_RESOLUTION|>--- conflicted
+++ resolved
@@ -12,11 +12,8 @@
 
 #[derive(Clone)]
 struct Connection {
-<<<<<<< HEAD
-=======
     #[allow(dead_code)]
     id: String,
->>>>>>> 62fc3b7c
     wsc: WebSocketConnection,
 }
 
@@ -35,7 +32,10 @@
     async fn add_connection(&self, id: &str, wsc: WebSocketConnection) -> tide::Result<()> {
         event!(Level::DEBUG, "main.rs: Adding connection {}", &id);
         let mut connections = self.connections.write().await;
-        let connection = Connection { wsc };
+        let connection = Connection {
+            id: id.to_string(),
+            wsc,
+        };
         connections.insert(id.to_string(), connection);
         Ok(())
     }
