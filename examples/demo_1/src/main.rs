--- conflicted
+++ resolved
@@ -274,9 +274,6 @@
 
         consense(i as usize, &phaselocks).await;
 
-<<<<<<< HEAD
-        let (ix, (owner_memos, recv_keys), txn) = transaction;
-=======
         let (ix, keys_and_memos, txn) = transaction;
         let (owner_memos, kixs) = {
             let mut owner_memos = vec![];
@@ -289,7 +286,6 @@
             (owner_memos, kixs)
         };
 
->>>>>>> 4dfdaf81
         let mut blk = ElaboratedBlock::default();
         test_state
             .try_add_transaction(
@@ -299,11 +295,7 @@
                 ix,
                 TRANSACTION_COUNT as usize,
                 owner_memos,
-<<<<<<< HEAD
-                recv_keys,
-=======
                 kixs,
->>>>>>> 4dfdaf81
             )
             .unwrap();
         test_state
