--- conflicted
+++ resolved
@@ -21,17 +21,10 @@
 
       - name: Configure Git
         run: |
-<<<<<<< HEAD
-          git config --global url."https://tl-ancients:${{ secrets.ORG_GITHUB_PAT  }}@gitlab.com/".insteadOf git://gitlab.com
-          git config --global url."https://tl-ancients:${{ secrets.GITLAB_PAT }}@gitlab.com/".insteadOf ssh://git@gitlab.com
-          git config --global url."https://ancient123:${{ secrets.ORG_GITHUB_PAT }}@github.com/".insteadOf git://github.com
-          git config --global url."https://ancient123:${{ secrets.ORG_GITHUB_PAT }}@github.com/".insteadOf ssh://git@github.com
-=======
           git config --global url."https://tl-ancients:${{ secrets.GITLAB_PAT }}@gitlab.com".insteadOf git://gitlab.com
           git config --global url."https://tl-ancients:${{ secrets.GITLAB_PAT }}@gitlab.com".insteadOf ssh://git@gitlab.com
           git config --global url."https://ancient123:${{ secrets.ORG_GITHUB_PAT }}@github.com".insteadOf git://github.com
           git config --global url."https://ancient123:${{ secrets.ORG_GITHUB_PAT }}@github.com".insteadOf ssh://git@github.com
->>>>>>> a94ea911
           git config --global url."https://dl.cloudsmith.io/${{ secrets.CLOUDSMITH_ENTITLEMENT }}/".insteadOf https://dl.cloudsmith.io/basic/
 
       - uses: Swatinem/rust-cache@v1
