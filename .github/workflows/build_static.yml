--- conflicted
+++ resolved
@@ -47,7 +47,7 @@
       - uses: cachix/cachix-action@v10
         with:
           name: espresso-systems-private
-          authToken: '${{ secrets.CACHIX_AUTH_TOKEN }}'
+          authToken: "${{ secrets.CACHIX_AUTH_TOKEN }}"
 
       - name: Cache cargo
         uses: actions/cache@v2
@@ -65,12 +65,8 @@
       - name: Quick Test Static Build
         timeout-minutes: 60
         run: |
-<<<<<<< HEAD
+          ulimit -n 4096
           nix develop .#staticShell --option sandbox relaxed -c cargo run --release --bin multi_machine_automation -- --num-nodes 7 --num-txn 3 --verbose --reset-store-state
-=======
-          ulimit -n 4096
-          nix develop .#staticShell --option sandbox relaxed -c cargo run --release --bin multi_machine_automation -- --num-txn 3 --verbose --reset-store-state
->>>>>>> a51b9f0d
 
       - name: Compile all executables
         timeout-minutes: 60
@@ -87,7 +83,6 @@
       #    skip-recent: 5
       #    GITHUB_TOKEN: ${{ secrets.ORG_GITHUB_PAT }}
       #    age: '0 day'
-
 
       - name: Upload address book artifact
         uses: actions/upload-artifact@v3
