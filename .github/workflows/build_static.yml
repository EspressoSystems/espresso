--- conflicted
+++ resolved
@@ -66,11 +66,7 @@
       #   timeout-minutes: 60
       #   run: |
       #     ulimit -n 4096
-<<<<<<< HEAD
-      #     nix develop .#staticShell --option sandbox relaxed -c cargo run --profile=release-lto --bin multi_machine_automation -- --num-nodes 7 --num-txn 3 --verbose --reset-store-state
-=======
-      #     nix develop .#staticShell --option sandbox relaxed -c cargo run --release --bin multi-machine-automation -- --num-nodes 7 --num-txns 3 --verbose --reset-store-state
->>>>>>> 5d9f1bf4
+      #     nix develop .#staticShell --option sandbox relaxed -c cargo run --profile=release-lto --bin multi-machine-automation -- --num-nodes 7 --num-txn 3 --verbose --reset-store-state
 
       - name: Compile all executables
         timeout-minutes: 60
